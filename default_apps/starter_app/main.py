--- conflicted
+++ resolved
@@ -1,7 +1,3 @@
-<<<<<<< HEAD
-import json
-=======
->>>>>>> 69d91540
 import os
 import shutil
 import subprocess
