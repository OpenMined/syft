--- conflicted
+++ resolved
@@ -81,14 +81,9 @@
         env:
           TOX_PYTHON: python${{ matrix.python-version }}
         run: |
-<<<<<<< HEAD
-          uv run tox -e syft.test.unit
-
+          tox -e syft.test.unit
       - name: Run integration tests
         env:
           TOX_PYTHON: python${{ matrix.python-version }}
         run: |
-          uv run tox -e syft.test.ring
-=======
-          tox -e syft.test.unit
->>>>>>> f9bd0acb
+          tox -e syft.test.ring