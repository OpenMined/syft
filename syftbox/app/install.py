--- conflicted
+++ resolved
@@ -93,9 +93,7 @@
     if re.match(pattern, path):
         return path
     else:
-        raise ValueError(
-            "Invalid Git repository path format. (eg: OpenMined/logged_in)"
-        )
+        raise ValueError("Invalid Git repository path format. (eg: OpenMined/logged_in)")
 
 
 def delete_folder_if_exists(folder_path: str) -> None:
@@ -206,9 +204,7 @@
 
     repo_url = f"https://github.com/{sanitized_git_path}.git"
     if not is_repo_accessible(repo_url):
-        raise ValueError(
-            "The provided repository path doesn't seems to be accessible. Please check it out."
-        )
+        raise ValueError("The provided repository path doesn't seems to be accessible. Please check it out.")
     # Clone repository in /tmp
     tmp_path = mkdtemp(prefix="syftbox_app_")
     temp_clone_path = Path(tmp_path, sanitized_git_path.split("/")[-1])
@@ -267,9 +263,7 @@
         This will allow you to access dictionary values using dot notation like attributes.
     """
     if isinstance(data, dict):
-        return SimpleNamespace(
-            **{key: dict_to_namespace(value) for key, value in data.items()}
-        )
+        return SimpleNamespace(**{key: dict_to_namespace(value) for key, value in data.items()})
     elif isinstance(data, list):
         return [dict_to_namespace(item) for item in data]
     else:
@@ -331,9 +325,7 @@
     return dict_to_namespace(data)
 
 
-def create_symbolic_link(
-    client: Client, app_path: str, sanitized_path: str
-):
+def create_symbolic_link(client: Client, app_path: str, sanitized_path: str):
     """
     Creates a symbolic link from the application directory in the Syftbox directory to the user's sync folder.
 
@@ -363,9 +355,7 @@
     """
     # TODO: Create a Symlink function
     # - Handles if path doesn't exists.
-    target_symlink_path = (
-        f"{str(client.sync_folder)}/apps/{sanitized_path.split('/')[-1]}"
-    )
+    target_symlink_path = f"{str(client.sync_folder)}/apps/{sanitized_path.split('/')[-1]}"
 
     # Create the symlink
     if os.path.exists(target_symlink_path) and os.path.islink(target_symlink_path):
@@ -378,9 +368,7 @@
     return target_symlink_path
 
 
-def move_repository_to_syftbox(
-    client: Client, tmp_clone_path: str, sanitized_path: str
-) -> str:
+def move_repository_to_syftbox(client: Client, tmp_clone_path: str, sanitized_path: str) -> str:
     """
     Moves a cloned Git repository to the Syftbox directory.
 
@@ -562,9 +550,7 @@
     try:
         # Navigate to the repository path and get the current commit hash
         commit_hash = (
-            subprocess.check_output(
-                ["git", "-C", app_path, "rev-parse", "HEAD"], stderr=subprocess.STDOUT
-            )
+            subprocess.check_output(["git", "-C", app_path, "rev-parse", "HEAD"], stderr=subprocess.STDOUT)
             .strip()
             .decode("utf-8")
         )
@@ -649,11 +635,7 @@
     return None
 
 
-<<<<<<< HEAD
-def install(client: Client) -> None | Tuple[str, Exception]:
-=======
-def install(client_config: ClientConfig) -> Optional[Tuple[str, Exception]]:
->>>>>>> 7bae46ed
+def install(client: Client) -> Optional[Tuple[str, Exception]]:
     """
     Installs an application by cloning the repository, checking compatibility, and running installation scripts.
 
@@ -742,9 +724,7 @@
             # Creates a Symbolic Link ( ~/Desktop/Syftbox/app/<rep> -> ~/.syftbox/apps/<rep>)
             # Handles: If ~/.syftbox/apps/<repository_name> already exists (replaces it)
             step = "Creating Symbolic Link"
-            output_path = (
-                f"{client.sync_folder}/apps/{tmp_clone_path.split('/')[-1]}"
-            )
+            output_path = f"{client.sync_folder}/apps/{tmp_clone_path.split('/')[-1]}"
             app_config_path = create_symbolic_link(
                 client=client,
                 app_path=output_path,
