--- conflicted
+++ resolved
@@ -1,10 +1,6 @@
 import json
 import re
-<<<<<<< HEAD
-=======
-import sqlite3
 from collections import defaultdict
->>>>>>> eedc6d74
 from enum import Enum
 from pathlib import Path
 from typing import List, Optional, Tuple
