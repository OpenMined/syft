--- conflicted
+++ resolved
@@ -1,8 +1,3 @@
 from syftbox import __version__
-<<<<<<< HEAD
-from syftbox.lib.exceptions import *  # noqa: F403
-from syftbox.lib.lib import *  # noqa: F403
-=======
 from syftbox.lib.client_shim import Client
-from syftbox.lib.lib import SyftPermission
->>>>>>> 15805e22
+from syftbox.lib.lib import SyftPermission