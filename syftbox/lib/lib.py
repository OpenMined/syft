--- conflicted
+++ resolved
@@ -18,17 +18,13 @@
 import requests
 from typing_extensions import Self
 
-<<<<<<< HEAD
+from syftbox.client.utils import macos
 from syftbox.server.models import (
     DirState,
     FileInfo,
     get_file_hash,
     get_file_last_modified,
 )
-=======
-from syftbox.client.utils import macos
-from syftbox.server.models import get_file_hash, get_file_last_modified
->>>>>>> 6ea6d4fb
 
 current_dir = Path(__file__).parent
 ASSETS_FOLDER = current_dir.parent / "assets"
