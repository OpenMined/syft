from __future__ import annotations

import argparse
import base64
import hashlib
import json
import os
import platform
import re
import threading
import zlib
from dataclasses import dataclass, field
from datetime import datetime, timezone
from pathlib import Path
from threading import Lock

import httpx
import requests
from loguru import logger
from typing_extensions import Any, Self

from syftbox.client.const import DEFAULT_PORT, SYFTBOX_SERVER_URL
from syftbox.client.utils import macos
from syftbox.client.workspace import SyftWorkspace
from syftbox.server.models import (
    DirState,
    FileInfo,
    get_file_hash,
    get_file_last_modified,
)

from .exceptions import ClientConfigException

current_dir = Path(__file__).parent
ASSETS_FOLDER = current_dir.parent / "assets"
ICON_FOLDER = ASSETS_FOLDER / "icon"
DEFAULT_CONFIG_FOLDER = os.path.expanduser("~/.syftbox")
DEFAULT_CONFIG_PATH = os.path.join(DEFAULT_CONFIG_FOLDER, "client_config.json")
DEFAULT_LOGS_PATH = os.path.join(DEFAULT_CONFIG_FOLDER, "logs", "syftbox.log")

USER_GROUP_GLOBAL = "GLOBAL"

ICON_FILE = "Icon"  # special
IGNORE_FILES = []


def perm_file_path(path: str) -> str:
    return f"{path}/_.syftperm"


def is_primitive_json_serializable(obj):
    if isinstance(obj, (str, int, float, bool, type(None))):
        return True
    return False


def pack(obj) -> Any:
    if is_primitive_json_serializable(obj):
        return obj

    if hasattr(obj, "to_dict"):
        return obj.to_dict()

    if isinstance(obj, list):
        return [pack(val) for val in obj]

    if isinstance(obj, dict):
        return {k: pack(v) for k, v in obj.items()}

    raise Exception(f"Unable to pack type: {type(obj)} value: {obj}")


class Jsonable:
    def to_dict(self) -> dict:
        output = {}
        for k, v in self.__dict__.items():
            if k.startswith("_"):
                continue
            output[k] = pack(v)
        return output

    def __iter__(self):
        for key, val in self.to_dict().items():
            if key.startswith("_"):
                yield key, val

    def __getitem__(self, key):
        if key.startswith("_"):
            return None
        return self.to_dict()[key]

    @classmethod
    def load(cls, filepath: str) -> Self:
        try:
            with open(filepath) as f:
                data = f.read()
                d = json.loads(data)
                return cls(**d)
        except Exception as e:
            raise e
            logger.info(f"Unable to load jsonable file: {filepath}. {e}")
        return None

    def save(self, filepath: str) -> None:
        d = self.to_dict()
        with open(Path(filepath).expanduser(), "w") as f:
            f.write(json.dumps(d))


@dataclass
class SyftPermission(Jsonable):
    admin: list[str]
    read: list[str]
    write: list[str]
    filepath: str | None = None
    terminal: bool = False

    @classmethod
    def datasite_default(cls, email: str) -> Self:
        return cls(
            admin=[email],
            read=[email],
            write=[email],
        )

    def __eq__(self, other):
        if not isinstance(other, SyftPermission):
            return NotImplemented
        return (
            self.admin == other.admin
            and self.read == other.read
            and self.write == other.write
            and self.filepath == other.filepath
            and self.terminal == other.terminal
        )

    def perm_path(self, path=None) -> str:
        if path is not None:
            self.filepath = path

        if self.filepath is None:
            raise Exception(f"Saving requites a path: {self}")

        if os.path.isdir(self.filepath):
            self.filepath = perm_file_path(self.filepath)
        return self.filepath

    def save(self, path=None) -> bool:
        self.perm_path(path=path)
        if self.filepath.endswith(".syftperm"):
            super().save(self.filepath)
        else:
            raise Exception(f"Perm file must end in .syftperm. {self.filepath}")
        return True

    def ensure(self, path=None) -> bool:
        # make sure the contents matches otherwise write it
        self.perm_path(path=path)
        try:
            prev_perm_file = SyftPermission.load(self.filepath)
            if self == prev_perm_file:
                # no need to write
                return True
        except Exception:
            pass
        return self.save(path)

    @classmethod
    def no_permission(cls) -> Self:
        return cls(admin=[], read=[], write=[])

    @classmethod
    def mine_no_permission(cls, email: str) -> Self:
        return cls(admin=[email], read=[], write=[])

    @classmethod
    def mine_with_public_read(cls, email: str) -> Self:
        return cls(admin=[email], read=[email, "GLOBAL"], write=[email])

    @classmethod
    def mine_with_public_write(cls, email: str) -> Self:
        return cls(admin=[email], read=[email, "GLOBAL"], write=[email, "GLOBAL"])

    @classmethod
    def theirs_with_my_read(cls, their_email, my_email: str) -> Self:
        return cls(
            admin=[their_email], read=[their_email, my_email], write=[their_email]
        )

    @classmethod
    def theirs_with_my_read_write(cls, their_email, my_email: str) -> Self:
        return cls(
            admin=[their_email],
            read=[their_email, my_email],
            write=[their_email, my_email],
        )

    def __repr__(self) -> str:
        string = "SyftPermission:\n"
        string += f"{self.filepath}\n"
        string += "ADMIN: ["
        for v in self.admin:
            string += v + ", "
        string += "]\n"

        string += "READ: ["
        for r in self.read:
            string += r + ", "
        string += "]\n"

        string += "WRITE: ["
        for w in self.write:
            string += w + ", "
        string += "]\n"
        return string


def bintostr(binary_data):
    return base64.b85encode(zlib.compress(binary_data)).decode("utf-8")


def strtobin(encoded_data):
    return zlib.decompress(base64.b85decode(encoded_data.encode("utf-8")))


def get_symlink(file_path) -> str:
    return os.readlink(file_path)


def is_symlink(file_path) -> bool:
    return os.path.islink(file_path)


# def symlink_to_syftlink(file_path):
#     return SyftLink.from_path(file_path)


# def convert_to_symlink(path):
#     if not is_symlink(path):
#         raise Exception(f"Cant convert a non symlink {path}")
#     abs_path = get_symlink(path)
#     syft_link = symlink_to_syftlink(abs_path)
#     return str(syft_link)


def ignore_dirs(directory: str, root: str, ignore_folders=None) -> bool:
    if ignore_folders is not None:
        for ignore_folder in ignore_folders:
            if root.endswith(ignore_folder):
                return True
    return False


def hash_dir(
    sync_folder: str,
    sub_path: str,
    ignore_folders: list | None = None,
) -> DirState:
    state_dict = {}
    full_path = os.path.join(sync_folder, sub_path)
    for root, dirs, files in os.walk(full_path):
        if not ignore_dirs(full_path, root, ignore_folders):
            for file in files:
                if not ignore_file(full_path, root, file):
                    path = os.path.join(root, file)
                    rel_path = os.path.relpath(path, full_path)
                    file_info = FileInfo(
                        file_hash=get_file_hash(path),
                        last_modified=get_file_last_modified(path),
                    )
                    state_dict[rel_path] = file_info

    utc_unix_timestamp = datetime.now(timezone.utc).timestamp()
    dir_state = DirState(
        tree=state_dict,
        timestamp=utc_unix_timestamp,
        sync_folder=sync_folder,
        sub_path=sub_path,
    )
    return dir_state


def ignore_file(directory: str, root: str, filename: str) -> bool:
    if directory == root:
        if filename.startswith(ICON_FILE):
            return True
        if filename in IGNORE_FILES:
            return True
    if filename == ".DS_Store":
        return True
    return False


def get_datasites(sync_folder: str | Path) -> list[str]:
    sync_folder = (
        str(sync_folder.resolve()) if isinstance(sync_folder, Path) else sync_folder
    )
    datasites = []
    folders = os.listdir(sync_folder)
    for folder in folders:
        if "@" in folder:
            datasites.append(folder)
    return datasites


def build_tree_string(paths_dict, prefix=""):
    lines = []
    items = list(paths_dict.items())

    for index, (key, value) in enumerate(items):
        # Determine if it's the last item in the current directory level
        connector = "└── " if index == len(items) - 1 else "├── "
        lines.append(f"{prefix}{connector}{repr(key)}")

        # Prepare the prefix for the next level
        if isinstance(value, dict):
            extension = "    " if index == len(items) - 1 else "│   "
            lines.append(build_tree_string(value, prefix + extension))

    return "\n".join(lines)


@dataclass
class PermissionTree(Jsonable):
    tree: dict[str, SyftPermission]
    parent_path: str
    root_perm: SyftPermission | None

    @classmethod
    def from_path(cls, parent_path) -> Self:
        perm_dict = {}
        for root, dirs, files in os.walk(parent_path):
            for file in files:
                if file.endswith(".syftperm"):
                    path = os.path.join(root, file)
                    try:
                        perm_dict[path] = SyftPermission.load(path)
                    except Exception as e:
                        print(f"Failed to parse perm file at: {path}. {e}")

        root_perm = None
        root_perm_path = perm_file_path(parent_path)
        if root_perm_path in perm_dict:
            root_perm = perm_dict[root_perm_path]

        return cls(root_perm=root_perm, tree=perm_dict, parent_path=parent_path)

    @property
    def root_or_default(self) -> SyftPermission:
        if self.root_perm:
            return self.root_perm
        return SyftPermission.no_permission()

    def permission_for_path(self, path: str) -> SyftPermission:
        parent_path = os.path.normpath(self.parent_path)
        current_perm = self.root_or_default

        # default
        if parent_path not in path:
            return current_perm

        sub_path = path.replace(parent_path, "")
        current_perm_level = parent_path
        for part in sub_path.split("/"):
            if part == "":
                continue

            current_perm_level += "/" + part
            next_perm_file = perm_file_path(current_perm_level)
            if next_perm_file in self.tree:
                # we could do some overlay with defaults but
                # for now lets just use a fully defined overwriting perm file
                next_perm = self.tree[next_perm_file]
                current_perm = next_perm

            if current_perm.terminal:
                return current_perm

        return current_perm

    def __repr__(self) -> str:
        return f"PermissionTree: {self.parent_path}\n" + build_tree_string(self.tree)


def filter_read_state(user_email: str, dir_state: DirState, perm_tree: PermissionTree):
    filtered_tree = {}
    root_dir = dir_state.sync_folder + "/" + dir_state.sub_path
    for file_path, file_info in dir_state.tree.items():
        full_path = root_dir + "/" + file_path
        perm_file_at_path = perm_tree.permission_for_path(full_path)
        if (
            user_email in perm_file_at_path.read
            or "GLOBAL" in perm_file_at_path.read
            or user_email in perm_file_at_path.admin
        ):
            filtered_tree[file_path] = file_info
    return filtered_tree


class ResettableTimer:
    def __init__(self, timeout, callback, *args, **kwargs):
        self.timeout = timeout
        self.callback = callback
        self.args = args
        self.kwargs = kwargs
        self.timer = None
        self.lock = threading.Lock()

    def _run_callback(self):
        with self.lock:
            self.timer = None
        self.callback(*self.args, **self.kwargs)

    def start(self, *args, **kwargs):
        with self.lock:
            if self.timer:
                self.timer.cancel()

            # If new arguments are passed in start, they will overwrite the initial ones
            if args or kwargs:
                self.args = args
                self.kwargs = kwargs

            self.timer = threading.Timer(self.timeout, self._run_callback)
            self.timer.start()

    def cancel(self):
        with self.lock:
            if self.timer:
                self.timer.cancel()
                self.timer = None


class SharedState:
    def __init__(self, client_config: ClientConfig):
        self.data = {}
        self.lock = Lock()
        self.client_config = client_config
        self.timers: dict[str:ResettableTimer] = {}
        self.fs_events = []

    @property
    def sync_folder(self) -> str:
        return self.client_config.sync_folder

    def get(self, key, default=None):
        with self.lock:
            if key == "my_datasites":
                return self._get_datasites()
            return self.data.get(key, default)

    def set(self, key, value):
        with self.lock:
            self.data[key] = value

    def _get_datasites(self):
        syft_folder = self.data.get(self.client_config.sync_folder)
        if not syft_folder or not os.path.exists(syft_folder):
            return []

        return [
            folder
            for folder in os.listdir(syft_folder)
            if os.path.isdir(os.path.join(syft_folder, folder))
        ]


def get_root_data_path() -> Path:
    # get the PySyft / data directory to share datasets between notebooks
    # on Linux and MacOS the directory is: ~/.syft/data"
    # on Windows the directory is: C:/Users/$USER/.syft/data

    data_dir = Path.home() / ".syft" / "data"
    data_dir.mkdir(parents=True, exist_ok=True)

    return data_dir


def autocache(
    url: str, extension: str | None = None, cache: bool = True
) -> Path | None:
    try:
        data_path = get_root_data_path()
        file_hash = hashlib.sha256(url.encode("utf8")).hexdigest()
        filename = file_hash
        if extension:
            filename += f".{extension}"
        file_path = data_path / filename
        if os.path.exists(file_path) and cache:
            return file_path
        return download_file(url, file_path)
    except Exception as e:
        logger.info(f"Failed to autocache: {url}. {e}")
        return None


def download_file(url: str, full_path: str | Path) -> Path | None:
    full_path = Path(full_path)
    if not full_path.exists():
        r = requests.get(url, allow_redirects=True, verify=verify_tls())  # nosec
        if not r.ok:
            logger.info(f"Got {r.status_code} trying to download {url}")
            return None
        full_path.parent.mkdir(parents=True, exist_ok=True)
        full_path.write_bytes(r.content)
    return full_path


def verify_tls() -> bool:
    return not str_to_bool(str(os.environ.get("IGNORE_TLS_ERRORS", "0")))


def str_to_bool(bool_str: str | None) -> bool:
    result = False
    bool_str = str(bool_str).lower()
    if bool_str == "true" or bool_str == "1":
        result = True
    return result


def validate_email(email: str) -> bool:
    # Define a regex pattern for a valid email
    email_regex = r"^[a-zA-Z0-9_.+-]+@[a-zA-Z0-9-]+\.[a-zA-Z0-9-.]+$"

    # Use the match method to check if the email fits the pattern
    if re.match(email_regex, email):
        return True
    return False


@dataclass
<<<<<<< HEAD
class ClientConfig(Jsonable):
    config_path: str
    sync_folder: str | None = None
=======
class Client(Jsonable):
    config_path: Path
    sync_folder: Path | None = None
>>>>>>> 0c22b824
    port: int | None = None
    email: str | None = None
    token: int | None = None
    server_url: str = "http://localhost:5001"
    email_token: str | None = None
    autorun_plugins: list[str] | None = field(
        default_factory=lambda: ["init", "create_datasite", "sync", "apps"]
    )
    _server_client: httpx.Client | None = None

    @property
    def is_registered(self) -> bool:
        return self.token is not None

    @property
    def server_client(self) -> httpx.Client:
        if self._server_client is None:
            self._server_client = httpx.Client(
                base_url=self.server_url,
                follow_redirects=True,
            )
        return self._server_client

    def close(self):
        if self._server_client:
            self._server_client.close()

    def save(self, path: str | None = None) -> None:
        if path is None:
            path = self.config_path
        super().save(path)

    @property
    def datasite_path(self) -> Path:
        return os.path.join(self.sync_folder, self.email)

    @property
    def manifest_path(self) -> Path:
        return os.path.join(self.datasite_path, "public/manifest/manifest.json")

    def get_datasites(self: str) -> list[str]:
        datasites = []
        folders = os.listdir(self.sync_folder)
        for folder in folders:
            if "@" in folder:
                datasites.append(folder)
        return datasites

    def use(self):
        os.environ["SYFTBOX_CURRENT_CLIENT"] = self.config_path
        os.environ["SYFTBOX_SYNC_DIR"] = self.sync_folder
        logger.info(f"> Setting Sync Dir to: {self.sync_folder}")

    def create_folder(self, path: str, permission: SyftPermission):
        os.makedirs(path, exist_ok=True)
        permission.save(path)

    @property
    def root_dir(self) -> Path:
        root_dir = Path(os.path.abspath(os.path.dirname(self.file_path) + "/../"))
        return root_dir

    def create_public_folder(self, path: str):
        full_path = self.root_dir / path
        os.makedirs(str(full_path), exist_ok=True)
        public_read = SyftPermission.mine_with_public_read(email=self.datasite)
        public_read.save(full_path)
        return Path(full_path)

    @classmethod
    def load(cls, filepath: str | None = None) -> Self:
        try:
            if filepath is None:
                config_path = os.getenv(
                    "SYFTBOX_CLIENT_CONFIG_PATH", DEFAULT_CONFIG_PATH
                )
                filepath = config_path
            return super().load(filepath)
        except Exception:
            raise ClientConfigException(
                f"Unable to load Client config from {filepath}."
                "If you are running this outside of syftbox app runner you must supply "
                "the Client config path like so: \n"
                "SYFTBOX_CLIENT_CONFIG_PATH=~/.syftbox/client_config.json"
            )


ClientConfig = Client


def get_user_input(prompt, default: str | None = None):
    if default:
        prompt = f"{prompt} (default: {default}): "
    user_input = input(prompt).strip()
    return user_input if user_input else default


def load_or_create_config(
    args: argparse.Namespace, syft_workspace: SyftWorkspace
) -> ClientConfig:
    client_config = None
    try:
        client_config = ClientConfig.load(args.config_path)
    except Exception:
        pass

    if client_config is None and args.config_path:
        config_path = Path(args.config_path).expanduser().resolve()
        client_config = ClientConfig(config_path=str(config_path))

    if client_config is None:
        # config_path = get_user_input("Path to config file?", DEFAULT_CONFIG_PATH)
        config_path = Path(args.config_path).expanduser().resolve()
        client_config = ClientConfig(config_path=str(config_path))

    if args.sync_folder:
        sync_folder = Path(args.sync_folder).expanduser().resolve()
        client_config.sync_folder = str(sync_folder)

    if client_config.sync_folder is None:
        sync_folder = get_user_input(
            "Where do you want to Sync SyftBox to?",
            syft_workspace.root_dir,
        )
        sync_folder = Path(sync_folder).expanduser().resolve()
        client_config.sync_folder = str(sync_folder)

    if not Path(client_config.sync_folder).exists():
        Path(client_config.sync_folder).mkdir(parents=True, exist_ok=True)

    if args.server:
        client_config.server_url = args.server

    if platform.system() == "Darwin":
        macos.copy_icon_file(ICON_FOLDER, client_config.sync_folder)

    if args.email:
        client_config.email = args.email

    if client_config.email is None:
        email = get_user_input("What is your email address? ")
        if not validate_email(email):
            raise Exception(f"Invalid email: {email}")
        client_config.email = email

    if args.port:
        client_config.port = args.port

    if client_config.port is None:
        port = int(get_user_input("Enter the port to use", DEFAULT_PORT))
        client_config.port = port

    email_token = os.environ.get("EMAIL_TOKEN", None)
    if email_token:
        client_config.email_token = email_token

    # Migrate Old Server URL to HTTPS
    if client_config.server_url == "http://20.168.10.234:8080":
        client_config.server_url = SYFTBOX_SERVER_URL

    client_config.save(args.config_path)
    return client_config<|MERGE_RESOLUTION|>--- conflicted
+++ resolved
@@ -529,15 +529,9 @@
 
 
 @dataclass
-<<<<<<< HEAD
-class ClientConfig(Jsonable):
+class Client(Jsonable):
     config_path: str
     sync_folder: str | None = None
-=======
-class Client(Jsonable):
-    config_path: Path
-    sync_folder: Path | None = None
->>>>>>> 0c22b824
     port: int | None = None
     email: str | None = None
     token: int | None = None
