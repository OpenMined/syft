from pathlib import Path

# Default port for the SyftBox client
DEFAULT_PORT = 8080

# Default SyftBox cache server URL for the client
DEFAULT_SERVER_URL = "https://syftbox.openmined.org"

# Default configuration directory for the client
DEFAULT_CONFIG_DIR = Path(Path.home(), ".syftbox")

# Default configuration file path for the client
DEFAULT_CONFIG_PATH = Path(DEFAULT_CONFIG_DIR, "config.json")

# Default logs directory for the client
DEFAULT_LOGS_DIR = Path(DEFAULT_CONFIG_DIR, "logs")

# Default data directory for the client
DEFAULT_DATA_DIR = Path(Path.home(), "SyftBox")

# Permissions file name
PERM_FILE = "syftperm.yaml"
<<<<<<< HEAD
=======

# Rejected files client-side
REJECTED_FILE_SUFFIX = ".syftrejected"
>>>>>>> f1fd910f

SENDGRID_API_URL = "https://api.sendgrid.com/v3/mail/send"<|MERGE_RESOLUTION|>--- conflicted
+++ resolved
@@ -20,11 +20,8 @@
 
 # Permissions file name
 PERM_FILE = "syftperm.yaml"
-<<<<<<< HEAD
-=======
 
 # Rejected files client-side
 REJECTED_FILE_SUFFIX = ".syftrejected"
->>>>>>> f1fd910f
 
 SENDGRID_API_URL = "https://api.sendgrid.com/v3/mail/send"