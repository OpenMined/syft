--- conflicted
+++ resolved
@@ -9,16 +9,12 @@
 class SyftBaseModel(BaseModel):
     def to_dict(self) -> dict:
         # used until we remote Jsonable from the code base
-<<<<<<< HEAD
-        return self.model_dump()
+        return self.model_dump(mode="json")
 
     def save(self, path: str) -> bool:
         with open(path, "w") as f:
             f.write(self.model_dump_json())
-        return True
-=======
         return self.model_dump(mode="json")
->>>>>>> 6ea6d4fb
 
 
 class FileChangeKind(Enum):
