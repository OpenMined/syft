--- conflicted
+++ resolved
@@ -22,12 +22,9 @@
 from typing_extensions import Any, Optional, Union
 
 from syftbox import __version__
-<<<<<<< HEAD
-from syftbox.lib.http import HEADER_SYFTBOX_PYTHON, HEADER_SYFTBOX_USER, HEADER_SYFTBOX_VERSION
-=======
 from syftbox.lib.constants import PERM_FILE
 from syftbox.lib.hash import collect_files, hash_files
->>>>>>> 476f684e
+from syftbox.lib.http import HEADER_SYFTBOX_PYTHON, HEADER_SYFTBOX_USER, HEADER_SYFTBOX_VERSION
 from syftbox.lib.lib import (
     get_datasites,
 )
@@ -69,21 +66,12 @@
     migrate_permissions(settings.snapshot_folder)
 
     # might take very long as snapshot folder grows
-<<<<<<< HEAD
-    logger.info(f"Collecting Files from {settings.snapshot_folder.absolute()}")
-    files = hash.collect_files(settings.snapshot_folder.absolute())
-    logger.info("Hashing files")
-    metadata = hash.hash_files(files, settings.snapshot_folder)
-    logger.info(f"Updating file hashes at {settings.file_db_path.absolute()}")
-    con = db.get_db(settings.file_db_path.absolute())
-=======
     logger.info(f"> Collecting Files from {settings.snapshot_folder.absolute()}")
     files = collect_files(settings.snapshot_folder.absolute())
     logger.info("> Hashing files")
     metadata = hash_files(files, settings.snapshot_folder)
     logger.info(f"> Updating file hashes at {settings.file_db_path.absolute()}")
     con = get_db(settings.file_db_path.absolute())
->>>>>>> 476f684e
     cur = con.cursor()
     for m in metadata:
         db.save_file_metadata(cur, m)
@@ -142,12 +130,7 @@
     logger.info("Creating Folders")
     create_folders(settings.folders)
 
-<<<<<<< HEAD
-    users = Users(path=settings.user_file_path)
-    logger.info(f"Loaded {len(users.users)} users")
-=======
     logger.info("> Loading Users")
->>>>>>> 476f684e
 
     init_db(settings)
 
@@ -312,11 +295,7 @@
     datasite_folder = Path(server_settings.snapshot_folder) / email
     os.makedirs(datasite_folder, exist_ok=True)
 
-<<<<<<< HEAD
-    logger.info(f"{email} registering: {token}, snapshot folder: {datasite_folder}")
-=======
     logger.info(f"> {email} registering, snapshot folder: {datasite_folder}")
->>>>>>> 476f684e
     log_analytics_event("/register", email)
 
     return JSONResponse({"status": "success", "token": "0"}, status_code=200)
