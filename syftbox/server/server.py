--- conflicted
+++ resolved
@@ -342,14 +342,10 @@
 
 
 @app.post("/log_event")
-<<<<<<< HEAD
-async def log_event(request: Request, email: Optional[str] = Header(default=None)) -> JSONResponse:
-=======
 async def log_event(
     request: Request,
     email: str = Depends(get_current_user),
 ):
->>>>>>> e513fcd7
     data = await request.json()
     log_analytics_event("/log_event", email, **data)
     return JSONResponse({"status": "success"}, status_code=200)
