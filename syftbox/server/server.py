--- conflicted
+++ resolved
@@ -23,10 +23,7 @@
 from typing_extensions import Any, Optional, Union
 
 from syftbox.__version__ import __version__
-<<<<<<< HEAD
-=======
 from syftbox.lib.constants import PERM_FILE
->>>>>>> f26d1f85
 from syftbox.lib.hash import collect_files, hash_files
 from syftbox.lib.lib import (
     Jsonable,
@@ -148,19 +145,11 @@
             db.delete_file_metadata(cur, m.path.as_posix())
 
     # fill the permission tables
-<<<<<<< HEAD
-    for file in settings.snapshot_folder.rglob("syftperm.yaml"):
-        content = file.read_text()
-        rule_dicts = yaml.safe_load(content)
-        perm_file = PermissionFile.from_rule_dicts(
-            permfile_file_path=file.relative_to(settings.snapshot_folder), rule_dicts=rule_dicts, content=content
-=======
     for file in settings.snapshot_folder.rglob(PERM_FILE):
         content = file.read_text()
         rule_dicts = yaml.safe_load(content)
         perm_file = PermissionFile.from_rule_dicts(
             permfile_file_path=file.relative_to(settings.snapshot_folder), rule_dicts=rule_dicts
->>>>>>> f26d1f85
         )
         db.set_rules_for_permfile(con, perm_file)
 
