--- conflicted
+++ resolved
@@ -35,39 +35,8 @@
 from syftbox.server.settings import ServerSettings, get_server_settings
 
 from .users.router import user_router
-from .users.user import UserManager
 
 current_dir = Path(__file__).parent
-
-
-<<<<<<< HEAD
-DATA_FOLDER = "data"
-SNAPSHOT_FOLDER = f"{DATA_FOLDER}/snapshot"
-USER_FILE_PATH = f"{DATA_FOLDER}/users.json"
-
-FOLDERS = [DATA_FOLDER, SNAPSHOT_FOLDER]
-=======
-def load_list(cls, filepath: str) -> list[Any]:
-    try:
-        with open(filepath) as f:
-            data = f.read()
-            d = json.loads(data)
-            ds = []
-            for di in d:
-                ds.append(cls(**di))
-            return ds
-    except Exception as e:
-        print(f"Unable to load list file: {filepath}. {e}")
-    return None
-
-
-def save_list(obj: Any, filepath: str) -> None:
-    dicts = []
-    for d in obj:
-        dicts.append(d.to_dict())
-    with open(filepath, "w") as f:
-        f.write(json.dumps(dicts))
->>>>>>> 83637882
 
 
 def load_dict(cls, filepath: str) -> list[Any]:
@@ -160,22 +129,14 @@
 
     create_folders(settings.folders)
 
+    print("> Loading Users")
     users = Users(path=settings.user_file_path)
-    print("> Loading Users")
     print(users)
 
-<<<<<<< HEAD
-    state = {
-        "user_manager": UserManager(),
-    }
-
-    yield state
-=======
     yield {
         "server_settings": settings,
         "users": users,
     }
->>>>>>> 83637882
 
     print("> Shutting down server")
 
@@ -243,9 +204,7 @@
 
 
 @app.get("/datasites", response_class=HTMLResponse)
-async def list_datasites(
-    request: Request, server_settings: ServerSettings = Depends(get_server_settings)
-):
+async def list_datasites(request: Request, server_settings: ServerSettings = Depends(get_server_settings)):
     files = get_file_list(server_settings.snapshot_folder)
     template_path = current_dir / "templates" / "datasites.html"
     html = ""
@@ -337,9 +296,7 @@
 
 
 @app.post("/write")
-async def write(
-    request: Request, server_settings: ServerSettings = Depends(get_server_settings)
-):
+async def write(request: Request, server_settings: ServerSettings = Depends(get_server_settings)):
     try:
         data = await request.json()
         email = data["email"]
@@ -395,9 +352,7 @@
 
 
 @app.post("/read")
-async def read(
-    request: Request, server_settings: ServerSettings = Depends(get_server_settings)
-):
+async def read(request: Request, server_settings: ServerSettings = Depends(get_server_settings)):
     data = await request.json()
     email = data["email"]
     change_dict = data["change"]
@@ -426,9 +381,7 @@
 
 
 @app.post("/dir_state")
-async def dir_state(
-    request: Request, server_settings: ServerSettings = Depends(get_server_settings)
-):
+async def dir_state(request: Request, server_settings: ServerSettings = Depends(get_server_settings)):
     try:
         data = await request.json()
         email = data["email"]
@@ -453,9 +406,7 @@
 
 
 @app.get("/list_datasites")
-async def datasites(
-    request: Request, server_settings: ServerSettings = Depends(get_server_settings)
-):
+async def datasites(request: Request, server_settings: ServerSettings = Depends(get_server_settings)):
     datasites = get_datasites(server_settings.snapshot_folder)
     response_json = {"datasites": datasites}
     if datasites:
