<<<<<<< HEAD
import argparse
=======
>>>>>>> 15805e22
import contextlib
import json
import os
import platform
import random
import sys
from dataclasses import dataclass
from datetime import datetime
from pathlib import Path
<<<<<<< HEAD
import time
from typing import Annotated, Optional

from fastapi.security import OAuth2AuthorizationCodeBearer
from apscheduler.schedulers.background import BackgroundScheduler
import jwt
import requests
import uvicorn
from fastapi import Depends, FastAPI, HTTPException, Request
=======

from fastapi import Depends, FastAPI, Request
from fastapi.middleware.gzip import GZipMiddleware
>>>>>>> 15805e22
from fastapi.responses import (
    FileResponse,
    HTMLResponse,
    JSONResponse,
    PlainTextResponse,
    RedirectResponse,
)
from jinja2 import Template
from loguru import logger
from typing_extensions import Any, Optional, Union

from syftbox.__version__ import __version__
from syftbox.lib.lib import (
    Jsonable,
    get_datasites,
)
from syftbox.server.settings import ServerSettings, get_server_settings
from syftbox.server.users.secret_constants import CLIENT_ID, CLIENT_SECRET, KEYCLOAK_REALM, KEYCLOAK_URL
from syftbox.server.users.user import UserManager

<<<<<<< HEAD
from .users.router import create_keycloak_admin_token, delete_user, user_router
=======
from .sync import db, hash
from .sync.router import router as sync_router
>>>>>>> 15805e22

current_dir = Path(__file__).parent


def load_dict(cls, filepath: str) -> Optional[dict[str, Any]]:
    try:
        with open(filepath) as f:
            data = f.read()
            d = json.loads(data)
            dicts = {}
            for key, value in d.items():
                dicts[key] = cls(**value)
            return dicts
    except Exception as e:
        logger.info(f"Unable to load dict file: {filepath}. {e}")
    return None


def save_dict(obj: Any, filepath: str) -> None:
    dicts = {}
    for key, value in obj.items():
        dicts[key] = value.to_dict()

    with open(filepath, "w") as f:
        f.write(json.dumps(dicts))


@dataclass
class User(Jsonable):
    email: str
    token: int  # TODO


class Users:
    def __init__(self, path: Path) -> None:
        self.path = path
        self.users = {}
        self.load()

    def load(self):
        if os.path.exists(str(self.path)):
            users = load_dict(User, str(self.path))
        else:
            users = None
        if users:
            self.users = users

    def save(self):
        save_dict(self.users, str(self.path))

    def get_user(self, email: str) -> Optional[User]:
        if email not in self.users:
            return None
        return self.users[email]

    def create_user(self, email: str) -> int:
        if email in self.users:
            # for now just return the token
            return self.users[email].token
            # raise Exception(f"User already registered: {email}")
        token = random.randint(0, sys.maxsize)
        user = User(email=email, token=token)
        self.users[email] = user
        self.save()
        return token

    def __repr__(self) -> str:
        string = ""
        for email, user in self.users.items():
            string += f"{email}: {user}"
        return string


def get_users(request: Request) -> Users:
    return request.state.users


def create_folders(folders: list[str]) -> None:
    for folder in folders:
        if not os.path.exists(folder):
            os.makedirs(folder, exist_ok=True)


<<<<<<< HEAD
def remove_unverified_users():
    users = get_users()
    for user in users:
        if not user['emailVerified']:
            # user['createdTimestamp'] is counted in microseconds
            delta = (time.time() - user['createdTimestamp'] / 1000)
            if delta / (3600 * 24) > 1:
                # delete de user
                delete_user(user['id'])
    print("remove_unverified_users task finished")

@contextlib.asynccontextmanager
async def lifespan(app: FastAPI):
=======
def init_db(settings: ServerSettings) -> None:
    # might take very long as snapshot folder grows
    logger.info(f"> Collecting Files from {settings.snapshot_folder.absolute()}")
    files = hash.collect_files(settings.snapshot_folder.absolute())
    logger.info("> Hashing files")
    metadata = hash.hash_files(files, settings.snapshot_folder)
    logger.info(f"> Updating file hashes at {settings.file_db_path.absolute()}")
    con = db.get_db(settings.file_db_path.absolute())
    cur = con.cursor()
    for m in metadata:
        db.save_file_metadata(cur, m)

    cur.close()
    con.commit()
    con.close()


@contextlib.asynccontextmanager
async def lifespan(app: FastAPI, settings: Optional[ServerSettings] = None):
>>>>>>> 15805e22
    # Startup
    logger.info(f"> Starting SyftBox Server {__version__}. Python {platform.python_version()}")
    if settings is None:
        settings = ServerSettings()
    logger.info(settings)

    logger.info("> Creating Folders")

    create_folders(settings.folders)

<<<<<<< HEAD
    print("> Loading Users")
    # TODO remove old users
    users = Users(path=settings.user_file_path)
    print(users)
=======
    users = Users(path=settings.user_file_path)
    logger.info("> Loading Users")
    logger.info(users)

    init_db(settings)
>>>>>>> 15805e22

    user_manager = UserManager()


    scheduler = BackgroundScheduler()
    scheduler.add_job(remove_unverified_users,"interval",minutes = 60 * 24)
    scheduler.start()

    yield {
        "server_settings": settings,
        "users": users,
        "user_manager": user_manager,
    }

    logger.info("> Shutting down server")


app = FastAPI(lifespan=lifespan)
app.include_router(sync_router)
app.add_middleware(GZipMiddleware, minimum_size=1000, compresslevel=5)

app.include_router(user_router)

# Define the ASCII art
ascii_art = rf"""
 ____         __ _   ____
/ ___| _   _ / _| |_| __ )  _____  __
\___ \| | | | |_| __|  _ \ / _ \ \/ /
 ___) | |_| |  _| |_| |_) | (_) >  <
|____/ \__, |_|  \__|____/ \___/_/\_\
       |___/        {__version__:>17}


# Install Syftbox (MacOS and Linux)
curl -LsSf https://syftbox.openmined.org/install.sh | sh

# Run the client
syftbox client
"""


@app.get("/", response_class=PlainTextResponse)
async def get_ascii_art(request: Request):
    req_host = request.headers.get("host", "")
    if "syftboxstage" in req_host:
        return ascii_art.replace("syftbox.openmined.org", "syftboxstage.openmined.org")
    return ascii_art


@app.get("/wheel/{path:path}", response_class=HTMLResponse)
async def get_wheel(path: str):
    if path == "":  # Check if path is empty (meaning "/datasites/")
        return RedirectResponse(url="/")

    filename = path.split("/")[0]
    if filename.endswith(".whl"):
        wheel_path = os.path.expanduser("~/syftbox-0.1.0-py3-none-any.whl")
        return FileResponse(wheel_path, media_type="application/octet-stream")
    return filename


def get_file_list(directory: Union[str, Path] = ".") -> list[dict[str, Any]]:
    # TODO rewrite with pathlib
    directory = str(directory)

    file_list = []
    for item in os.listdir(directory):
        item_path = os.path.join(directory, item)
        is_dir = os.path.isdir(item_path)
        size = os.path.getsize(item_path) if not is_dir else "-"
        mod_time = datetime.fromtimestamp(os.path.getmtime(item_path)).strftime("%Y-%m-%d %H:%M:%S")

        file_list.append({"name": item, "is_dir": is_dir, "size": size, "mod_time": mod_time})

    return sorted(file_list, key=lambda x: (not x["is_dir"], x["name"].lower()))


@app.get("/datasites", response_class=HTMLResponse)
async def list_datasites(request: Request, server_settings: ServerSettings = Depends(get_server_settings)):
    files = get_file_list(server_settings.snapshot_folder)
    template_path = current_dir / "templates" / "datasites.html"
    html = ""
    with open(template_path) as f:
        html = f.read()
    template = Template(html)

    html_content = template.render(
        {
            "request": request,
            "files": files,
            "current_path": "/",
        }
    )
    return html_content


@app.get("/datasites/{path:path}", response_class=HTMLResponse)
async def browse_datasite(
    request: Request,
    path: str,
    server_settings: ServerSettings = Depends(get_server_settings),
):
    if path == "":  # Check if path is empty (meaning "/datasites/")
        return RedirectResponse(url="/datasites")

    snapshot_folder = str(server_settings.snapshot_folder)
    datasite_part = path.split("/")[0]
    datasites = get_datasites(snapshot_folder)
    if datasite_part in datasites:
        slug = path[len(datasite_part) :]
        if slug == "":
            slug = "/"
        datasite_path = os.path.join(snapshot_folder, datasite_part)
        datasite_public = datasite_path + "/public"
        if not os.path.exists(datasite_public):
            return "No public datasite"

        slug_path = os.path.abspath(datasite_public + slug)
        if os.path.exists(slug_path) and os.path.isfile(slug_path):
            if slug_path.endswith(".html") or slug_path.endswith(".htm"):
                return FileResponse(slug_path)
            elif slug_path.endswith(".md"):
                with open(slug_path, "r") as file:
                    content = file.read()
                return PlainTextResponse(content)
            else:
                return FileResponse(slug_path, media_type="application/octet-stream")

        # show directory
        if not path.endswith("/"):
            return RedirectResponse(url=f"{path}/")

        index_file = os.path.abspath(slug_path + "/" + "index.html")
        if os.path.exists(index_file):
            with open(index_file, "r") as file:
                html_content = file.read()
            return HTMLResponse(content=html_content, status_code=200)

        if os.path.isdir(slug_path):
            files = get_file_list(slug_path)
            template_path = current_dir / "templates" / "folder.html"
            html = ""
            with open(template_path) as f:
                html = f.read()
            template = Template(html)
            html_content = template.render(
                {
                    "datasite": datasite_part,
                    "request": request,
                    "files": files,
                    "current_path": path,
                }
            )
            return html_content
        else:
            return f"Bad Slug {slug}"

    return f"No Datasite {datasite_part} exists"


@app.post("/register")
<<<<<<< HEAD
async def register(request: Request, users: Users = Depends(get_users)):
    data = await request.json()
    email = data["email"]
    token = users.create_user(email)
    print(f"> {email} registering: {token}")
    return JSONResponse({"status": "success", "token": token}, status_code=200)


@app.post("/write")
async def write(request: Request, server_settings: ServerSettings = Depends(get_server_settings)):
    try:
        data = await request.json()
        email = data["email"]
        change_dict = data["change"]
        change_dict["kind"] = FileChangeKind(change_dict["kind"])
        change = FileChange(**change_dict)

        change.sync_folder = os.path.abspath(str(server_settings.snapshot_folder))
        result = True
        accepted = True
        if change.newer():
            if change.kind_write:
                if data.get("is_directory", False):
                    # Handle empty directory
                    os.makedirs(change.full_path, exist_ok=True)
                    result = True
                else:
                    bin_data = strtobin(data["data"])
                    result = change.write(bin_data)
            elif change.kind_delete:
                if change.hash_equal_or_none():
                    result = change.delete()
                else:
                    print(f"> 🔥 {change.kind} hash doesnt match so ignore {change}")
                    accepted = False
            else:
                raise Exception(f"Unknown type of change kind. {change.kind}")
        else:
            print(f"> 🔥 {change.kind} is older so ignore {change}")
            accepted = False

        if result:
            print(f"> {email} {change.kind}: {change.internal_path}")
            json_payload = {
                "status": "success",
                "change": change.to_dict(),
                "accepted": accepted,
            }
            return JSONResponse(
                json_payload,
                status_code=200,
            )
        return JSONResponse(
            {"status": "error", "change": change.to_dict()},
            status_code=400,
        )
    except Exception as e:
        print("Exception writing", e)
        return JSONResponse(
            {"status": "error", "error": str(e)},
            status_code=400,
        )


@app.post("/read")
async def read(request: Request, server_settings: ServerSettings = Depends(get_server_settings)):
=======
async def register(
    request: Request,
    users: Users = Depends(get_users),
    server_settings: ServerSettings = Depends(get_server_settings),
):
>>>>>>> 15805e22
    data = await request.json()
    email = data["email"]
    token = users.create_user(email)

<<<<<<< HEAD
    if change.kind_write:
        if os.path.isdir(change.full_path):
            # Handle directory
            json_dict["is_directory"] = True
        else:
            # Handle file
            bin_data = change.read()
            json_dict["data"] = bintostr(bin_data)
    elif change.kind_delete:
        # Handle delete operation if needed
        pass
    else:
        raise Exception(f"Unknown type of change kind. {change.kind}")

    print(f"> {email} {change.kind}: {change.internal_path}")
    return JSONResponse({"status": "success"} | json_dict, status_code=200)


@app.post("/dir_state")
async def dir_state(request: Request, server_settings: ServerSettings = Depends(get_server_settings)):
    try:
        data = await request.json()
        email = data["email"]
        sub_path = data["sub_path"]
        snapshot_folder = str(server_settings.snapshot_folder)
        full_path = os.path.join(snapshot_folder, sub_path)
        remote_dir_state = hash_dir(snapshot_folder, sub_path)

        # get the top level perm file
        perm_tree = PermissionTree.from_path(full_path)

        # filter the read state for this user by the perm tree
        read_state = filter_read_state(email, remote_dir_state, perm_tree)
        remote_dir_state.tree = read_state

        response_json = {"sub_path": sub_path, "dir_state": remote_dir_state.to_dict()}
        if remote_dir_state:
            return JSONResponse({"status": "success"} | response_json, status_code=200)
        return JSONResponse({"status": "error"}, status_code=400)
    except Exception as e:
        print("Failed to run /dir_state", e)
=======
    # create datasite snapshot folder
    datasite_folder = Path(server_settings.snapshot_folder) / email
    os.makedirs(datasite_folder, exist_ok=True)
>>>>>>> 15805e22

    logger.info(f"> {email} registering: {token}, snapshot folder: {datasite_folder}")

<<<<<<< HEAD
@app.get("/list_datasites")
async def datasites(request: Request, server_settings: ServerSettings = Depends(get_server_settings)):
    datasites = get_datasites(server_settings.snapshot_folder)
    response_json = {"datasites": datasites}
    if datasites:
        return JSONResponse({"status": "success"} | response_json, status_code=200)
    return JSONResponse({"status": "error"}, status_code=400)

@app.post('/invite')
async def invite(email: str, firstName: str, lastName: str):
    admin_token = create_keycloak_admin_token()
    headers = {
        'Authorization': f'Bearer {admin_token}',
        'Content-Type': 'application/json'
    }
    
    payload = {
        'firstName': firstName,
        'lastName': lastName,
        'email': email,
        'enabled': "true",
        'username': email,
        "requiredActions": [
            "UPDATE_PASSWORD",
            "UPDATE_PROFILE"
        ]
    }
    resp = requests.post(f"{KEYCLOAK_URL}/admin/realms/{KEYCLOAK_REALM}/users", headers=headers, data=json.dumps(payload))
    if resp.status_code == 201:
        resp = requests.get(f"{KEYCLOAK_URL}/admin/realms/{KEYCLOAK_REALM}/users", headers=headers)
        content = resp.json()
        for user in content:
            if user['username'] == email:
                user_id = user['id']
                actions = [
                    "UPDATE_PASSWORD",
                    "UPDATE_PROFILE"
                ]

                resp = requests.put(
                            f"{KEYCLOAK_URL}/admin/realms/{KEYCLOAK_REALM}/users/{user_id}/execute-actions-email?client_id={CLIENT_ID}", 
                            headers=headers, 
                            data=json.dumps(actions)
                        )
                return resp.status_code, resp.text
                
        return f'error user {email} not found after creation'
    else:
        return resp.status_code, resp.text

def main() -> None:
    parser = argparse.ArgumentParser(description="Run FastAPI server")
    parser.add_argument(
        "--port",
        type=int,
        default=5001,
        help="Port to run the server on (default: 5001)",
    )
    parser.add_argument(
        "--debug",
        action="store_true",
        help="Run the server in debug mode with hot reloading",
    )
=======
    return JSONResponse({"status": "success", "token": token}, status_code=200)
>>>>>>> 15805e22


<<<<<<< HEAD
    uvicorn.run(
        "syftbox.server.server:app" if args.debug else app,  # Use import string in debug mode
        host="0.0.0.0",
        port=args.port,
        log_level="debug" if args.debug else "info",
        reload=args.debug,  # Enable hot reloading only in debug mode
    )
=======
@app.get("/install.sh")
async def install():
    install_script = current_dir / "templates" / "install.sh"
    return FileResponse(install_script, media_type="text/plain")
>>>>>>> 15805e22


@app.get("/info")
async def info():
    return {
        "version": __version__,
    }<|MERGE_RESOLUTION|>--- conflicted
+++ resolved
@@ -1,7 +1,4 @@
-<<<<<<< HEAD
 import argparse
-=======
->>>>>>> 15805e22
 import contextlib
 import json
 import os
@@ -11,7 +8,6 @@
 from dataclasses import dataclass
 from datetime import datetime
 from pathlib import Path
-<<<<<<< HEAD
 import time
 from typing import Annotated, Optional
 
@@ -21,11 +17,9 @@
 import requests
 import uvicorn
 from fastapi import Depends, FastAPI, HTTPException, Request
-=======
 
 from fastapi import Depends, FastAPI, Request
 from fastapi.middleware.gzip import GZipMiddleware
->>>>>>> 15805e22
 from fastapi.responses import (
     FileResponse,
     HTMLResponse,
@@ -46,12 +40,10 @@
 from syftbox.server.users.secret_constants import CLIENT_ID, CLIENT_SECRET, KEYCLOAK_REALM, KEYCLOAK_URL
 from syftbox.server.users.user import UserManager
 
-<<<<<<< HEAD
 from .users.router import create_keycloak_admin_token, delete_user, user_router
-=======
+
 from .sync import db, hash
 from .sync.router import router as sync_router
->>>>>>> 15805e22
 
 current_dir = Path(__file__).parent
 
@@ -135,7 +127,6 @@
             os.makedirs(folder, exist_ok=True)
 
 
-<<<<<<< HEAD
 def remove_unverified_users():
     users = get_users()
     for user in users:
@@ -147,9 +138,7 @@
                 delete_user(user['id'])
     print("remove_unverified_users task finished")
 
-@contextlib.asynccontextmanager
-async def lifespan(app: FastAPI):
-=======
+
 def init_db(settings: ServerSettings) -> None:
     # might take very long as snapshot folder grows
     logger.info(f"> Collecting Files from {settings.snapshot_folder.absolute()}")
@@ -169,7 +158,6 @@
 
 @contextlib.asynccontextmanager
 async def lifespan(app: FastAPI, settings: Optional[ServerSettings] = None):
->>>>>>> 15805e22
     # Startup
     logger.info(f"> Starting SyftBox Server {__version__}. Python {platform.python_version()}")
     if settings is None:
@@ -180,18 +168,11 @@
 
     create_folders(settings.folders)
 
-<<<<<<< HEAD
-    print("> Loading Users")
-    # TODO remove old users
-    users = Users(path=settings.user_file_path)
-    print(users)
-=======
     users = Users(path=settings.user_file_path)
     logger.info("> Loading Users")
     logger.info(users)
 
     init_db(settings)
->>>>>>> 15805e22
 
     user_manager = UserManager()
 
@@ -353,12 +334,21 @@
 
 
 @app.post("/register")
-<<<<<<< HEAD
-async def register(request: Request, users: Users = Depends(get_users)):
+async def register(
+    request: Request,
+    users: Users = Depends(get_users),
+    server_settings: ServerSettings = Depends(get_server_settings),
+):
     data = await request.json()
     email = data["email"]
     token = users.create_user(email)
-    print(f"> {email} registering: {token}")
+
+    # create datasite snapshot folder
+    datasite_folder = Path(server_settings.snapshot_folder) / email
+    os.makedirs(datasite_folder, exist_ok=True)
+
+    logger.info(f"> {email} registering: {token}, snapshot folder: {datasite_folder}")
+
     return JSONResponse({"status": "success", "token": token}, status_code=200)
 
 
@@ -420,18 +410,15 @@
 
 @app.post("/read")
 async def read(request: Request, server_settings: ServerSettings = Depends(get_server_settings)):
-=======
-async def register(
-    request: Request,
-    users: Users = Depends(get_users),
-    server_settings: ServerSettings = Depends(get_server_settings),
-):
->>>>>>> 15805e22
     data = await request.json()
     email = data["email"]
-    token = users.create_user(email)
-
-<<<<<<< HEAD
+    change_dict = data["change"]
+    change_dict["kind"] = FileChangeKind(change_dict["kind"])
+    change = FileChange(**change_dict)
+    change.sync_folder = os.path.abspath(str(server_settings.snapshot_folder))
+
+    json_dict = {"change": change.to_dict()}
+
     if change.kind_write:
         if os.path.isdir(change.full_path):
             # Handle directory
@@ -473,15 +460,8 @@
         return JSONResponse({"status": "error"}, status_code=400)
     except Exception as e:
         print("Failed to run /dir_state", e)
-=======
-    # create datasite snapshot folder
-    datasite_folder = Path(server_settings.snapshot_folder) / email
-    os.makedirs(datasite_folder, exist_ok=True)
->>>>>>> 15805e22
-
-    logger.info(f"> {email} registering: {token}, snapshot folder: {datasite_folder}")
-
-<<<<<<< HEAD
+
+
 @app.get("/list_datasites")
 async def datasites(request: Request, server_settings: ServerSettings = Depends(get_server_settings)):
     datasites = get_datasites(server_settings.snapshot_folder)
@@ -545,12 +525,9 @@
         action="store_true",
         help="Run the server in debug mode with hot reloading",
     )
-=======
-    return JSONResponse({"status": "success", "token": token}, status_code=200)
->>>>>>> 15805e22
-
-
-<<<<<<< HEAD
+
+    args = parser.parse_args()
+
     uvicorn.run(
         "syftbox.server.server:app" if args.debug else app,  # Use import string in debug mode
         host="0.0.0.0",
@@ -558,12 +535,14 @@
         log_level="debug" if args.debug else "info",
         reload=args.debug,  # Enable hot reloading only in debug mode
     )
-=======
+
+
+if __name__ == "__main__":
+    main()
 @app.get("/install.sh")
 async def install():
     install_script = current_dir / "templates" / "install.sh"
     return FileResponse(install_script, media_type="text/plain")
->>>>>>> 15805e22
 
 
 @app.get("/info")
