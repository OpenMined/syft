from pathlib import Path

from fastapi import Request
<<<<<<< HEAD
from pydantic import SecretStr
=======
from pydantic import Field, field_validator
>>>>>>> 15805e22
from pydantic_settings import BaseSettings, SettingsConfigDict
from typing_extensions import Self, Union


class SMTSettings(BaseSettings):
    model_config = SettingsConfigDict(env_prefix="SMTP_")

    use_tls: bool = False
    port: int = 587
    host: str = "localhost"
    username: str = "syftbox"
    password: str = "syftbox"
    email_sender: str = "noreply@openmined.org"


class ServerSettings(BaseSettings):
    """
    Reads the server settings from the environment variables, using the prefix SYFTBOX_.

    example:
    `export SYFTBOX_DATA_FOLDER=data/data_folder`
    will set the server_settings.data_folder to `data/data_folder`

    see: https://docs.pydantic.dev/latest/concepts/pydantic_settings/#parsing-environment-variable-values
    """

    model_config = SettingsConfigDict(env_prefix="SYFTBOX_")

<<<<<<< HEAD
    admin_username: SecretStr = "info@openmined.org"
    admin_password: SecretStr = "changethis"
    jwt_secret: SecretStr = "changethis"

    data_folder: Path = Path("data")
    snapshot_folder: Path = Path("data/snapshot")
    user_file_path: Path = Path("data/users.json")
    smtp: SMTSettings = SMTSettings()
=======
    data_folder: Path = Field(default=Path("data").resolve())
    """Absolute path to the server data folder"""

    @field_validator("data_folder", mode="after")
    def data_folder_abs(cls, v):
        return Path(v).expanduser().resolve()
>>>>>>> 15805e22

    @property
    def folders(self) -> list[Path]:
        return [self.data_folder, self.snapshot_folder]

    @property
    def snapshot_folder(self) -> Path:
        return self.data_folder / "snapshot"

    @property
    def user_file_path(self) -> Path:
        return self.data_folder / "users.json"

    @classmethod
    def from_data_folder(cls, data_folder: Union[Path, str]) -> Self:
        data_folder = Path(data_folder)
        return cls(
            data_folder=data_folder,
        )

    @property
    def file_db_path(self) -> Path:
        return self.data_folder / "file.db"

    def read(self, path: Path) -> bytes:
        with open(self.snapshot_folder / path, "rb") as f:
            return f.read()


def get_server_settings(request: Request) -> ServerSettings:
    return request.state.server_settings<|MERGE_RESOLUTION|>--- conflicted
+++ resolved
@@ -1,11 +1,8 @@
 from pathlib import Path
 
 from fastapi import Request
-<<<<<<< HEAD
 from pydantic import SecretStr
-=======
 from pydantic import Field, field_validator
->>>>>>> 15805e22
 from pydantic_settings import BaseSettings, SettingsConfigDict
 from typing_extensions import Self, Union
 
@@ -34,7 +31,6 @@
 
     model_config = SettingsConfigDict(env_prefix="SYFTBOX_")
 
-<<<<<<< HEAD
     admin_username: SecretStr = "info@openmined.org"
     admin_password: SecretStr = "changethis"
     jwt_secret: SecretStr = "changethis"
@@ -43,14 +39,12 @@
     snapshot_folder: Path = Path("data/snapshot")
     user_file_path: Path = Path("data/users.json")
     smtp: SMTSettings = SMTSettings()
-=======
     data_folder: Path = Field(default=Path("data").resolve())
     """Absolute path to the server data folder"""
 
     @field_validator("data_folder", mode="after")
     def data_folder_abs(cls, v):
         return Path(v).expanduser().resolve()
->>>>>>> 15805e22
 
     @property
     def folders(self) -> list[Path]:
