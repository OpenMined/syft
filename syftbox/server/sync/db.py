--- conflicted
+++ resolved
@@ -80,11 +80,6 @@
     ]
 
 
-<<<<<<< HEAD
-def move_with_transaction(
-    conn: sqlite3.Connection, *, origin_path: Path, metadata: FileMetadata, server_settings: ServerSettings
-):
-=======
 def get_all_datasites(conn: sqlite3.Connection) -> list[str]:
     # INSTR(path, '/'): Finds the position of the first slash in the path.
     cursor = conn.execute(
@@ -95,8 +90,9 @@
     return [row[0] for row in cursor]
 
 
-def move_with_transaction(conn: sqlite3.Connection, *, origin_path: str, metadata: FileMetadata):
->>>>>>> 1893c5f4
+def move_with_transaction(
+    conn: sqlite3.Connection, *, origin_path: Path, metadata: FileMetadata, server_settings: ServerSettings
+):
     """The file system and database do not share transactions,
     so this operation is not atomic.
     Ideally, files (blobs) should be immutable,
