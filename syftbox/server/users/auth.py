import base64
from datetime import datetime, timezone
import json
from pathlib import Path
from typing_extensions import Annotated
from fastapi import Depends, HTTPException, Header, Security
from fastapi.security import HTTPAuthorizationCredentials, HTTPBearer
import httpx
import jwt
from syftbox.server.settings import ServerSettings, get_server_settings
from syftbox.server.users.user_store import User, UserStore

bearer_scheme = HTTPBearer()

ACCESS_TOKEN = "access_token"
EMAIL_TOKEN = "email_token"


def _validate_jwt(server_settings: ServerSettings, token: str) -> dict:
    try:
        return jwt.decode(
            token,
            server_settings.jwt_secret.get_secret_value(),
            algorithms=[server_settings.jwt_algorithm],
        )
    except jwt.ExpiredSignatureError:
        raise HTTPException(
            status_code=401,
            detail="Token has expired",
            headers={"WWW-Authenticate": "Bearer"},
        )
    except Exception as e:
        raise HTTPException(
            status_code=401,
            detail="Invalid token",
            headers={"WWW-Authenticate": "Bearer"},
        )

def _generate_jwt(server_settings: ServerSettings, data: dict) -> str:
    return jwt.encode(
        data,
        server_settings.jwt_secret.get_secret_value(),
        algorithm=server_settings.jwt_algorithm,
    )


def generate_access_token(server_settings: ServerSettings, email: str) -> str:
    data = {
        "email": email,
        "type": ACCESS_TOKEN,
        "iat": datetime.now(tz=timezone.utc),
    }
    if server_settings.jwt_access_token_exp:
        data["exp"] = data["iat"] + server_settings.jwt_access_token_exp
    return _generate_jwt(server_settings, data)


def generate_email_token(server_settings: ServerSettings, email: str) -> str:
    data = {
        "email": email,
        "type": EMAIL_TOKEN,
        "iat": datetime.now(tz=timezone.utc),
    }
    if server_settings.jwt_email_token_exp:
        data["exp"] = data["iat"] + server_settings.jwt_email_token_exp
    return _generate_jwt(server_settings, data)


def validate_access_token(server_settings: ServerSettings, token: str) -> dict:
<<<<<<< HEAD
    data = validate_token(server_settings, token)
    user_store = UserStore(server_settings=server_settings)
    user = user_store.get_user_by_email(data['email'])
    if not user:
        raise HTTPException(
            status_code=404,
            detail="User not found",
            headers={"WWW-Authenticate": "Bearer"},
        )
    if user.credentials != token:
        raise HTTPException(
            status_code=401,
            detail="Invalid Token",
            headers={"WWW-Authenticate": "Bearer"},
        )
=======
    data = _validate_jwt(server_settings, token)
>>>>>>> 2b340f87
    if data["type"] != ACCESS_TOKEN:
        raise HTTPException(
            status_code=401,
            detail="Invalid token type",
            headers={"WWW-Authenticate": "Bearer"},
        )
    return data


def validate_email_token(server_settings: ServerSettings, token: str) -> dict:
    data = _validate_jwt(server_settings, token)
    if data["type"] != EMAIL_TOKEN:
        raise HTTPException(
            status_code=401,
            detail="Invalid token type",
            headers={"WWW-Authenticate": "Bearer"},
        )
    return data


def get_user_from_email_token(
    credentials: Annotated[HTTPAuthorizationCredentials, Security(bearer_scheme)],
    server_settings: Annotated[ServerSettings, Depends(get_server_settings)],
) -> str:
    payload = validate_email_token(server_settings, credentials.credentials)
    return payload["email"]

def get_current_user(
    credentials: Annotated[HTTPAuthorizationCredentials, Security(bearer_scheme)],
    server_settings: Annotated[ServerSettings, Depends(get_server_settings)],
) -> str:
    payload = validate_access_token(server_settings, credentials.credentials)
    return payload["email"]


def set_token(server_settings: ServerSettings, email: str, token: str):
    user_store = UserStore(server_settings=server_settings)
    user_store.update_user(User(email=email, credentials=token))


def delete_token(server_settings: ServerSettings, email: str):
    user_store = UserStore(server_settings=server_settings)
    user_store.update_user(User(email=email, credentials=""))<|MERGE_RESOLUTION|>--- conflicted
+++ resolved
@@ -67,7 +67,6 @@
 
 
 def validate_access_token(server_settings: ServerSettings, token: str) -> dict:
-<<<<<<< HEAD
     data = validate_token(server_settings, token)
     user_store = UserStore(server_settings=server_settings)
     user = user_store.get_user_by_email(data['email'])
@@ -83,9 +82,6 @@
             detail="Invalid Token",
             headers={"WWW-Authenticate": "Bearer"},
         )
-=======
-    data = _validate_jwt(server_settings, token)
->>>>>>> 2b340f87
     if data["type"] != ACCESS_TOKEN:
         raise HTTPException(
             status_code=401,
