import base64
from datetime import datetime, timezone
import json
from typing_extensions import Annotated
from fastapi import Depends, HTTPException, Header, Security
from fastapi.security import HTTPAuthorizationCredentials, HTTPBearer
import httpx
import jwt
from syftbox.server.settings import ServerSettings, get_server_settings

bearer_scheme = HTTPBearer()

ACCESS_TOKEN = "access_token"
EMAIL_TOKEN = "email_token"


def _validate_jwt(server_settings: ServerSettings, token: str) -> dict:
    try:
        return jwt.decode(
            token,
            server_settings.jwt_secret.get_secret_value(),
            algorithms=[server_settings.jwt_algorithm],
        )
    except jwt.ExpiredSignatureError:
        raise HTTPException(
            status_code=401,
            detail="Token has expired",
            headers={"WWW-Authenticate": "Bearer"},
        )
    except jwt.InvalidSignatureError:
        raise HTTPException(
            status_code=401,
            detail="Invalid token",
            headers={"WWW-Authenticate": "Bearer"},
        )

def _generate_jwt(server_settings: ServerSettings, data: dict) -> str:
    return jwt.encode(
        data,
        server_settings.jwt_secret.get_secret_value(),
        algorithm=server_settings.jwt_algorithm,
    )


def _generate_base64(data: dict) -> str:
    try:
        payload = {}
        for k, v in data.items():
            if isinstance(v, datetime):
                payload[k] = v.isoformat()
            else:
                payload[k] = v
        return base64.b64encode(json.dumps(payload).encode()).decode()
    except Exception as e:
        raise HTTPException(
            status_code=401,
            detail="Error encoding token",
            headers={"WWW-Authenticate": "Bearer"},
        )


def _validate_base64(token: str) -> dict:
    try:
        payload = json.loads(base64.b64decode(token).decode())
    except Exception as e:
        raise HTTPException(
            status_code=401,
            detail="Invalid base64 token",
            headers={"WWW-Authenticate": "Bearer"},
        )

    if "exp" in payload and datetime.fromisoformat(payload["exp"]) < datetime.now(tz=timezone.utc):
        raise HTTPException(
            status_code=401,
            detail="Token has expired",
            headers={"WWW-Authenticate": "Bearer"},
        )
    return payload



def generate_token(server_settings: ServerSettings, data: json) -> str:
    """
    payload looks like:
    {email: x, iat: date, type: access_token, exp: date}

    If no auth, the token is a base64 encoded json string.
    If auth, the token is a jwt token.

    Args:
        server_settings (ServerSettings): server settings
        data (json): data to encode

    Returns:
        str: encoded token
    """
<<<<<<< HEAD
    if not server_settings.auth_enabled:
        return base64.b64encode(json.dumps(data).encode()).decode()
    else:
=======
    if server_settings.auth_enabled:
>>>>>>> c02ec35b
        return _generate_jwt(server_settings, data)
    else:
        return _generate_base64(data)

def validate_token(server_settings: ServerSettings, token: str) -> dict:
    """
    payload looks like:
    {email: x, iat: date, type: access_token, exp: date}

    If no auth, the token is a base64 encoded json string.
    If auth, the token is a jwt token.

    Args:
        server_settings (ServerSettings): server settings
        token (str): token to decode

    Returns:
        dict: decoded payload
    """
<<<<<<< HEAD
    if not server_settings.auth_enabled:
        return json.loads(base64.b64decode(token).decode())
    else:
=======
    if server_settings.auth_enabled:
>>>>>>> c02ec35b
        return _validate_jwt(server_settings, token)
    else:
        return _validate_base64(token)


def generate_access_token(server_settings: ServerSettings, email: str) -> str:
    data = {
        "email": email,
        "type": ACCESS_TOKEN,
        "iat": datetime.now(tz=timezone.utc),
    }
    if server_settings.jwt_access_token_exp:
        data["exp"] = data["iat"] + server_settings.jwt_access_token_exp
    return generate_token(data)


def generate_email_token(server_settings: ServerSettings, email: str) -> str:
    data = {
        "email": email,
        "type": EMAIL_TOKEN,
        "iat": datetime.now(tz=timezone.utc),
    }
    if server_settings.jwt_email_token_exp:
        data["exp"] = data["iat"] + server_settings.jwt_email_token_exp
    return generate_token(data)


def validate_access_token(server_settings: ServerSettings, token: str) -> dict:
    data = validate_token(server_settings, token)
    if data["type"] != ACCESS_TOKEN:
        raise HTTPException(
            status_code=401,
            detail="Invalid token type",
            headers={"WWW-Authenticate": "Bearer"},
        )
    return data["email"]


def validate_email_token(server_settings: ServerSettings, token: str) -> dict:
    data = validate_token(server_settings, token)
    if data["type"] != EMAIL_TOKEN:
        raise HTTPException(
            status_code=401,
            detail="Invalid token type",
            headers={"WWW-Authenticate": "Bearer"},
        )
    return data["email"]


def get_user_from_email_token(
    credentials: Annotated[HTTPAuthorizationCredentials, Security(bearer_scheme)],
    server_settings: Annotated[ServerSettings, Depends(get_server_settings)],
) -> str:
    payload = validate_email_token(server_settings, credentials.credentials)
    return payload["email"]


def get_current_user(
    credentials: Annotated[HTTPAuthorizationCredentials, Security(bearer_scheme)],
    server_settings: Annotated[ServerSettings, Depends(get_server_settings)],
) -> str:
    payload = validate_access_token(server_settings, credentials.credentials)
    return payload["email"]<|MERGE_RESOLUTION|>--- conflicted
+++ resolved
@@ -94,16 +94,10 @@
     Returns:
         str: encoded token
     """
-<<<<<<< HEAD
     if not server_settings.auth_enabled:
         return base64.b64encode(json.dumps(data).encode()).decode()
     else:
-=======
-    if server_settings.auth_enabled:
->>>>>>> c02ec35b
         return _generate_jwt(server_settings, data)
-    else:
-        return _generate_base64(data)
 
 def validate_token(server_settings: ServerSettings, token: str) -> dict:
     """
@@ -120,16 +114,10 @@
     Returns:
         dict: decoded payload
     """
-<<<<<<< HEAD
     if not server_settings.auth_enabled:
         return json.loads(base64.b64decode(token).decode())
     else:
-=======
-    if server_settings.auth_enabled:
->>>>>>> c02ec35b
         return _validate_jwt(server_settings, token)
-    else:
-        return _validate_base64(token)
 
 
 def generate_access_token(server_settings: ServerSettings, email: str) -> str:
