from typing import Optional
from fastapi import APIRouter, Depends, HTTPException
from pydantic import BaseModel, EmailStr

from syftbox.lib.email import send_token_email
from syftbox.server.analytics import log_analytics_event
from syftbox.server.settings import ServerSettings, get_server_settings
from syftbox.server.users.auth import delete_token, generate_access_token, generate_email_token, get_user_from_email_token, get_current_user, set_token
from syftbox.server.users.user_store import User, UserStore

router = APIRouter(prefix="/auth", tags=["authentication"])


class EmailTokenRequest(BaseModel):
    email: EmailStr

class EmailTokenResponse(BaseModel):
    email_token: Optional[str] = None

class AccessTokenResponse(BaseModel):
    access_token: str


@router.post("/request_email_token")
def get_token(req: EmailTokenRequest, server_settings: ServerSettings = Depends(get_server_settings)) -> EmailTokenResponse:
    """
    Send an email token to the user's email address

    if auth is disabled, the token will be returned in the response as a base64 encoded json string
    """
    email = req.email
    token = generate_email_token(server_settings, email)

    user_store = UserStore(server_settings=server_settings)
    if not user_store.exists(email=email):
        user_store.add_user(User(email=email, credentials=""))
    else:
        user_store.update_user(User(email=email, credentials=""))
    
    response = EmailTokenResponse()
    if server_settings.auth_enabled:
        send_token_email(server_settings, email, token)
    else:
        # Only return token if auth is disabled, it will be a base64 encoded json string
        response.email_token = token

    return response


@router.post("/validate_email_token")
def validate_email_token(
    email: str,
    email_from_token: str = Depends(get_user_from_email_token),
    server_settings: ServerSettings = Depends(get_server_settings),
) -> AccessTokenResponse:
    """
    Validate the email token and return a matching access token

    Args:
        email (str, optional): The user email, extracted from the email token. Defaults to Depends(get_user_from_email_token).
        server_settings (ServerSettings, optional): server settings. Defaults to Depends(get_server_settings).

    Returns:
        AccessTokenResponse: access token
    """
<<<<<<< HEAD
    user_store = UserStore(server_settings=server_settings)
    user = user_store.get_user_by_email(email=email)
=======
    if email_from_token != email:
        raise HTTPException(status_code=401, detail="This email token is not for this email address")

>>>>>>> 2b340f87
    access_token = generate_access_token(server_settings, email)
    if user:
        if user.credentials is not None:
            set_token(server_settings, email, access_token)
        else:
            # what happens if there is already some credentials set?
            # it looks like if someone steals the email token, they can generate the access token
            pass 
    else:
        raise HTTPException(status_code=404, detail="User not found! Please register")
    return AccessTokenResponse(access_token=access_token)

class WhoAmIResponse(BaseModel):
    email: str

@router.post("/invalidate_access_token")
def invalidate_access_token(
    email: str = Depends(get_current_user),
    server_settings: ServerSettings = Depends(get_server_settings),
) -> str:
    """
    Invalidate the access token/

    Args:
        email (str, optional): The user email, extracted from the access token in the Authorization header.
            Defaults to Depends(get_current_user).

        server_settings (ServerSettings, optional): server settings. Defaults to Depends(get_server_settings).

    Returns:
        str: message
    """
    delete_token(server_settings, email)
    return "Token invalidation succesful!"


@router.post("/whoami")
def whoami(
    email: str = Depends(get_current_user),
) -> WhoAmIResponse:
    """
    Get the current users email.
    If the token is not valid or outdated, get_current_user will raise 401 Unauthorized.

    Returns:
        str: email
    """
    log_analytics_event("/auth/whoami", email=email)
    return WhoAmIResponse(email=email)<|MERGE_RESOLUTION|>--- conflicted
+++ resolved
@@ -63,14 +63,8 @@
     Returns:
         AccessTokenResponse: access token
     """
-<<<<<<< HEAD
     user_store = UserStore(server_settings=server_settings)
     user = user_store.get_user_by_email(email=email)
-=======
-    if email_from_token != email:
-        raise HTTPException(status_code=401, detail="This email token is not for this email address")
-
->>>>>>> 2b340f87
     access_token = generate_access_token(server_settings, email)
     if user:
         if user.credentials is not None:
