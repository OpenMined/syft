--- conflicted
+++ resolved
@@ -6,22 +6,13 @@
 from pydantic import BaseModel, Field
 from typing_extensions import Optional
 
-<<<<<<< HEAD
 from syftbox import Client
-=======
->>>>>>> 7bae46ed
 from syftbox.__version__ import __version__
-from syftbox.lib.lib import ClientConfig
 
 
 class ErrorReport(BaseModel):
-<<<<<<< HEAD
     client: dict
-    server_syftbox_version: str | None = None
-=======
-    client_config: dict
     server_syftbox_version: Optional[str] = None
->>>>>>> 7bae46ed
     client_syftbox_version: str = __version__
     python_version: str = sys.version
     platform: str = platform()
