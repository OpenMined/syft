--- conflicted
+++ resolved
@@ -72,7 +72,6 @@
 
 
 def setup_config_interactive(
-<<<<<<< HEAD
     config_path: Path, 
     email: str, 
     data_dir: Path, 
@@ -80,15 +79,7 @@
     port: int, 
     skip_auth: bool = False,
     reset_token: bool = False, 
-=======
-    config_path: Path,
-    email: str,
-    data_dir: Path,
-    server: str,
-    port: int,
-    skip_auth: bool = False,
     skip_verify_install: bool = False,
->>>>>>> 2b340f87
 ) -> SyftClientConfig:
     """Setup the client configuration interactively. Called from CLI"""
 
@@ -125,18 +116,15 @@
         if port != conf.client_url.port:
             conf.set_port(port)
 
-<<<<<<< HEAD
-    rprint(f"[bold]{reset_token}, {conf.access_token}[/bold]")
     if reset_token:
         if conf.access_token:
             invalidate_client_token(conf)
             conf.access_token = None
-=======
+    
     # Short-lived client for all pre-authentication requests
     login_client = httpx.Client(base_url=str(conf.server_url))
     if not skip_verify_install:
         verify_installation(conf, login_client)
->>>>>>> 2b340f87
 
     if not skip_auth:
         conf.access_token = authenticate_user(conf, login_client)
