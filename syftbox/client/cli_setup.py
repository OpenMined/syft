--- conflicted
+++ resolved
@@ -53,7 +53,6 @@
         if not email:
             email = prompt_email()
 
-<<<<<<< HEAD
         if register:
             password = register_password()
 
@@ -71,8 +70,6 @@
             password = login_password()
             access_token = get_token(email, password)
 
-=======
->>>>>>> e37e4459
         # create a new config with the input params
         conf = SyftClientConfig(
             path=config_path,
@@ -80,11 +77,7 @@
             email=email,
             server_url=server,
             port=port,
-<<<<<<< HEAD
-            password=password,
             access_token=access_token
-=======
->>>>>>> e37e4459
         )
     else:
         if server and server != conf.server_url:
@@ -111,19 +104,6 @@
         # crash on other errors, break on success
         response.raise_for_status()
         break
-    # if reset_password:
-    #     # infer this through the api
-    #     if True:
-    #         rprint("You cannot register and reset password at the same time!")
-    #         exit()
-    #     else:
-    #         new_password = register_password()
-    #         resp = keycloak_reset_password(conf.user_id, new_password, conf.token)
-    #         if resp.status_code == 204:
-    #             rprint("[bold]Password reset succesful![/bold]")
-    #         else:
-    #             rprint("[bold red]An error occured![/bold red] '{resp.text}'")
-    #             exit()
 
     # DO NOT SAVE THE CONFIG HERE.
     # We don't know if the client will accept the config yet
