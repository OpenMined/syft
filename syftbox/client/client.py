--- conflicted
+++ resolved
@@ -224,7 +224,7 @@
         "--config_path", type=str, default=DEFAULT_CONFIG_PATH, help="config path"
     )
 
-    parser.add_argument('--debug', action='store_true', help='debug mode')
+    parser.add_argument("--debug", action="store_true", help="debug mode")
 
     parser.add_argument("--sync_folder", type=str, help="sync folder path")
     parser.add_argument("--email", type=str, help="email")
@@ -270,15 +270,11 @@
         f"> Starting SyftBox Client: {__version__} Python {platform.python_version()}"
     )
 
-<<<<<<< HEAD
-    # client needs to be closed if it was created in this context
-=======
     config_path = os.environ.get("SYFTBOX_CLIENT_CONFIG_PATH")
     if config_path:
-        client_config = ClientConfig.load(config_path)
+        client = Client.load(config_path)
 
     # client_config needs to be closed if it was created in this context
->>>>>>> 8ea787d2
     # if it is passed as lifespan arg (eg for testing) it should be managed by the caller instead.
     close_client: bool = False
     if client is None:
@@ -506,13 +502,8 @@
     logger.info("Dev Mode: ", os.environ.get("SYFTBOX_DEV"))
     logger.info("Wheel: ", os.environ.get("SYFTBOX_WHEEL"))
 
-<<<<<<< HEAD
     debug = True
     port = client.port
-=======
-    debug = True if args.debug else False
-    port = client_config.port
->>>>>>> 8ea787d2
     max_attempts = 10  # Maximum number of port attempts
 
     for attempt in range(max_attempts):
