--- conflicted
+++ resolved
@@ -4,6 +4,7 @@
 import importlib
 import os
 import platform
+import subprocess
 import sys
 import time
 import types
@@ -11,7 +12,6 @@
 from datetime import datetime
 from functools import partial
 from pathlib import Path
-import subprocess
 
 import uvicorn
 from apscheduler.jobstores.sqlalchemy import SQLAlchemyJobStore
@@ -90,6 +90,7 @@
             logger.warning(f"Unsupported OS for opening folders: {platform.system()}")
     except Exception as e:
         logger.error(f"Failed to open folder {folder_path}: {e}")
+
 
 def process_folder_input(user_input, default_path):
     if not user_input:
@@ -262,35 +263,6 @@
 #     def sync_on_event(event: FileSystemEvent):
 #         run_plugin("sync", event)
 
-<<<<<<< HEAD
-    watch_dir = Path(app.shared_state.client.sync_folder)
-    watch_dir.mkdir(parents=True, exist_ok=True)
-    event_handler = AnyFileSystemEventHandler(
-        watch_dir,
-        callbacks=[sync_on_event],
-        ignored=WATCHDOG_IGNORE,
-    )
-    watchdog = FSWatchdog(watch_dir, event_handler)
-    watchdog.start()
-    return watchdog
-
-
-def install_success_message():
-    welcome_ascii = rf"""INSTALLATION SUCCESSFUL!
-__        _____ _     ____ ___  __  __ _____   _____ ___
- \ \      / / ___| |   / ___/ _ \|  \/  | ____| |_   _/ _ \
-  \ \ /\ / / |___| |  | |  | | | | |\/| |  _|     | || | | |
-   \ V  V /| |___| |__| |__| |_| | |  | | |___    | || |_| |
-    \_/\_/  \____|_____\____\___/|_|  |_|_____|   |_| \___/
- ____         __ _   ____                  ____ _     ___ _____ _   _ _____
-/ ___| _   _ / _| |_| __ )  _____  __     / ___| |   |_ _| ____| \ | |_   _|
-\___ \| | | | |_| __|  _ \ / _ \ \/ /    | |   | |    | ||  _| |  \| | | |
- ___) | |_| |  _| |_| |_) | (_) >  <     | |___| |___ | || |___| |\  | | |
-|____/ \__, |_|  \__|____/ \___/_/\_\     \____|_____|___|_____|_| \_| |_|
-       |___/                                               {__version__:>17}
-"""
-    return welcome_ascii
-=======
 #     watch_dir = Path(app.shared_state.client_config.sync_folder)
 #     watch_dir.mkdir(parents=True, exist_ok=True)
 #     event_handler = AnyFileSystemEventHandler(
@@ -301,7 +273,6 @@
 #     watchdog = FSWatchdog(watch_dir, event_handler)
 #     watchdog.start()
 #     return watchdog
->>>>>>> 6cba9386
 
 
 @contextlib.asynccontextmanager
@@ -351,15 +322,9 @@
 
     logger.info("> Shutting down...")
     scheduler.shutdown()
-<<<<<<< HEAD
-    app.watchdog.stop()
+    # app.watchdog.stop()
     if close_client:
         client.close()
-=======
-    # app.watchdog.stop()
-    if close_client_config:
-        client_config.close()
->>>>>>> 6cba9386
 
 
 def stop_scheduler(app: FastAPI):
@@ -531,14 +496,9 @@
 
 def main() -> None:
     args = parse_args()
-<<<<<<< HEAD
     client = load_or_create_client(args)
+    open_sync_folder(client.sync_folder)
     error_config = make_error_report(client)
-=======
-    client_config = load_or_create_config(args)
-    open_sync_folder(client_config.sync_folder)
-    error_config = make_error_report(client_config)
->>>>>>> 6cba9386
 
     if args.command == "report":
         output_path = Path(args.path).resolve()
