import atexit
import contextlib
import importlib
import os
import platform
import subprocess
import sys
import time
import types
from dataclasses import dataclass
from functools import partial
from pathlib import Path

import uvicorn
from apscheduler.jobstores.sqlalchemy import SQLAlchemyJobStore
from apscheduler.schedulers.background import BackgroundScheduler
from fastapi import Body, FastAPI, HTTPException, Request
from fastapi.encoders import jsonable_encoder
from fastapi.middleware.cors import CORSMiddleware
from fastapi.responses import FileResponse, HTMLResponse, JSONResponse
from fastapi.staticfiles import StaticFiles
from fastapi.templating import Jinja2Templates
from loguru import logger
from pydantic import BaseModel

from syftbox import __version__
from syftbox.client.plugins.sync.manager import SyncManager
from syftbox.client.utils import macos
from syftbox.client.utils.error_reporting import make_error_report
from syftbox.lib import ClientConfig, SharedState
from syftbox.lib.logger import setup_logger

current_dir = Path(__file__).parent
# Initialize FastAPI app and scheduler

templates = Jinja2Templates(directory=str(current_dir / "templates"))


PLUGINS_DIR = current_dir / "plugins"
sys.path.insert(0, os.path.dirname(PLUGINS_DIR))


ASSETS_FOLDER = current_dir.parent / "assets"
ICON_FOLDER = ASSETS_FOLDER / "icon"

WATCHDOG_IGNORE = ["apps"]


@dataclass
class Plugin:
    name: str
    module: types.ModuleType
    schedule: int
    description: str


def process_folder_input(user_input, default_path):
    if not user_input:
        return default_path
    if "/" not in user_input:
        # User only provided a folder name, use it with the default parent path
        parent_path = os.path.dirname(default_path)
        return os.path.join(parent_path, user_input)
    return os.path.expanduser(user_input)


def initialize_shared_state(client_config: ClientConfig) -> SharedState:
    shared_state = SharedState(client_config=client_config)
    return shared_state


def load_plugins(client_config: ClientConfig) -> dict[str, Plugin]:
    loaded_plugins = {}
    if os.path.exists(PLUGINS_DIR) and os.path.isdir(PLUGINS_DIR):
        for item in os.listdir(PLUGINS_DIR):
            if item.endswith(".py") and not item.startswith("__") and "sync" not in item:
                plugin_name = item[:-3]
                try:
                    module = importlib.import_module(f"plugins.{plugin_name}")
                    schedule = getattr(
                        module,
                        "DEFAULT_SCHEDULE",
                        5000,
                    )  # Default to 5000ms if not specified
                    description = getattr(
                        module,
                        "DESCRIPTION",
                        "No description available.",
                    )
                    plugin = Plugin(
                        name=plugin_name,
                        module=module,
                        schedule=schedule,
                        description=description,
                    )
                    loaded_plugins[plugin_name] = plugin
                except Exception as e:
                    logger.info(e)

    return loaded_plugins


# API Models
class PluginRequest(BaseModel):
    plugin_name: str


class SharedStateRequest(BaseModel):
    key: str
    value: str


class DatasiteRequest(BaseModel):
    name: str


# Function to be scheduled
def run_plugin(plugin_name, *args, **kwargs):
    try:
        module = app.state.loaded_plugins[plugin_name].module
        module.run(app.state.shared_state, *args, **kwargs)
    except Exception as e:
        logger.exception(e)


def start_plugin(app: FastAPI, plugin_name: str):
    if "sync" in plugin_name:
        return

    if plugin_name not in app.state.loaded_plugins:
        raise HTTPException(
            status_code=400,
            detail=f"Plugin {plugin_name} is not loaded",
        )

    if plugin_name in app.state.running_plugins:
        raise HTTPException(
            status_code=400,
            detail=f"Plugin {plugin_name} is already running",
        )

    try:
        plugin = app.state.loaded_plugins[plugin_name]

        existing_job = app.state.scheduler.get_job(plugin_name)
        if existing_job is None:
            job = app.state.scheduler.add_job(
                func=run_plugin,
                trigger="interval",
                seconds=plugin.schedule / 1000,
                id=plugin_name,
                args=[plugin_name],
            )
            app.state.running_plugins[plugin_name] = {
                "job": job,
                "start_time": time.time(),
                "schedule": plugin.schedule,
            }
            return {"message": f"Plugin {plugin_name} started successfully"}
        else:
            logger.info(f"Job {existing_job}, already added")
            return {"message": f"Plugin {plugin_name} already started"}
    except Exception as e:
        raise HTTPException(
            status_code=500,
            detail=f"Failed to start plugin {plugin_name}: {e!s}",
        )


@contextlib.asynccontextmanager
async def lifespan(app: FastAPI):
    # Startup
    logger.info(f"> Starting SyftBox Client: {__version__} Python {platform.python_version()}")

    # Load the embedded client configuration or from ENV
    # will throw error on invalid config
    app.state.config = app.state.config or ClientConfig.load()

    if not app.state.config:
        logger.error("Client configuration not found. Exiting...")
        sys.exit(1)

    app.state.shared_state = SharedState(client_config=app.state.config)

    logger.info(f"Connecting to {app.state.config.server_url}")

    # Clear the lock file on the first run if it exists
    job_file = str(app.state.config.config_path).replace(".json", ".sql")
    app.state.job_file = job_file
    if os.path.exists(job_file):
        os.remove(job_file)
        logger.info(f"> Cleared existing job file: {job_file}")

    # Start the scheduler
    jobstores = {"default": SQLAlchemyJobStore(url=f"sqlite:///{job_file}")}
    scheduler = BackgroundScheduler(jobstores=jobstores)
    scheduler.start()
    atexit.register(partial(stop_scheduler, app))

    app.state.scheduler = scheduler
    app.state.running_plugins = {}
    app.state.loaded_plugins = load_plugins(app.state.config)
    logger.info(f"> Loaded plugins: {sorted(list(app.state.loaded_plugins.keys()))}")

    logger.info(f"> Starting autorun plugins: {sorted(app.state.config.autorun_plugins)}")
    for plugin in app.state.config.autorun_plugins:
        start_plugin(app, plugin)

    start_syncing(app)

    yield  # This yields control to run the application

    logger.info("> Shutting down...")
    scheduler.shutdown()
    app.state.config.close()


def start_syncing(app: FastAPI):
    manager = SyncManager(app.state.shared_state.client_config)
    manager.start()


def stop_scheduler(app: FastAPI):
    # Remove the lock file if it exists
    if os.path.exists(app.state.job_file):
        os.remove(app.state.job_file)
        logger.info("> Scheduler stopped and lock file removed.")


app = FastAPI(lifespan=lifespan)

app.mount("/static", StaticFiles(directory=current_dir / "static"), name="static")


# Add CORS middleware
app.add_middleware(
    CORSMiddleware,
    allow_origins=["*"],  # Allows all origins
    allow_credentials=True,
    allow_methods=["*"],  # Allows all methods
    allow_headers=["*"],  # Allows all headers
)


@app.get("/", response_class=HTMLResponse)
async def plugin_manager(request: Request):
    # Pass the request to the template to allow FastAPI to render it
    return templates.TemplateResponse("index.html", {"request": request})


@app.get("/client_email")
def get_client_email():
    try:
        email = app.state.shared_state.client_config.email
        return JSONResponse(content={"email": email})
    except AttributeError as e:
        raise HTTPException(
            status_code=500,
            detail=f"Error accessing client email: {e!s}",
        )


@app.get("/state")
def get_shared_state():
    return JSONResponse(content=app.state.shared_state.data)


@app.get("/datasites")
def list_datasites():
    datasites = app.state.shared_state.get("my_datasites", [])
    # Use jsonable_encoder to encode the datasites object
    return JSONResponse(content={"datasites": jsonable_encoder(datasites)})


# FastAPI Routes
@app.get("/plugins")
def list_plugins():
    plugins = [
        {
            "name": plugin_name,
            "default_schedule": plugin.schedule,
            "is_running": plugin_name in app.state.running_plugins,
            "description": plugin.description,
        }
        for plugin_name, plugin in app.state.loaded_plugins.items()
    ]
    return {"plugins": plugins}


@app.post("/launch")
def launch_plugin(plugin_request: PluginRequest, request: Request):
    return start_plugin(request.app, plugin_request.plugin_name)


@app.get("/running")
def list_running_plugins():
    running = {
        name: {
            "is_running": data["job"].next_run_time is not None,
            "run_time": time.time() - data["start_time"],
            "schedule": data["schedule"],
        }
        for name, data in app.state.running_plugins.items()
    }
    return {"running_plugins": running}


@app.post("/kill")
def kill_plugin(request: PluginRequest):
    plugin_name = request.plugin_name

    if plugin_name not in app.state.running_plugins:
        raise HTTPException(
            status_code=400,
            detail=f"Plugin {plugin_name} is not running",
        )

    try:
        app.state.scheduler.remove_job(plugin_name)
        plugin_module = app.state.loaded_plugins[plugin_name].module
        if hasattr(plugin_module, "stop"):
            plugin_module.stop()
        del app.state.running_plugins[plugin_name]
        return {"message": f"Plugin {plugin_name} stopped successfully"}
    except Exception as e:
        raise HTTPException(
            status_code=500,
            detail=f"Failed to stop plugin {plugin_name}: {e!s}",
        )


@app.post("/file_operation")
async def file_operation(
    operation: str = Body(...),
    file_path: str = Body(...),
    content: str = Body(None),
):
    full_path = Path(app.state.shared_state.client_config.sync_folder) / file_path

    # Ensure the path is within the SyftBox directory
    if not full_path.resolve().is_relative_to(
        Path(app.state.shared_state.client_config.sync_folder),
    ):
        raise HTTPException(
            status_code=403,
            detail="Access to files outside SyftBox directory is not allowed",
        )

    if operation == "read":
        if not full_path.is_file():
            raise HTTPException(status_code=404, detail="File not found")
        return FileResponse(full_path)

    if operation in ["write", "append"]:
        if content is None:
            raise HTTPException(
                status_code=400,
                detail="Content is required for write or append operation",
            )

        # Ensure the directory exists
        full_path.parent.mkdir(parents=True, exist_ok=True)

        try:
            mode = "w" if operation == "write" else "a"
            with open(full_path, mode) as f:
                f.write(content)
            return JSONResponse(content={"message": f"File {operation}ed successfully"})
        except Exception as e:
            raise HTTPException(
                status_code=500,
                detail=f"Failed to {operation} file: {e!s}",
            )

    else:
        raise HTTPException(
            status_code=400,
            detail="Invalid operation. Use 'read', 'write', or 'append'",
        )


def open_sync_folder(folder_path):
    """Open the folder specified by `folder_path` in the default file explorer."""
    if not os.path.exists(folder_path):
        return

    logger.info(f"Opening your sync folder: {folder_path}")
    try:
        if platform.system() == "Darwin":  # macOS
            subprocess.run(["open", folder_path])
        elif platform.system() == "Windows":  # Windows
            subprocess.run(["explorer", folder_path])
        elif platform.system() == "Linux":  # Linux
            subprocess.run(["xdg-open", folder_path])
        else:
            logger.warning(f"Unsupported OS for opening folders: {platform.system()}")
    except Exception as e:
        logger.error(f"Failed to open folder {folder_path}: {e}")


def copy_folder_icon(sync_folder: Path):
    # a flag to disable icons
    # GitHub CI needs to zip sync dir in tests and fails when it encounters Icon\r files
    disable_icons = str(os.getenv("SYFTBOX_DISABLE_ICONS")).lower() in ("true", "1")
    if disable_icons:
        logger.info("Directory icons are disabled")
        return

<<<<<<< HEAD
    if platform.system() == "Darwin":  # macOS
=======
    if platform.system() == "macos":
>>>>>>> 1bb6ba26
        macos.copy_icon_file(ICON_FOLDER, sync_folder)


def run_client(
    client_config: ClientConfig,
    open_dir: bool,
    log_level: str = "INFO",
    verbose: bool = False,
):
    """Run the SyftBox client"""

    log_level = "DEBUG" if verbose else "INFO"
    setup_logger(log_level)

    error_config = make_error_report(client_config)
    logger.info(f"Client metadata: {error_config.model_dump_json(indent=2)}")

    # copy folder icon
    copy_folder_icon(client_config.sync_folder)

    # open_sync_folder
    open_dir and open_sync_folder(client_config.sync_folder)

    # set the config in the fastapi's app state
    os.environ["SYFTBOX_CLIENT_CONFIG_PATH"] = str(client_config.config_path)
    app.state.config = client_config

    # Run the FastAPI app
    uvicorn.run(
        app=app,
        host="0.0.0.0",
        port=client_config.port,
        log_level=log_level.lower(),
    )<|MERGE_RESOLUTION|>--- conflicted
+++ resolved
@@ -406,11 +406,7 @@
         logger.info("Directory icons are disabled")
         return
 
-<<<<<<< HEAD
-    if platform.system() == "Darwin":  # macOS
-=======
-    if platform.system() == "macos":
->>>>>>> 1bb6ba26
+    if platform.system() == "Darwin":
         macos.copy_icon_file(ICON_FOLDER, sync_folder)
 
 
