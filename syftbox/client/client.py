--- conflicted
+++ resolved
@@ -4,6 +4,7 @@
 import importlib
 import os
 import platform
+import subprocess
 import sys
 import time
 import types
@@ -11,7 +12,6 @@
 from datetime import datetime
 from functools import partial
 from pathlib import Path
-import subprocess
 
 import uvicorn
 from apscheduler.jobstores.sqlalchemy import SQLAlchemyJobStore
@@ -90,6 +90,7 @@
             logger.warning(f"Unsupported OS for opening folders: {platform.system()}")
     except Exception as e:
         logger.error(f"Failed to open folder {folder_path}: {e}")
+
 
 def process_folder_input(user_input, default_path):
     if not user_input:
@@ -313,24 +314,9 @@
     logger.info("> Loaded plugins:", sorted(list(app.loaded_plugins.keys())))
     # app.watchdog = start_watchdog(app)
 
-<<<<<<< HEAD
-    # Start the watchdog observer in a thread
-    if not hasattr(app, "watchdog_thread") or not app.watchdog_thread.is_alive():
-        print("> Starting Watchdog Thread")
-        watchdog_thread = threading.Thread(
-            target=start_watchdog, args=(app,), daemon=True
-        )
-        watchdog_thread.start()
-        app.watchdog_thread = watchdog_thread
-
-    autorun_plugins = ["init", "create_datasite", "sync", "apps", "servers"]
-    for plugin in autorun_plugins:
-        start_plugin(plugin)
-=======
     logger.info("> Starting autorun plugins:", sorted(client_config.autorun_plugins))
     for plugin in client_config.autorun_plugins:
         start_plugin(app, plugin)
->>>>>>> 30adbb4c
 
     yield  # This yields control to run the application
 
