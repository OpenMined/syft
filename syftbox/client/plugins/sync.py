import os
from collections import defaultdict
from concurrent.futures import ThreadPoolExecutor
from datetime import datetime
from threading import Event

from loguru import logger
from watchdog.events import DirModifiedEvent

from syftbox.lib import (
    DirState,
    PermissionTree,
    bintostr,
    get_datasites,
    hash_dir,
    strtobin,
)
from syftbox import Client
from syftbox.server.models import FileChange, FileChangeKind

CLIENT_CHANGELOG_FOLDER = "syft_changelog"
CLIENT_APPS = "apps"
STAGING = "staging"
IGNORE_FOLDERS = [CLIENT_CHANGELOG_FOLDER, STAGING, CLIENT_APPS]


def get_ignore_rules(dir_state: DirState) -> list[str, str, str]:
    # get the ignore files
    syft_ignore_files = []
    folder_path = dir_state.sync_folder + "/" + dir_state.sub_path
    for afile, file_info in dir_state.tree.items():
        full_path = folder_path + "/" + afile
        sub_folder = os.path.dirname(full_path)

        if afile.endswith(".syftignore") and os.path.isfile(full_path):
            ignore_list = []
            with open(full_path) as f:
                ignore_list = f.readlines()
            for ignore_rule in ignore_list:
                ignore_rule = ignore_rule.strip()
                rule_prefix = sub_folder + "/" + ignore_rule
                syft_ignore_files.append((rule_prefix, sub_folder, afile))

    return syft_ignore_files


def filter_ignore_files(dir_state: DirState) -> DirState:
    # get the ignore files
    pruned_tree = dir_state.tree.copy()
    folder_path = dir_state.sync_folder + "/" + dir_state.sub_path
    syft_ignore_files = get_ignore_rules(dir_state)

    for rule_prefix, ignore_folder, ignore_file_path in syft_ignore_files:
        for afile, file_info in dir_state.tree.items():
            full_path = folder_path + "/" + afile
            if full_path.startswith(rule_prefix):
                # logger.info("> File ignored by .syftignore", afile, ignore_rule)
                if afile in pruned_tree:
                    del pruned_tree[afile]

    now = datetime.now().timestamp()
    return DirState(
        tree=pruned_tree,
        timestamp=now,
        sync_folder=dir_state.sync_folder,
        sub_path=dir_state.sub_path,
    )


# Recursive function to add folder structure
def add_to_folder_tree(leaf, parts):
    if not parts:
        return
    part = parts[0]
    if part not in leaf:
        leaf[part] = defaultdict(dict)
    add_to_folder_tree(leaf[part], parts[1:])


# Function to remove empty folders, working from deepest to shallowest
def remove_empty_folders(leaf, current_path, root_dir):
    # List all keys and attempt to remove empty subfolders first
    for folder in list(leaf.keys()):
        folder_path = os.path.join(current_path, folder)

        # If the folder contains subfolders, recursively check them
        if isinstance(leaf[folder], dict):
            remove_empty_folders(leaf[folder], folder_path, root_dir)

            # Now that we've processed the subfolders, check if it's empty on the filesystem
            full_path = root_dir + "/" + folder_path
            if os.path.isdir(full_path) and not os.listdir(full_path):
                os.rmdir(full_path)  # Remove the empty folder from the file system
                del leaf[folder]  # Remove it from the folder tree as well
            else:
                pass


# write operations
def diff_dirstate(old: DirState, new: DirState):
    sync_folder = old.sync_folder
    old_sub_path = old.sub_path
    try:
        changes = []
        for afile, file_info in new.tree.items():
            kind = None
            if afile in old.tree.keys():
                old_file_info = old.tree[afile]
                if (
                    old_file_info.file_hash != file_info.file_hash
                    and file_info.last_modified >= old_file_info.last_modified
                ):
                    # update
                    kind = FileChangeKind.WRITE
                else:
                    pass
                    # logger.info(
                    #     old_sub_path,
                    #     afile,
                    #     f"> 🔥 File hash eq=={old_file_info.file_hash == file_info.file_hash} "
                    #     f"or timestamp newer: {file_info.last_modified >= old_file_info.last_modified} "
                    #     f"dropping sync down {file_info}",
                    # )
            else:
                # create
                kind = FileChangeKind.CREATE

            if kind:
                change = FileChange(
                    kind=kind,
                    parent_path=old_sub_path,
                    sub_path=afile,
                    file_hash=file_info.file_hash,
                    last_modified=file_info.last_modified,
                    sync_folder=sync_folder,
                )
                changes.append(change)

        for afile, file_info in old.tree.items():
            if afile not in new.tree.keys():
                # delete
                now = datetime.now().timestamp()
                # TODO we need to overhaul this to prevent these kinds of edge cases
                SECS_SINCE_CHANGE = 5
                if now >= (file_info.last_modified + SECS_SINCE_CHANGE):
                    kind = FileChangeKind.DELETE
                    change = FileChange(
                        kind=kind,
                        parent_path=old.sub_path,
                        sub_path=afile,
                        file_hash=file_info.file_hash,
                        last_modified=file_info.last_modified,
                        sync_folder=sync_folder,
                    )
                    changes.append(change)
                else:
                    logger.info(
                        f"🔥 Skipping delete {afile} {file_info}. File change is < {SECS_SINCE_CHANGE} seconds ago"
                    )
        return changes
    except Exception as e:
        logger.info("Error in diff_dirstate", str(e))
        raise e


def prune_invalid_changes(new, valid_changes) -> DirState:
    new_tree = {}
    for file, file_info in new.tree.items():
        internal_path = new.sub_path + "/" + file
        if internal_path in valid_changes:
            new_tree[file] = file_info

    return DirState(
        tree=new_tree,
        timestamp=new.timestamp,
        sync_folder=new.sync_folder,
        sub_path=new.sub_path,
    )


def delete_files(new, deleted_files) -> DirState:
    new_tree = {}
    for file, file_info in new.tree.items():
        internal_path = new.sub_path + "/" + file
        if internal_path not in deleted_files:
            new_tree[file] = file_info

    return DirState(
        tree=new_tree,
        timestamp=new.timestamp,
        sync_folder=new.sync_folder,
        sub_path=new.sub_path,
    )


stop_event = Event()


stop_event = Event()

PLUGIN_NAME = "sync"


def filter_changes(
    user_email: str,
    changes: list[FileChange],
    perm_tree: PermissionTree,
):
    valid_changes = []
    valid_change_files = []
    invalid_changes = []
    invalid_permissions = []
    for change in changes:
        if perm_tree.has_corrupted_permission(change.full_path):
            invalid_permissions.append(change)
        elif change.kind in [
            FileChangeKind.WRITE,
            FileChangeKind.CREATE,
            FileChangeKind.DELETE,
        ]:
            perm_file_at_path = perm_tree.permission_for_path(change.full_path)
            if (
                user_email in perm_file_at_path.write
                or "GLOBAL" in perm_file_at_path.write
            ) or user_email in perm_file_at_path.admin:
                valid_changes.append(change)
                valid_change_files.append(change.sub_path)
                continue
            # # todo we need to handle this properly
            # if perm_file_at_path.admin == [user_email]:
            #     if change.internal_path.endswith("_.syftperm"):
            #         # include changes for syft_perm file even if only we have read perms.
            #         valid_changes.append(change)
            #         valid_change_files.append(change.sub_path)
            #         continue

        else:
            invalid_changes.append(change)
    return valid_changes, valid_change_files, invalid_changes, invalid_permissions


def push_changes(
    client: Client, changes: list[FileChange]
) -> list[FileChange]:
    written_changes = []
    for change in changes:
        try:
            data = {
                "email": client.email,
                "change": change.model_dump(mode="json"),
            }
            if change.kind_write:
                if os.path.isdir(change.full_path):
                    # Handle directory
                    data["is_directory"] = True
                else:
                    # Handle file
                    data["data"] = bintostr(change.read())
            elif change.kind_delete:
                # no data for delete operations
                pass

            response = client.server_client.post(
                "/write",
                json=data,
            )
            write_response = response.json()
            change_result = write_response["change"]
            change_result["kind"] = FileChangeKind(change_result["kind"])
            ok_change = FileChange(**change_result)
            if response.status_code == 200:
                if "accepted" in write_response and write_response["accepted"]:
                    written_changes.append(ok_change)
                else:
                    logger.info(f"> 🔥 Rejected change: {change.full_path}", ok_change)
            else:
                logger.info(
                    f"> {client.email} FAILED /write {change.kind} {change.internal_path}",
                )
        except Exception as e:
            logger.info(
                f"Failed to call /write on the server for {change.internal_path}",
                str(e),
            )
    return written_changes


def pull_changes(client, changes: list[FileChange]):
    remote_changes = []
    for change in changes:
        try:
            data = {
                "email": client.email,
                "change": change.model_dump(mode="json"),
            }
            response = client.server_client.post(
                "/read",
                json=data,
            )
            read_response = response.json()
            change_result = read_response["change"]
            change_result["kind"] = FileChangeKind(change_result["kind"])
            ok_change = FileChange(**change_result)

            if ok_change.kind_write:
                if read_response.get("is_directory", False):
                    data = None
                else:
                    data = strtobin(read_response["data"])
            elif change.kind_delete:
                data = None

            if response.status_code == 200:
                remote_changes.append((ok_change, data))
            else:
                logger.info(
                    f"> {client.email} FAILED /read {change.kind} {change.internal_path}",
                )
        except Exception as e:
            logger.error("Failed to call /read on the server")
            logger.exception(e)
    return remote_changes


def list_datasites(client: Client):
    datasites = []
    try:
        response = client.server_client.get(
            "/list_datasites",
        )
        read_response = response.json()
        remote_datasites = read_response["datasites"]

        if response.status_code == 200:
            datasites = remote_datasites
        else:
            logger.info(f"> {client.email} FAILED /list_datasites")
    except Exception as e:
        logger.error("Failed to call /list_datasites on the server")
        logger.exception(e)
    return datasites


def get_remote_state(client: Client, sub_path: str):
    try:
        data = {
            "email": client.email,
            "sub_path": sub_path,
        }

        response = client.server_client.post(
            "/dir_state",
            json=data,
        )
        try:
            state_response = response.json()
        except Exception:
            logger.error(f"""Failed to call /dir_state for {sub_path} response Not JSON: {response.text}. \
This may be related to broken (empty!) syftperm files""")
            return None

        if response.status_code == 200:
            if isinstance(state_response, dict) and "dir_state" in state_response:
                dir_state = DirState(**state_response["dir_state"])
                fix_tree = {}
                for key, value in dir_state.tree.items():
                    fix_tree[key] = value
                dir_state.tree = fix_tree
                return dir_state
            else:
                logger.info(
                    "/dir_state returned a bad result",
                    type(state_response),
                    state_response,
                )
        logger.info(f"> {client.email} FAILED /dir_state: {sub_path}")
        return None
    except Exception as e:
        logger.error("Failed to call /dir_state on the server")
        logger.exception(e)


def create_datasites(client):
    datasites = list_datasites(client)
    for datasite in datasites:
        # get the top level perm file
        os.makedirs(os.path.join(client.sync_folder, datasite), exist_ok=True)


def ascii_for_change(changes) -> str:
    count = 0
    change_text = ""
    for change in changes:
        count += 1
        pipe = "├──"
        if count == len(changes):
            pipe = "└──"
        change_text += pipe + change + "\n"
    return change_text


def handle_empty_folders(client, datasite):
    changes = []
    datasite_path = os.path.join(client.sync_folder, datasite)

    for root, dirs, files in os.walk(datasite_path):
        if not files and not dirs:
            # This is an empty folder
            relative_path = os.path.relpath(root, datasite_path)
            if relative_path == ".":
                continue  # Skip the root folder

            change = FileChange(
                kind=FileChangeKind.CREATE,
                parent_path=datasite,
                sub_path=relative_path,
                file_hash="",  # Empty folders don't have a hash
                last_modified=os.path.getmtime(root),
                sync_folder=client.sync_folder,
            )
            changes.append(change)

    return changes


def filter_changes_ignore(
    pre_filter_changes: list[FileChange], syft_ignore_files
) -> list[FileChange]:
    filtered_changes = []
    for change in pre_filter_changes:
        keep = True
        for syft_ignore in syft_ignore_files:
            if change.full_path.startswith(syft_ignore[0]):
                keep = False
                break
        if keep:
            filtered_changes.append(change)

    return filtered_changes


def sync_up(client: Client):
    # create a folder to store the change log
    change_log_folder = f"{client.sync_folder}/{CLIENT_CHANGELOG_FOLDER}"
    os.makedirs(change_log_folder, exist_ok=True)

    # get all the datasites
    datasites = get_datasites(client.sync_folder)

    n_changes = 0

    for datasite in datasites:
        # get the top level perm file
        datasite_path = os.path.join(client.sync_folder, datasite)

        perm_tree = PermissionTree.from_path(datasite_path)

        dir_filename = f"{change_log_folder}/{datasite}.json"

        # get the old dir state
        old_dir_state = None
        try:
            # it might not exist yet
            old_dir_state = DirState.load(dir_filename)
            fix_tree = {}
            for key, value in old_dir_state.tree.items():
                fix_tree[key] = value
            old_dir_state.tree = fix_tree
        except Exception:
            pass

        if old_dir_state is None:
            old_dir_state = DirState(
                tree={},
                timestamp=0,
                sync_folder=client.sync_folder,
                sub_path=datasite,
            )

        # get the new dir state
        unfiltered_new_dir_state = hash_dir(
            client.sync_folder, datasite, IGNORE_FOLDERS
        )

        # ignore files
        syft_ignore_files = get_ignore_rules(unfiltered_new_dir_state)
        new_dir_state = filter_ignore_files(unfiltered_new_dir_state)

        pre_filter_changes = diff_dirstate(old_dir_state, new_dir_state)

        # Add handling for empty folders
        empty_folder_changes = handle_empty_folders(client, datasite)
        pre_filter_changes.extend(empty_folder_changes)

        changes = filter_changes_ignore(pre_filter_changes, syft_ignore_files)

        if len(changes) == 0:
            continue

        val, val_files, inval_changes, inval_permissions = filter_changes(
            client.email, changes, perm_tree
        )
        if len(inval_permissions) > 0:
            logger.warning(
                f"Filtered {len(inval_permissions)} changes with corrupted permissions"
            )
            inval_permission_files = [
                change.internal_path for change in inval_permissions
            ]
            logger.debug(
                f"Filtered changes with corrupted permissions: {inval_permission_files}"
            )

        # send val changes
        results = push_changes(client, val)

        deleted_files = []
        changed_files = []
        for result in results:
            if result.kind_write:
                changed_files.append(result.internal_path)
            elif result.kind_delete:
                deleted_files.append(result.internal_path)

        synced_dir_state = prune_invalid_changes(new_dir_state, changed_files)

        # combine successful changes qwith old dir state
        combined_tree = old_dir_state.tree

        # add new successful changes
        combined_tree.update(synced_dir_state.tree)
        synced_dir_state.tree = combined_tree

        synced_dir_state = delete_files(synced_dir_state, deleted_files)

        change_text = ""
        if len(changed_files):
            change_text += f"🔼 Syncing Up {len(changed_files)} Changes\n"
            change_text += ascii_for_change(changed_files)

        if len(deleted_files):
            change_text += f"❌ Syncing Up {len(deleted_files)} Deletes\n"
            change_text += ascii_for_change(deleted_files)

        synced_dir_state.save(dir_filename)
        n_changes += len(changed_files) + len(deleted_files)

    return n_changes


def sync_down(client) -> int:
    # create a folder to store the change log
    change_log_folder = f"{client.sync_folder}/{CLIENT_CHANGELOG_FOLDER}"
    os.makedirs(change_log_folder, exist_ok=True)

    # get all the datasites
<<<<<<< HEAD
    datasites = get_datasites(client.sync_folder)
    for datasite in datasites:
        # get the top level perm file

        dir_filename = f"{change_log_folder}/{datasite}.json"

        # datasite_path = os.path.join(client.sync_folder, datasite)
=======
    datasites = get_datasites(client_config.sync_folder)
>>>>>>> 6cba9386

    with ThreadPoolExecutor(max_workers=min(6, len(datasites))) as executor:
        results = []
        for datasite in datasites:
            n_changes_datasite_future = executor.submit(
                sync_down_dataite, datasite, client_config, change_log_folder
            )
            results.append(n_changes_datasite_future)
        n_changes = sum([x.result() for x in results])

<<<<<<< HEAD
        unfiltered_new_dir_state = hash_dir(
            client.sync_folder, datasite, IGNORE_FOLDERS
        )
        syft_ignore_files = get_ignore_rules(unfiltered_new_dir_state)
=======
    return n_changes
>>>>>>> 6cba9386


<<<<<<< HEAD
        remote_dir_state = get_remote_state(client, datasite)
        if not remote_dir_state:
            # logger.info(f"No remote state for dir: {datasite}")
            continue
=======
def sync_down_dataite(datasite, client_config, change_log_folder):
    # get the top level perm file
>>>>>>> 6cba9386

    dir_filename = f"{change_log_folder}/{datasite}.json"

<<<<<<< HEAD
        # Add handling for empty folders
        empty_folder_changes = handle_empty_folders(client, datasite)
        pre_filter_changes.extend(empty_folder_changes)
=======
    # datasite_path = os.path.join(client_config.sync_folder, datasite)
>>>>>>> 6cba9386

    # perm_tree = PermissionTree.from_path(datasite_path)

    # get the new dir state

    unfiltered_new_dir_state = hash_dir(
        client_config.sync_folder, datasite, IGNORE_FOLDERS
    )
    syft_ignore_files = get_ignore_rules(unfiltered_new_dir_state)

<<<<<<< HEAD
        results = pull_changes(client, fetch_files)

        # make writes
        changed_files = []
        for change, data in results:
            change.sync_folder = client.sync_folder
            if change.kind_write:
                if data is None:  # This is an empty directory
                    os.makedirs(change.full_path, exist_ok=True)
                    changed_files.append(change.internal_path)
                else:
                    result = change.write(data)
                    if result:
                        changed_files.append(change.internal_path)

        # delete local files dont need the server
        deleted_files = []
        for change in changes:
            change.sync_folder = client.sync_folder
            if change.kind_delete:
                # perm_file_at_path = perm_tree.permission_for_path(change.sub_path)
                # if client.email in perm_file_at_path.admin:
                #     continue
                result = change.delete()
                if result:
                    deleted_files.append(change.internal_path)
=======
    # ignore files
    new_dir_state = filter_ignore_files(unfiltered_new_dir_state)

    remote_dir_state = get_remote_state(client_config, datasite)
    if not remote_dir_state:
        logger.info(
            f"Could not find remote state for {datasite}, skipping syncing down"
        )
        return 0

    pre_filter_changes = diff_dirstate(new_dir_state, remote_dir_state)
>>>>>>> 6cba9386

    # Add handling for empty folders
    empty_folder_changes = handle_empty_folders(client_config, datasite)
    pre_filter_changes.extend(empty_folder_changes)

<<<<<<< HEAD
        # Remove empty folders, starting from the root directory
        remove_empty_folders(folder_tree, "/", root_dir=client.sync_folder)
=======
    changes = filter_changes_ignore(pre_filter_changes, syft_ignore_files)
>>>>>>> 6cba9386

    if len(changes) == 0:
        return 0

    # fetch writes from the /read endpoint
    fetch_files = []
    for change in changes:
        if change.kind_write:
            fetch_files.append(change)

    results = pull_changes(client_config, fetch_files)

    # make writes
    changed_files = []
    for change, data in results:
        change.sync_folder = client_config.sync_folder
        if change.kind_write:
            if data is None:  # This is an empty directory
                os.makedirs(change.full_path, exist_ok=True)
                changed_files.append(change.internal_path)
            else:
                result = change.write(data)
                if result:
                    changed_files.append(change.internal_path)

    # delete local files dont need the server
    deleted_files = []
    for change in changes:
        change.sync_folder = client_config.sync_folder
        if change.kind_delete:
            # perm_file_at_path = perm_tree.permission_for_path(change.sub_path)
            # if client_config.email in perm_file_at_path.admin:
            #     continue
            result = change.delete()
            if result:
                deleted_files.append(change.internal_path)

    # remove empty folders
    folder_tree = defaultdict(dict)
    # Process each file and build the folder structure
    for item in deleted_files:
        folders = os.path.dirname(item).split("/")
        add_to_folder_tree(folder_tree, folders)

    # Remove empty folders, starting from the root directory
    remove_empty_folders(folder_tree, "/", root_dir=client_config.sync_folder)

    synced_dir_state = prune_invalid_changes(new_dir_state, changed_files)

    # combine successfulc hanges qwith old dir state
    # we use unfiltered so they keep being ignored but we could change these to another list?
    combined_tree = unfiltered_new_dir_state.tree
    combined_tree.update(synced_dir_state.tree)
    synced_dir_state.tree = combined_tree

    synced_dir_state = delete_files(synced_dir_state, deleted_files)

    change_text = ""
    if len(changed_files):
        change_text += f"⏬ Syncing Down {len(changed_files)} Changes\n"
        change_text += ascii_for_change(changed_files)
    if len(deleted_files):
        change_text += f"❌ Syncing Down {len(deleted_files)} Deletes\n"
        change_text += ascii_for_change(deleted_files)

    if len(change_text) > 0:
        import threading

        logger.info(f"{threading.get_ident()} {os.getpid()} {change_text}")

    synced_dir_state.save(dir_filename)
    return len(changed_files) + len(deleted_files)


SYNC_UP_ENABLED = True
SYNC_DOWN_ENABLED = True


def do_sync(shared_state):
    event_length = len(shared_state.fs_events)
    shared_state.fs_events = []
    try:
        if not stop_event.is_set():
            num_changes = 0
            if shared_state.client.token:
                try:
                    create_datasites(shared_state.client)
                except Exception as e:
                    logger.error("failed to get_datasites", e)
                    logger.exception(e)

                try:
                    if SYNC_UP_ENABLED:
                        num_changes += sync_up(shared_state.client)
                    else:
                        logger.info("❌ Sync Up Disabled")
                except Exception as e:
                    logger.error("failed to sync up", e)
                    logger.exception(e)

                try:
                    if SYNC_DOWN_ENABLED:
                        num_changes += sync_down(shared_state.client)
                    else:
                        logger.info("❌ Sync Down Disabled")
                except Exception as e:
                    logger.error("failed to sync down", e)
                    logger.exception(e)
            if num_changes == 0:
                if event_length:
                    logger.info(f"✅ Synced {event_length} File Events")
                else:
                    logger.info("✅ Synced due to Timer")
    except Exception as e:
        logger.error("Failed to run plugin")
        logger.exception(e)


FLUSH_SYNC_TIMEOUT = 0.5
DEFAULT_SCHEDULE = 1000


def run(shared_state, *args, **kwargs):
    if len(args) == 1:
        event = args[0]
        # ignore certain files / folders
        if hasattr(event, "src_path"):
            if CLIENT_CHANGELOG_FOLDER in event.src_path:
                return

        # ignore these events for now on linux
        # FileOpenedEvent
        # FileClosedNoWriteEvent
        # DirModifiedEvent
        if event.event_type in ["opened", "closed_no_write"]:
            return

        if isinstance(event, DirModifiedEvent):
            return

        shared_state.fs_events.append(event)

    do_sync(shared_state)<|MERGE_RESOLUTION|>--- conflicted
+++ resolved
@@ -7,6 +7,7 @@
 from loguru import logger
 from watchdog.events import DirModifiedEvent
 
+from syftbox import Client
 from syftbox.lib import (
     DirState,
     PermissionTree,
@@ -15,7 +16,6 @@
     hash_dir,
     strtobin,
 )
-from syftbox import Client
 from syftbox.server.models import FileChange, FileChangeKind
 
 CLIENT_CHANGELOG_FOLDER = "syft_changelog"
@@ -239,9 +239,7 @@
     return valid_changes, valid_change_files, invalid_changes, invalid_permissions
 
 
-def push_changes(
-    client: Client, changes: list[FileChange]
-) -> list[FileChange]:
+def push_changes(client: Client, changes: list[FileChange]) -> list[FileChange]:
     written_changes = []
     for change in changes:
         try:
@@ -554,56 +552,26 @@
     os.makedirs(change_log_folder, exist_ok=True)
 
     # get all the datasites
-<<<<<<< HEAD
     datasites = get_datasites(client.sync_folder)
-    for datasite in datasites:
-        # get the top level perm file
-
-        dir_filename = f"{change_log_folder}/{datasite}.json"
-
-        # datasite_path = os.path.join(client.sync_folder, datasite)
-=======
-    datasites = get_datasites(client_config.sync_folder)
->>>>>>> 6cba9386
 
     with ThreadPoolExecutor(max_workers=min(6, len(datasites))) as executor:
         results = []
         for datasite in datasites:
             n_changes_datasite_future = executor.submit(
-                sync_down_dataite, datasite, client_config, change_log_folder
+                sync_down_dataite, datasite, client, change_log_folder
             )
             results.append(n_changes_datasite_future)
         n_changes = sum([x.result() for x in results])
 
-<<<<<<< HEAD
-        unfiltered_new_dir_state = hash_dir(
-            client.sync_folder, datasite, IGNORE_FOLDERS
-        )
-        syft_ignore_files = get_ignore_rules(unfiltered_new_dir_state)
-=======
     return n_changes
->>>>>>> 6cba9386
-
-
-<<<<<<< HEAD
-        remote_dir_state = get_remote_state(client, datasite)
-        if not remote_dir_state:
-            # logger.info(f"No remote state for dir: {datasite}")
-            continue
-=======
+
+
 def sync_down_dataite(datasite, client_config, change_log_folder):
     # get the top level perm file
->>>>>>> 6cba9386
 
     dir_filename = f"{change_log_folder}/{datasite}.json"
 
-<<<<<<< HEAD
-        # Add handling for empty folders
-        empty_folder_changes = handle_empty_folders(client, datasite)
-        pre_filter_changes.extend(empty_folder_changes)
-=======
     # datasite_path = os.path.join(client_config.sync_folder, datasite)
->>>>>>> 6cba9386
 
     # perm_tree = PermissionTree.from_path(datasite_path)
 
@@ -614,34 +582,6 @@
     )
     syft_ignore_files = get_ignore_rules(unfiltered_new_dir_state)
 
-<<<<<<< HEAD
-        results = pull_changes(client, fetch_files)
-
-        # make writes
-        changed_files = []
-        for change, data in results:
-            change.sync_folder = client.sync_folder
-            if change.kind_write:
-                if data is None:  # This is an empty directory
-                    os.makedirs(change.full_path, exist_ok=True)
-                    changed_files.append(change.internal_path)
-                else:
-                    result = change.write(data)
-                    if result:
-                        changed_files.append(change.internal_path)
-
-        # delete local files dont need the server
-        deleted_files = []
-        for change in changes:
-            change.sync_folder = client.sync_folder
-            if change.kind_delete:
-                # perm_file_at_path = perm_tree.permission_for_path(change.sub_path)
-                # if client.email in perm_file_at_path.admin:
-                #     continue
-                result = change.delete()
-                if result:
-                    deleted_files.append(change.internal_path)
-=======
     # ignore files
     new_dir_state = filter_ignore_files(unfiltered_new_dir_state)
 
@@ -653,18 +593,12 @@
         return 0
 
     pre_filter_changes = diff_dirstate(new_dir_state, remote_dir_state)
->>>>>>> 6cba9386
 
     # Add handling for empty folders
     empty_folder_changes = handle_empty_folders(client_config, datasite)
     pre_filter_changes.extend(empty_folder_changes)
 
-<<<<<<< HEAD
-        # Remove empty folders, starting from the root directory
-        remove_empty_folders(folder_tree, "/", root_dir=client.sync_folder)
-=======
     changes = filter_changes_ignore(pre_filter_changes, syft_ignore_files)
->>>>>>> 6cba9386
 
     if len(changes) == 0:
         return 0
