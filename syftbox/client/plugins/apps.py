--- conflicted
+++ resolved
@@ -6,10 +6,7 @@
 import threading
 import time
 from datetime import datetime
-<<<<<<< HEAD
-=======
 from pathlib import Path
->>>>>>> 69d91540
 from types import SimpleNamespace
 
 from croniter import croniter
