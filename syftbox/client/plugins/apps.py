import json
import os
import shutil
import subprocess
import threading
from types import SimpleNamespace
from datetime import datetime
import time
from croniter import croniter


from loguru import logger
from typing_extensions import Any

from syftbox.lib import (
    SyftPermission,
    get_file_hash,
    perm_file_path,
)


def find_and_run_script(task_path, extra_args):
    script_path = os.path.join(task_path, "run.sh")
    env = os.environ.copy()  # Copy the current environment

    # Check if the script exists
    if os.path.isfile(script_path):
        # Set execution bit (+x)
        os.chmod(script_path, os.stat(script_path).st_mode | 0o111)

        # Check if the script has a shebang
        with open(script_path, "r") as script_file:
            first_line = script_file.readline().strip()
            has_shebang = first_line.startswith("#!")

        # Prepare the command based on whether there's a shebang or not
        command = (
            [script_path] + extra_args
            if has_shebang
            else ["/bin/bash", script_path] + extra_args
        )

        try:
            result = subprocess.run(
                command,
                cwd=task_path,
                check=True,
                capture_output=True,
                text=True,
                env=env,
            )

            # logger.info("✅ Script run.sh executed successfully.")
            return result
        except Exception as e:
            logger.info("Error running shell script", e)
    else:
        raise FileNotFoundError(f"run.sh not found in {task_path}")


DEFAULT_SCHEDULE = 10000
DESCRIPTION = "Runs Apps"
RUNNING_APPS = {}
DEFAULT_APPS_PATH = os.path.abspath(
    os.path.join(os.path.dirname(__file__), "..", "..", "..", "default_apps")
)


def copy_default_apps(apps_path):
    if not os.path.exists(DEFAULT_APPS_PATH):
        logger.info(f"Default apps directory not found: {DEFAULT_APPS_PATH}")
        return

    for app in os.listdir(DEFAULT_APPS_PATH):
        src_app_path = os.path.join(DEFAULT_APPS_PATH, app)
        dst_app_path = os.path.join(apps_path, app)

        if os.path.isdir(src_app_path):
            if os.path.exists(dst_app_path):
                logger.info(f"App already installed at: {dst_app_path}")
                # shutil.rmtree(dst_app_path)
            else:
                shutil.copytree(src_app_path, dst_app_path)
            logger.info(f"Copied default app: {app}")


def dict_to_namespace(data) -> SimpleNamespace | list | Any:
    if isinstance(data, dict):
        return SimpleNamespace(
            **{key: dict_to_namespace(value) for key, value in data.items()}
        )
    elif isinstance(data, list):
        return [dict_to_namespace(item) for item in data]
    else:
        return data


def load_config(path: str) -> None | SimpleNamespace:
    try:
        with open(path, "r") as f:
            data = json.load(f)
        return dict_to_namespace(data)
    except Exception:
        return None


def run_apps(client):
    # create the directory
    apps_path = client.sync_folder + "/" + "apps"
    os.makedirs(apps_path, exist_ok=True)

    # Copy default apps if they don't exist
    copy_default_apps(apps_path)

    # add the first perm file
    file_path = perm_file_path(apps_path)
    if os.path.exists(file_path):
        perm_file = SyftPermission.load(file_path)
    else:
        logger.info(f"> {client.email} Creating Apps Permfile")
        try:
            perm_file = SyftPermission.datasite_default(client.email)
            perm_file.save(file_path)
        except Exception as e:
            logger.error("Failed to create perm file")
            logger.exception(e)

    apps = os.listdir(apps_path)
    for app in apps:
        app_path = os.path.abspath(apps_path + "/" + app)
        if os.path.isdir(app_path):
            app_config = load_config(app_path + "/" + "config.json")
            if app_config is None:
                run_app(client, app_path)
            elif RUNNING_APPS.get(app, None) is None:
                logger.info("⏱  Scheduling a  new app run.")
                thread = threading.Thread(
                    target=run_custom_app_config,
                    args=(client, app_config, app_path),
                )
                thread.start()
                RUNNING_APPS[app] = thread


def output_published(app_output, published_output) -> bool:
    return (
        os.path.exists(app_output)
        and os.path.exists(published_output)
        and get_file_hash(app_output) == get_file_hash(published_output)
    )

<<<<<<< HEAD

def run_custom_app_config(client, app_config, path):
    import time

    env = os.environ.copy()  # Copy the current environment
=======
def run_custom_app_config(client_config, app_config, path):
    env = os.environ.copy()
>>>>>>> 8ea787d2
    app_name = os.path.basename(path)

    # Update environment with any custom variables in app_config
    app_envs = getattr(app_config.app, "env", {})
    if not isinstance(app_envs, dict):
        app_envs = vars(app_envs)
    env.update(app_envs)

    # Retrieve the cron-style schedule from app_config
    cron_schedule = getattr(app_config.app.run, "schedule", "* * * * *")
    base_time = datetime.now()
    cron_iter = croniter(cron_schedule, base_time)
    next_execution = cron_iter.get_next(datetime)  # Initial next execution time

    while True:
        current_time = datetime.now()
        
        if current_time >= next_execution:
            logger.info(f"👟 Running {app_name} at scheduled time {current_time.strftime('%Y-%m-%d %H:%M:%S')}")
            try:
                result = subprocess.run(
                    app_config.app.run.command,
                    cwd=path,
                    check=True,
                    capture_output=True,
                    text=True,
                    env=env,
                )
                logger.info(result.stdout)
                logger.error(result.stderr)
            except subprocess.CalledProcessError as e:
                logger.error(f"Error running {app_name}: {e}")

            # Set the next execution time after each successful run
            next_execution = cron_iter.get_next(datetime)
        else:
            # Log waiting status with current and next scheduled time
            logger.info(f"⏲ Waiting for scheduled time. Current time: {current_time.strftime('%Y-%m-%d %H:%M:%S')}, Next execution: {next_execution.strftime('%Y-%m-%d %H:%M:%S')}")

        # Calculate the time to wait until the next execution
        next_execution = iter.get_next(datetime)
        time_to_wait = next_execution-current_time
        time.sleep(time_to_wait)


def run_app(client, path):
    app_name = os.path.basename(path)

    extra_args = []
    try:
        logger.info(f"👟 Running {app_name} app", end="")
        result = find_and_run_script(path, extra_args)
        if hasattr(result, "returncode"):
            if "Already generated" not in str(result.stdout):
                logger.info("\n")
                logger.info(result.stdout)
            else:
                logger.info(" - no change")
            exit_code = result.returncode
            if exit_code != 0:
                logger.info(f"Error running: {app_name}", result.stdout, result.stderr)
    except Exception as e:
        logger.info(f"Failed to run. {e}")


def run(shared_state):
    # logger.info("> Running Apps")
    client = shared_state.client
    run_apps(client)<|MERGE_RESOLUTION|>--- conflicted
+++ resolved
@@ -3,12 +3,11 @@
 import shutil
 import subprocess
 import threading
+import time
+from datetime import datetime
 from types import SimpleNamespace
-from datetime import datetime
-import time
+
 from croniter import croniter
-
-
 from loguru import logger
 from typing_extensions import Any
 
@@ -149,16 +148,9 @@
         and get_file_hash(app_output) == get_file_hash(published_output)
     )
 
-<<<<<<< HEAD
 
 def run_custom_app_config(client, app_config, path):
-    import time
-
-    env = os.environ.copy()  # Copy the current environment
-=======
-def run_custom_app_config(client_config, app_config, path):
     env = os.environ.copy()
->>>>>>> 8ea787d2
     app_name = os.path.basename(path)
 
     # Update environment with any custom variables in app_config
@@ -175,9 +167,11 @@
 
     while True:
         current_time = datetime.now()
-        
+
         if current_time >= next_execution:
-            logger.info(f"👟 Running {app_name} at scheduled time {current_time.strftime('%Y-%m-%d %H:%M:%S')}")
+            logger.info(
+                f"👟 Running {app_name} at scheduled time {current_time.strftime('%Y-%m-%d %H:%M:%S')}"
+            )
             try:
                 result = subprocess.run(
                     app_config.app.run.command,
@@ -196,11 +190,13 @@
             next_execution = cron_iter.get_next(datetime)
         else:
             # Log waiting status with current and next scheduled time
-            logger.info(f"⏲ Waiting for scheduled time. Current time: {current_time.strftime('%Y-%m-%d %H:%M:%S')}, Next execution: {next_execution.strftime('%Y-%m-%d %H:%M:%S')}")
+            logger.info(
+                f"⏲ Waiting for scheduled time. Current time: {current_time.strftime('%Y-%m-%d %H:%M:%S')}, Next execution: {next_execution.strftime('%Y-%m-%d %H:%M:%S')}"
+            )
 
         # Calculate the time to wait until the next execution
         next_execution = iter.get_next(datetime)
-        time_to_wait = next_execution-current_time
+        time_to_wait = next_execution - current_time
         time.sleep(time_to_wait)
 
 
