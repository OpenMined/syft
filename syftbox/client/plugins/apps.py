import hashlib
import json
import os
import shutil
import subprocess
import threading
import time
from datetime import datetime
from types import SimpleNamespace
from pathlib import Path

from croniter import croniter
from loguru import logger
from typing_extensions import Any, Optional, Union

from syftbox.lib import (
    SyftPermission,
    perm_file_path,
)


def find_and_run_script(task_path, extra_args):
    script_path = os.path.join(task_path, "run.sh")
    env = os.environ.copy()  # Copy the current environment

    # Check if the script exists
    if os.path.isfile(script_path):
        # Set execution bit (+x)
        os.chmod(script_path, os.stat(script_path).st_mode | 0o111)

        # Check if the script has a shebang
        with open(script_path, "r") as script_file:
            first_line = script_file.readline().strip()
            has_shebang = first_line.startswith("#!")

        # Prepare the command based on whether there's a shebang or not
        command = [script_path] + extra_args if has_shebang else ["/bin/bash", script_path] + extra_args

        try:
            result = subprocess.run(
                command,
                cwd=task_path,
                check=True,
                capture_output=True,
                text=True,
                env=env,
            )

            # logger.info("✅ Script run.sh executed successfully.")
            return result
        except subprocess.CalledProcessError as e:
            logger.info(f"Error running shell script: {str(e.stderr)}")
    else:
        raise FileNotFoundError(f"run.sh not found in {task_path}")


DEFAULT_SCHEDULE = 10000
DESCRIPTION = "Runs Apps"
RUNNING_APPS = {}
DEFAULT_APPS_PATH = os.path.abspath(os.path.join(os.path.dirname(__file__), "..", "..", "..", "default_apps"))


def copy_default_apps(apps_path):
    if not os.path.exists(DEFAULT_APPS_PATH):
        logger.info(f"Default apps directory not found: {DEFAULT_APPS_PATH}")
        return

    for app in os.listdir(DEFAULT_APPS_PATH):
        src_app_path = os.path.join(DEFAULT_APPS_PATH, app)
        dst_app_path = os.path.join(apps_path, app)

        if os.path.isdir(src_app_path):
            if os.path.exists(dst_app_path):
                logger.info(f"App already installed at: {dst_app_path}")
                # shutil.rmtree(dst_app_path)
            else:
                shutil.copytree(src_app_path, dst_app_path)
            logger.info(f"Copied default app: {app}")


def dict_to_namespace(data) -> Union[SimpleNamespace, list, Any]:
    if isinstance(data, dict):
        return SimpleNamespace(**{key: dict_to_namespace(value) for key, value in data.items()})
    elif isinstance(data, list):
        return [dict_to_namespace(item) for item in data]
    else:
        return data


def load_config(path: str) -> Optional[SimpleNamespace]:
    try:
        with open(path, "r") as f:
            data = json.load(f)
        return dict_to_namespace(data)
    except Exception:
        return None


def run_apps(client_config):
    # create the directory
<<<<<<< HEAD
    apps_path = str(client_config.sync_folder) + "/apps"
=======
    apps_path = str(Path(client_config.sync_folder) / "apps")
>>>>>>> f187bcae
    os.makedirs(apps_path, exist_ok=True)

    # Copy default apps if they don't exist
    copy_default_apps(apps_path)

    # add the first perm file
    file_path = perm_file_path(apps_path)
    if os.path.exists(file_path):
        perm_file = SyftPermission.load(file_path)
    else:
        logger.info(f"> {client_config.email} Creating Apps Permfile")
        try:
            perm_file = SyftPermission.datasite_default(client_config.email)
            perm_file.save(file_path)
        except Exception as e:
            logger.error("Failed to create perm file")
            logger.exception(e)

    apps = os.listdir(apps_path)
    for app in apps:
        app_path = os.path.abspath(apps_path + "/" + app)
        if os.path.isdir(app_path):
            app_config = load_config(app_path + "/" + "config.json")
            if app_config is None:
                run_app(client_config, app_path)
            elif RUNNING_APPS.get(app, None) is None:
                logger.info("⏱  Scheduling a  new app run.")
                thread = threading.Thread(
                    target=run_custom_app_config,
                    args=(client_config, app_config, app_path),
                )
                thread.start()
                RUNNING_APPS[app] = thread


def get_file_hash(file_path, digest="md5") -> str:
    with open(file_path, "rb") as f:
        return hashlib.file_digest(f, digest)


def output_published(app_output, published_output) -> bool:
    return (
        os.path.exists(app_output)
        and os.path.exists(published_output)
        and get_file_hash(app_output, "md5") == get_file_hash(published_output, "md5")
    )


def run_custom_app_config(client_config, app_config, path):
    env = os.environ.copy()
    app_name = os.path.basename(path)

    # Update environment with any custom variables in app_config
    app_envs = getattr(app_config.app, "env", {})
    if not isinstance(app_envs, dict):
        app_envs = vars(app_envs)
    env.update(app_envs)

    # Retrieve the cron-style schedule from app_config
    cron_iter = None
    interval = None
    cron_schedule = getattr(app_config.app.run, "schedule", None)
    if cron_schedule is not None:
        base_time = datetime.now()
        cron_iter = croniter(cron_schedule, base_time)
    elif getattr(app_config.app.run, "interval", None) is not None:
        interval = app_config.app.run.interval
    else:
        raise Exception("There's no schedule configuration. Please add schedule or interval in your app config.json")

    while True:
        current_time = datetime.now()
        logger.info(f"👟 Running {app_name} at scheduled time {current_time.strftime('%Y-%m-%d %H:%M:%S')}")
        logger.info(f"Running command: {app_config.app.run.command}")
        try:
            result = subprocess.run(
                app_config.app.run.command,
                cwd=path,
                check=True,
                capture_output=True,
                text=True,
                env=env,
            )
            logger.info(result.stdout)
            logger.error(result.stderr)
        except subprocess.CalledProcessError as e:
            logger.error(f"Error running {app_name}: {e.stderr}")

        if cron_iter is not None:
            # Schedule the next exection
            next_execution = cron_iter.get_next(datetime)
            time_to_wait = int((next_execution - current_time).total_seconds())
            logger.info(
                f"⏲ Waiting for scheduled time. Current time: {current_time.strftime('%Y-%m-%d %H:%M:%S')}, Next execution: {next_execution.strftime('%Y-%m-%d %H:%M:%S')}"
            )
        else:
            time_to_wait = int(interval)
        time.sleep(time_to_wait)


def run_app(client_config, path):
    app_name = os.path.basename(path)

    extra_args = []
    try:
        logger.info(f"👟 Running {app_name} app", end="")
        result = find_and_run_script(path, extra_args)
        if hasattr(result, "returncode"):
            if "Already generated" not in str(result.stdout):
                logger.info("\n")
                logger.info(result.stdout)
            else:
                logger.info(" - no change")
            exit_code = result.returncode
            if exit_code != 0:
                logger.info(f"Error running: {app_name}", result.stdout, result.stderr)
    except Exception as e:
        logger.info(f"Failed to run. {e}")


def run(shared_state):
    # logger.info("> Running Apps")
    client_config = shared_state.client_config
    run_apps(client_config)<|MERGE_RESOLUTION|>--- conflicted
+++ resolved
@@ -98,11 +98,7 @@
 
 def run_apps(client_config):
     # create the directory
-<<<<<<< HEAD
-    apps_path = str(client_config.sync_folder) + "/apps"
-=======
     apps_path = str(Path(client_config.sync_folder) / "apps")
->>>>>>> f187bcae
     os.makedirs(apps_path, exist_ok=True)
 
     # Copy default apps if they don't exist
