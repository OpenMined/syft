import hashlib
import json
import logging
import os
import shutil
import subprocess
import threading
import time
from datetime import datetime
from logging.handlers import RotatingFileHandler
from pathlib import Path
from subprocess import CompletedProcess
from types import SimpleNamespace

from croniter import croniter
from loguru import logger
from typing_extensions import Any, Optional, Union

from syftbox.client.base import SyftBoxContextInterface
from syftbox.lib.client_config import CONFIG_PATH_ENV

APP_LOG_FILE_NAME_FORMAT = "{app_name}.log"
DEFAULT_INTERVAL = 10
RUNNING_APPS: dict = {}
DEFAULT_APPS_PATH = Path(os.path.join(os.path.dirname(__file__), "..", "..", "..", "default_apps")).absolute().resolve()
EVENT = threading.Event()


def path_without_virtualenvs() -> str:
    env_path = os.getenv("PATH", "")
    if not env_path:
        return env_path

    venv_hints = [
        f"env{os.sep}bin",
        f"env{os.sep}Scripts",
        "conda",
        ".virtualenvs",
        "pyenv",
    ]

    # activated venv will have VIRTUAL_ENV and VIRTUAL_ENV/bin in PATH
    # so axe it
    env_venv = os.getenv("VIRTUAL_ENV", "")
    if env_venv:
        venv_hints.append(env_venv)

    cleaned_path = [
        entry for entry in env_path.split(os.pathsep) if not any(hint in entry.lower() for hint in venv_hints)
    ]

    return os.pathsep.join(cleaned_path)


def get_clean_env() -> dict:
    clean_env: dict = {}

    essential_vars = {
        "PATH",
        "HOME",
        "USER",
        "TEMP",
        "TMP",
        "TMPDIR",
        "SHELL",
        "LANG",
        "LC_ALL",
        "DISPLAY",  # X11 specific (Linux)
        "DBUS_SESSION_BUS_ADDRESS",  # X11 specific (Linux)
        "SYSTEMROOT",  # Windows specific
    }

    # Copy essential and SYFTBOX_* variables
    for key, value in os.environ.items():
        if key in essential_vars or key.startswith("SYFTBOX_"):
            clean_env[key] = value

    return clean_env


def find_and_run_script(
    app_path: Path, extra_args: list, config_path: Path, app_log_dir: Optional[Path] = None
) -> CompletedProcess[str]:
    script_path = os.path.join(app_path, "run.sh")

    clean_env = get_clean_env()
    clean_env.update(
        {
            "PATH": path_without_virtualenvs(),
            CONFIG_PATH_ENV: str(config_path),
        }
    )

    # Check if the script exists
    if os.path.isfile(script_path):
        # Set execution bit (+x)
        os.chmod(script_path, os.stat(script_path).st_mode | 0o111)

        # Prepare the command based on whether there's a shebang or not
        command = ["sh", script_path] + extra_args

        result, _ = run_with_logging(
            command,
            app_path,
            clean_env,
            app_log_dir,
        )
        return result
    else:
        raise FileNotFoundError(f"run.sh not found in {app_path}")


def create_app_logger(log_file: Path) -> tuple[logging.Logger, RotatingFileHandler]:
    """Create an isolated logger for app runs"""
    # Create a new logger instance
    logger = logging.getLogger(f"app_logger_{log_file.name}")
    logger.setLevel(logging.INFO)

    # Remove any existing handlers
    logger.handlers.clear()

    # Create formatter
    formatter = logging.Formatter("%(asctime)s | %(levelname)-8s | %(message)s", datefmt="%Y-%m-%d at %H:%M:%S")

    # Create and configure file handler
    file_handler = RotatingFileHandler(
        filename=log_file,
        maxBytes=100 * 1024 * 1024,  # 100Mb
        backupCount=3,
        encoding="utf-8",
    )
    file_handler.setFormatter(formatter)
    file_handler.setLevel(logging.INFO)

    # Add handler to logger
    logger.addHandler(file_handler)

    return logger, file_handler


def run_with_logging(
    command: str, app_path: Path, clean_env: dict, log_path: Optional[Path] = None
) -> tuple[CompletedProcess[str], Path]:
    """
    Run a subprocess command and capture output to both a log file and return results.
    """
    # Create logs directory if it doesn't exist
    if log_path is None:
        log_path = app_path / "logs"
    log_path.mkdir(parents=True, exist_ok=True)

    # Create a unique log filename with timestamp and app name
    app_name = app_path.name
    log_file = log_path / APP_LOG_FILE_NAME_FORMAT.format(app_name=app_name)

    # Create isolated logger for this run
    app_logger, file_handler = create_app_logger(log_file=log_file)

    try:
        # Log run metadata
        app_logger.info(f"Working directory: {app_path}")
        app_logger.info(f"Command: {command}")

        # Run the subprocess
        process = subprocess.run(
            command,
            cwd=app_path,
            check=True,
            capture_output=True,
            text=True,
            env=clean_env,
        )

        # log this in app log
        app_logger.info(
            (
                f"exit code: {process.returncode}\n"
                f"===stdout===\n{process.stdout}"
                f"===stderr===\n{process.stderr or '-'}"
            )
        )
        # log this in console
        logger.info(f"Process completed with exit code: {process.returncode}. Log file: {log_file}")
        return process, log_file

    except subprocess.CalledProcessError as e:
        # log this in app log
        app_logger.error(
            ("process output\n" f"> exit code: {e.returncode}\n" f"> stdout:\n{e.stdout}" f"> stderr:\n{e.stderr}")
        )
        # log this in console
        logger.error(f"Process failed with exit code: {e.returncode}")
        raise e

    except Exception as e:
        app_logger.error(f"Unexpected error: {str(e)}")
        raise e

    finally:
        app_logger.removeHandler(file_handler)
        file_handler.close()


def copy_default_apps(apps_path: Path) -> None:
    if not DEFAULT_APPS_PATH.exists():
        logger.info(f"Default apps directory not found: {DEFAULT_APPS_PATH}")
        return

    for app in DEFAULT_APPS_PATH.iterdir():
        src_app_path = DEFAULT_APPS_PATH / app
        dst_app_path = apps_path / app.name

        if src_app_path.is_dir():
            if dst_app_path.exists():
                logger.info(f"App already installed at: {dst_app_path}")
                # shutil.rmtree(dst_app_path)
            else:
                shutil.copytree(src_app_path, dst_app_path)
                logger.info(f"Copied default app:: {app}")


def dict_to_namespace(data: Union[dict, list, Any]) -> Union[SimpleNamespace, list, Any]:
    if isinstance(data, dict):
        return SimpleNamespace(**{key: dict_to_namespace(value) for key, value in data.items()})
    elif isinstance(data, list):
        return [dict_to_namespace(item) for item in data]
    else:
        return data


def load_config(path: str) -> Optional[Union[SimpleNamespace, list, Any]]:
    try:
        with open(path, "r") as f:
            data = json.load(f)
        return dict_to_namespace(data)
    except Exception:
        return None


<<<<<<< HEAD
def bootstrap(client: SyftClientInterface) -> None:
=======
def bootstrap(context: SyftBoxContextInterface):
>>>>>>> 12a0970a
    # create the directory
    apps_path = context.workspace.apps

    apps_path.mkdir(exist_ok=True)

    # Copy default apps if they don't exist
    copy_default_apps(apps_path)


def run_apps(apps_path: Path, client_config: Path) -> None:
    # create the directory

    for app in apps_path.iterdir():
        app_path = apps_path.absolute() / app
        if app_path.is_dir():
            app_config = load_config(app_path / "config.json")
            if app_config is None:
                run_app(app_path, client_config)
            elif RUNNING_APPS.get(app, None) is None:
                logger.info("⏱  Scheduling a  new app run.")
                thread = threading.Thread(
                    target=run_custom_app_config,
                    args=(
                        app_config,
                        app_path,
                        client_config,
                    ),
                )
                thread.start()
                RUNNING_APPS[os.path.basename(app)] = thread


def get_file_hash(file_path: Union[str, Path], digest: str = "md5") -> str:
    with open(file_path, "rb") as f:
        return hashlib.file_digest(f, digest).hexdigest()


def output_published(app_output: Union[str, Path], published_output: Union[str, Path]) -> bool:
    return (
        os.path.exists(app_output)
        and os.path.exists(published_output)
        and get_file_hash(app_output, "md5") == get_file_hash(published_output, "md5")
    )


def run_custom_app_config(app_config: SimpleNamespace, app_path: Path, client_config: Path) -> None:
    app_name = os.path.basename(app_path)
    clean_env = {
        "PATH": path_without_virtualenvs(),
        CONFIG_PATH_ENV: str(client_config),
    }
    # Update environment with any custom variables in app_config
    app_envs = getattr(app_config.app, "env", {})
    if not isinstance(app_envs, dict):
        app_envs = vars(app_envs)
    clean_env.update(app_envs)

    # Retrieve the cron-style schedule from app_config
    cron_iter = None
    interval = None
    cron_schedule = getattr(app_config.app.run, "schedule", None)
    if cron_schedule is not None:
        base_time = datetime.now()
        cron_iter = croniter(cron_schedule, base_time)
    elif getattr(app_config.app.run, "interval", None) is not None:
        interval = app_config.app.run.interval
    else:
        raise Exception("There's no schedule configuration. Please add schedule or interval in your app config.json")

    while not EVENT.is_set():
        current_time = datetime.now()
        logger.info(f"👟 Running {app_name} at scheduled time {current_time.strftime('%Y-%m-%d %H:%M:%S')}")
        logger.info(f"Running command: {app_config.app.run.command}")
        try:
            app_log_dir = app_path / "logs"
            run_with_logging(
                app_config.app.run.command,
                app_path,
                clean_env,
                app_log_dir,
            )
            log_file = app_log_dir / APP_LOG_FILE_NAME_FORMAT.format(app_name=app_name)
            logger.info(f"App '{app_name}' ran successfully. \nDetailed logs at: {log_file.resolve()}")
        except subprocess.CalledProcessError as _:
            logger.error(f"Error calling subprocess for api '{app_name}'")
            logger.error(f"Check {app_name}'s api logs at: {log_file.resolve()}")
        except Exception as _:
            logger.error(f"Error running '{app_name}'")
            logger.error(f"Check {app_name} api logs at: {log_file.resolve()}")

        if cron_iter is not None:
            # Schedule the next execution
            next_execution = cron_iter.get_next(datetime)
            time_to_wait = int((next_execution - current_time).total_seconds())
            logger.info(
                f"⏲ Waiting for scheduled time. Current time: {current_time.strftime('%Y-%m-%d %H:%M:%S')}, Next execution: {next_execution.strftime('%Y-%m-%d %H:%M:%S')}"
            )
        else:
            time_to_wait = int(interval)
        time.sleep(time_to_wait)


def run_app(app_path: Path, config_path: Path) -> None:
    app_name = os.path.basename(app_path)
    app_log_dir = app_path / "logs"
    log_file = app_log_dir / APP_LOG_FILE_NAME_FORMAT.format(app_name=app_name)

    extra_args: list = []
    try:
        logger.info(f"Running '{app_name}' app")
        find_and_run_script(app_path, extra_args, config_path, app_log_dir)
        logger.info(f"`{app_name}` App ran successfully. \nDetailed logs at: {log_file.resolve()}")
    except FileNotFoundError as e:
        logger.error(f"Error running '{app_name}'")
        logger.error(f"Error: {str(e)}")
    except subprocess.CalledProcessError as _:
        logger.error(f"Error calling subprocess for api '{app_name}'")
        logger.error(f"Check {app_name}'s api logs at: {log_file.resolve()}")
    except Exception as _:
        logger.error(f"Error running '{app_name}'")
        logger.error(f"Check {app_name} api logs at: {log_file.resolve()}")


class AppRunner:
    def __init__(self, context: SyftBoxContextInterface, interval: int = DEFAULT_INTERVAL):
        self.context = context
        self.__event = threading.Event()
        self.interval = interval
        self.__run_thread: Optional[threading.Thread] = None

<<<<<<< HEAD
    def start(self) -> None:
        def run() -> None:
            bootstrap(self.client)
=======
    def start(self):
        def run():
            bootstrap(self.context)
>>>>>>> 12a0970a
            while not self.__event.is_set():
                try:
                    run_apps(
                        apps_path=self.context.workspace.apps,
                        client_config=self.context.config.path,
                    )
                    self.__event.wait(self.interval)
                except Exception as e:
                    logger.error(f"Error running apps: {str(e)}")

        self.__run_thread = threading.Thread(target=run)
        self.__run_thread.start()

    def stop(self, blocking: bool = False) -> None:
        if not self.__run_thread:
            return

        EVENT.set()
        self.__event.set()
        if blocking:
            self.__run_thread.join()<|MERGE_RESOLUTION|>--- conflicted
+++ resolved
@@ -237,11 +237,7 @@
         return None
 
 
-<<<<<<< HEAD
-def bootstrap(client: SyftClientInterface) -> None:
-=======
-def bootstrap(context: SyftBoxContextInterface):
->>>>>>> 12a0970a
+def bootstrap(context: SyftBoxContextInterface) -> None:
     # create the directory
     apps_path = context.workspace.apps
 
@@ -372,15 +368,9 @@
         self.interval = interval
         self.__run_thread: Optional[threading.Thread] = None
 
-<<<<<<< HEAD
     def start(self) -> None:
         def run() -> None:
-            bootstrap(self.client)
-=======
-    def start(self):
-        def run():
             bootstrap(self.context)
->>>>>>> 12a0970a
             while not self.__event.is_set():
                 try:
                     run_apps(
