--- conflicted
+++ resolved
@@ -72,13 +72,10 @@
         ]
         return datasite_states
 
-<<<<<<< HEAD
-    def enqueue_datasite_changes(self, datasite: DatasiteState) -> None:
-=======
     def _should_perform_health_check(self) -> bool:
         return time.time() - self.last_health_check > self.health_check_interval
 
-    def check_server_sync_status(self):
+    def check_server_sync_status(self) -> None:
         """
         check if the server is still available for syncing,
         if the user cannot authenticate, the sync will stop.
@@ -96,8 +93,7 @@
         except Exception as e:
             logger.error(f"Health check failed: {e}. Retrying in {self.health_check_interval} seconds.")
 
-    def enqueue_datasite_changes(self, datasite: DatasiteState):
->>>>>>> 74b842e9
+    def enqueue_datasite_changes(self, datasite: DatasiteState) -> None:
         try:
             permission_changes, file_changes = datasite.get_out_of_sync_files()
             total = len(permission_changes) + len(file_changes)
