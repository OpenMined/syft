import hashlib
import shutil
from abc import ABC, abstractmethod
from pathlib import Path
from typing import ClassVar, Optional

import py_fast_rsync
from loguru import logger

from syftbox.client.base import SyftBoxContextInterface
from syftbox.client.exceptions import SyftPermissionError
from syftbox.client.plugins.sync.constants import MAX_FILE_SIZE_MB
from syftbox.client.plugins.sync.exceptions import SyncValidationError
from syftbox.client.plugins.sync.types import SyncActionType, SyncSide, SyncStatus
from syftbox.lib.constants import REJECTED_FILE_SUFFIX
from syftbox.lib.permissions import SyftPermission
from syftbox.server.models.sync_models import FileMetadata


def determine_sync_action(
    current_local_metadata: Optional[FileMetadata],
    previous_local_metadata: Optional[FileMetadata],
    current_remote_metadata: Optional[FileMetadata],
) -> "SyncAction":
    """
    Determine the action syncing should take based on the local and remote states, and the previous local state.

    Args:
        current_local_metadata (Optional[FileMetadata]): Metadata of the local file, None if it does not exist.
        previous_local_metadata (Optional[FileMetadata]): Metadata of the local file when it was last synced,
            None if it does not exist.
        current_remote_metadata (Optional[FileMetadata]): Metadata of the remote file, None if it does not exist.

    Raises:
        ValueError: If the action cannot be determined.

    Returns:
        SyncAction: The action to take to sync the local and remote states.
    """
    local_modified = current_local_metadata != previous_local_metadata
    remote_modified = previous_local_metadata != current_remote_metadata
    in_sync = current_remote_metadata == current_local_metadata
    conflict = local_modified and remote_modified
    # If the remote is modified, the local should be updated (possible conflicts are overwritten)
    side_to_update = SyncSide.LOCAL if remote_modified else SyncSide.REMOTE

    local_exists = current_local_metadata is not None
    remote_exists = current_remote_metadata is not None
    both_exist = local_exists and remote_exists

    action: SyncAction

    if in_sync:
        action = NoopAction(local_metadata=current_local_metadata, remote_metadata=current_remote_metadata)

    # Pull changes from remote
    elif side_to_update == SyncSide.LOCAL and not local_exists:
        action = CreateLocalAction(local_metadata=None, remote_metadata=current_remote_metadata)
    elif side_to_update == SyncSide.LOCAL and both_exist:
        action = ModifyLocalAction(local_metadata=current_local_metadata, remote_metadata=current_remote_metadata)
    elif side_to_update == SyncSide.LOCAL and not remote_exists:
        action = DeleteLocalAction(local_metadata=current_local_metadata, remote_metadata=None)

    # Push changes to remote
    elif side_to_update == SyncSide.REMOTE and not remote_exists:
        action = CreateRemoteAction(local_metadata=current_local_metadata, remote_metadata=None)
    elif side_to_update == SyncSide.REMOTE and both_exist:
        action = ModifyRemoteAction(local_metadata=current_local_metadata, remote_metadata=current_remote_metadata)
    elif side_to_update == SyncSide.REMOTE and not local_exists:
        action = DeleteRemoteAction(local_metadata=None, remote_metadata=current_remote_metadata)
    else:
        raise ValueError("Could not determine sync action")

    logger.debug(
        f"path: {action.path}, "
        f"local_modified: {local_modified}, "
        f"remote_modified: {remote_modified}, "
        f"in_sync: {in_sync}, "
        f"conflict: {conflict}, "
        f"action: {action.action_type.name}"
    )
    return action


def format_rejected_path(path: Path) -> Path:
    return path.with_suffix(REJECTED_FILE_SUFFIX + path.suffix)


class SyncAction(ABC):
    action_type: ClassVar[SyncActionType]
    path: Path
    local_metadata: Optional[FileMetadata]
    remote_metadata: Optional[FileMetadata]
    status: SyncStatus
    message: Optional[str]

    def __init_subclass__(cls) -> None:
        if not hasattr(cls, "action_type"):
            raise TypeError("SyncAction subclasses must define an action_type")
        return super().__init_subclass__()

    def __init__(self, local_metadata: Optional[FileMetadata], remote_metadata: Optional[FileMetadata]):
        if not local_metadata and not remote_metadata:
            raise ValueError("At least one of local_metadata or remote_metadata must be provided")
        self.local_metadata = local_metadata
        self.remote_metadata = remote_metadata
        self.path = local_metadata.path if local_metadata else remote_metadata.path  # type: ignore
        self.status = SyncStatus.PROCESSING
        self.message = None

    @property
    def side_to_update(self) -> SyncSide:
        return self.action_type.target_side

    def validate(self, context: SyftBoxContextInterface) -> None:
        """Raises a SyncValidationError if the action is invalid."""
        validate_sync_action(context, self)

    def is_valid(self, context: SyftBoxContextInterface) -> bool:
        try:
            self.validate(context)
            return True
        except SyncValidationError:
            return False

    @abstractmethod
    def execute(self, context: SyftBoxContextInterface) -> None:
        pass

    @abstractmethod
    def process_rejection(self, context: SyftBoxContextInterface, reason: Optional[str] = None) -> None:
        pass

    def error(self, exception: Exception) -> None:
        self.status = SyncStatus.ERROR
        self.message = str(exception)

    @property
    def info_message(self) -> str:
        return f"Syncing {self.path} with action {self.action_type.name}"

    def is_noop(self) -> bool:
        return self.action_type == SyncActionType.NOOP

    @property
    def result_local_state(self) -> Optional[FileMetadata]:
        """Metadata of the local file after the action is executed successfully."""
        if self.side_to_update == SyncSide.LOCAL:
            return self.remote_metadata
        return self.local_metadata


class NoopAction(SyncAction):
    action_type = SyncActionType.NOOP

    def __init__(self, local_metadata: FileMetadata, remote_metadata: FileMetadata) -> None:
        super().__init__(local_metadata, remote_metadata)
        # noop actions are already synced
        self.status = SyncStatus.SYNCED

    def execute(self, context: SyftBoxContextInterface) -> None:
        pass

    def process_rejection(self, context: SyftBoxContextInterface, reason: Optional[str] = None) -> None:
        pass


class CreateLocalAction(SyncAction):
    action_type = SyncActionType.CREATE_LOCAL

    def execute(self, context: SyftBoxContextInterface) -> None:
        content_bytes = context.client.sync.download(self.path)
        abs_path = context.workspace.datasites / self.path
        abs_path.parent.mkdir(parents=True, exist_ok=True)
        abs_path.write_bytes(content_bytes)
        self.status = SyncStatus.SYNCED

    def process_rejection(self, context: SyftBoxContextInterface, reason: Optional[str] = None) -> None:
        # Client doesnt have permission, so no new files are downloaded. Action is a noop.
        self.status = SyncStatus.REJECTED
        self.message = reason


class ModifyLocalAction(SyncAction):
    action_type = SyncActionType.MODIFY_LOCAL

<<<<<<< HEAD
    def execute(self, client: SyncClient) -> None:
        if self.local_metadata is None:
            raise ValueError("Local metadata is missing for a modify sync action")
=======
    def execute(self, context: SyftBoxContextInterface):
>>>>>>> 12a0970a
        # Use rsync to update the local file with the remote changes
        diff = context.client.sync.get_diff(self.path, self.local_metadata.signature)

        abs_path = context.workspace.datasites / self.path
        local_data = abs_path.read_bytes()
        new_data = py_fast_rsync.apply(local_data, diff.diff_bytes)
        new_hash = hashlib.sha256(new_data).hexdigest()

        if new_hash != diff.hash:
            # TODO error handling
            raise ValueError("Hash mismatch after applying diff")

        # TODO implement safe write with tempfile + rename
        abs_path.parent.mkdir(parents=True, exist_ok=True)
        abs_path.write_bytes(new_data)
        self.status = SyncStatus.SYNCED

    def process_rejection(self, context: SyftBoxContextInterface, reason: Optional[str] = None) -> None:
        # Client doesnt have read permission, so we do not apply any diff
        # This only happens in rare race-conditions where the permission is revoked after the action is determined.
        self.status = SyncStatus.REJECTED
        self.message = reason


class DeleteLocalAction(SyncAction):
    action_type = SyncActionType.DELETE_LOCAL

<<<<<<< HEAD
    def execute(self, client: SyncClient) -> None:
        abs_path = client.workspace.datasites / self.path
=======
    def execute(self, context: SyftBoxContextInterface):
        abs_path = context.workspace.datasites / self.path
>>>>>>> 12a0970a
        abs_path.unlink()
        self.status = SyncStatus.SYNCED

    def process_rejection(self, context: SyftBoxContextInterface, reason: Optional[str] = None) -> None:
        # local delete cannot be rejected by server, this is a noop
        pass


class CreateRemoteAction(SyncAction):
    action_type = SyncActionType.CREATE_REMOTE

<<<<<<< HEAD
    def execute(self, client: SyncClient) -> None:
        abs_path = client.workspace.datasites / self.path
=======
    def execute(self, context: SyftBoxContextInterface):
        abs_path = context.workspace.datasites / self.path
>>>>>>> 12a0970a
        data = abs_path.read_bytes()
        context.client.sync.create(self.path, data)
        self.status = SyncStatus.SYNCED

    def process_rejection(self, context: SyftBoxContextInterface, reason: Optional[str] = None) -> None:
        # Attempted upload without permission, the local file is renamed to a rejected file
        abs_path = context.workspace.datasites / self.path
        rejected_abs_path = format_rejected_path(abs_path)
        shutil.move(abs_path, rejected_abs_path)
        self.status = SyncStatus.REJECTED
        self.message = reason


class ModifyRemoteAction(SyncAction):
    action_type = SyncActionType.MODIFY_REMOTE

<<<<<<< HEAD
    def execute(self, client: SyncClient) -> None:
        if self.remote_metadata is None:
            raise ValueError("Remote metadata is missing for a modify sync action")
        if self.local_metadata is None:
            raise ValueError("Local metadata is missing for a modify sync action")
        abs_path = client.workspace.datasites / self.path
=======
    def execute(self, context: SyftBoxContextInterface):
        abs_path = context.workspace.datasites / self.path
>>>>>>> 12a0970a
        local_data = abs_path.read_bytes()
        diff = py_fast_rsync.diff(self.remote_metadata.signature_bytes, local_data)
        context.client.sync.apply_diff(
            relative_path=self.path,
            diff=diff,
            expected_hash=self.local_metadata.hash,
        )
        self.status = SyncStatus.SYNCED

    def process_rejection(self, context: SyftBoxContextInterface, reason: Optional[str] = None) -> None:
        # Client doesnt have write permission, so the local changes are rejected and reverted to the remote state
        abs_path = context.workspace.datasites / self.path
        rejected_abs_path = format_rejected_path(abs_path)
        shutil.move(abs_path, rejected_abs_path)

        create_local_action = CreateLocalAction(local_metadata=None, remote_metadata=self.remote_metadata)
        try:
            create_local_action.execute(context)
        except SyftPermissionError:
            # Could not download the remote file due to lack of permission,
            # so only the .rejected file is left locally
            create_local_action.process_rejection(context)
        self.status = SyncStatus.REJECTED
        self.message = reason


class DeleteRemoteAction(SyncAction):
    action_type = SyncActionType.DELETE_REMOTE

<<<<<<< HEAD
    def execute(self, client: SyncClient) -> None:
        client.delete(self.path)
=======
    def execute(self, context: SyftBoxContextInterface):
        context.client.sync.delete(self.path)
>>>>>>> 12a0970a
        self.status = SyncStatus.SYNCED

    def process_rejection(self, context: SyftBoxContextInterface, reason: Optional[str] = None) -> None:
        # User does not have permission to delete the remote file, the delete is reverted
        create_local_action = CreateLocalAction(local_metadata=None, remote_metadata=self.remote_metadata)
        try:
            create_local_action.execute(context)
        except SyftPermissionError:
            # Could not re-download the file due to lack of permissions,
            create_local_action.process_rejection(context)
        self.status = SyncStatus.REJECTED
        self.message = reason


def _validate_local_action(context: SyftBoxContextInterface, action: SyncAction) -> None:
    if action.action_type in {SyncActionType.DELETE_LOCAL, SyncActionType.NOOP}:
        return

    abs_path = context.workspace.datasites / action.path

    # Create/modify local without remote metadata is invalid
    if (
        action.action_type in {SyncActionType.CREATE_LOCAL, SyncActionType.MODIFY_LOCAL}
        and action.remote_metadata is None
    ):
        raise SyncValidationError(f"Attempted to sync file {abs_path} to local, but remote file data is missing.")

    # Create/modify local over max file size is invalid
    max_size_bytes = MAX_FILE_SIZE_MB * 1024 * 1024
    if (
        action.action_type in {SyncActionType.CREATE_LOCAL, SyncActionType.MODIFY_LOCAL}
        and action.remote_metadata is not None
        and action.remote_metadata.file_size > max_size_bytes
    ):
        raise SyncValidationError(f"File {abs_path} is larger than {MAX_FILE_SIZE_MB}MB.")


def _validate_remote_action(context: SyftBoxContextInterface, action: SyncAction) -> None:
    # No validation needed for delete or noop actions
    if action.action_type in {SyncActionType.DELETE_REMOTE, SyncActionType.NOOP}:
        return

    abs_path = context.workspace.datasites / action.path

    # Create/modify remote without local metadata is invalid
    if (
        action.action_type in {SyncActionType.CREATE_REMOTE, SyncActionType.MODIFY_REMOTE}
        and action.local_metadata is None
    ):
        raise SyncValidationError(f"Attempted to sync file {abs_path} to remote, but local file data is missing.")

    # Create/modify remote over max file size is invalid
    max_size_bytes = MAX_FILE_SIZE_MB * 1024 * 1024
    if (
        action.action_type in {SyncActionType.CREATE_REMOTE, SyncActionType.MODIFY_REMOTE}
        and action.local_metadata is not None
        and action.local_metadata.file_size > max_size_bytes
    ):
        raise SyncValidationError(f"File {abs_path} is larger than {MAX_FILE_SIZE_MB}MB.")

    # Create/modify with broken permissions is invalid
    if (
        action.action_type in {SyncActionType.CREATE_REMOTE, SyncActionType.MODIFY_REMOTE}
        and SyftPermission.is_permission_file(abs_path)
        and not SyftPermission.is_valid(abs_path, abs_path.parent)  # Path does not matter for validation
    ):
        raise SyncValidationError(f"Encountered invalid permission file {abs_path}.")


def validate_sync_action(context: SyftBoxContextInterface, action: SyncAction) -> None:
    """
    Validate if the action can be executed.

    Args:
        action (SyncAction): The action to validate.

    Raises:
        SyncValidationError: If the action is invalid.
    """
    if action.side_to_update == SyncSide.LOCAL:
        _validate_local_action(context, action)
    else:
        _validate_remote_action(context, action)<|MERGE_RESOLUTION|>--- conflicted
+++ resolved
@@ -184,13 +184,7 @@
 class ModifyLocalAction(SyncAction):
     action_type = SyncActionType.MODIFY_LOCAL
 
-<<<<<<< HEAD
-    def execute(self, client: SyncClient) -> None:
-        if self.local_metadata is None:
-            raise ValueError("Local metadata is missing for a modify sync action")
-=======
-    def execute(self, context: SyftBoxContextInterface):
->>>>>>> 12a0970a
+    def execute(self, context: SyftBoxContextInterface):
         # Use rsync to update the local file with the remote changes
         diff = context.client.sync.get_diff(self.path, self.local_metadata.signature)
 
@@ -218,13 +212,8 @@
 class DeleteLocalAction(SyncAction):
     action_type = SyncActionType.DELETE_LOCAL
 
-<<<<<<< HEAD
-    def execute(self, client: SyncClient) -> None:
-        abs_path = client.workspace.datasites / self.path
-=======
-    def execute(self, context: SyftBoxContextInterface):
-        abs_path = context.workspace.datasites / self.path
->>>>>>> 12a0970a
+    def execute(self, context: SyftBoxContextInterface):
+        abs_path = context.workspace.datasites / self.path
         abs_path.unlink()
         self.status = SyncStatus.SYNCED
 
@@ -236,13 +225,8 @@
 class CreateRemoteAction(SyncAction):
     action_type = SyncActionType.CREATE_REMOTE
 
-<<<<<<< HEAD
-    def execute(self, client: SyncClient) -> None:
-        abs_path = client.workspace.datasites / self.path
-=======
-    def execute(self, context: SyftBoxContextInterface):
-        abs_path = context.workspace.datasites / self.path
->>>>>>> 12a0970a
+    def execute(self, context: SyftBoxContextInterface):
+        abs_path = context.workspace.datasites / self.path
         data = abs_path.read_bytes()
         context.client.sync.create(self.path, data)
         self.status = SyncStatus.SYNCED
@@ -259,17 +243,8 @@
 class ModifyRemoteAction(SyncAction):
     action_type = SyncActionType.MODIFY_REMOTE
 
-<<<<<<< HEAD
-    def execute(self, client: SyncClient) -> None:
-        if self.remote_metadata is None:
-            raise ValueError("Remote metadata is missing for a modify sync action")
-        if self.local_metadata is None:
-            raise ValueError("Local metadata is missing for a modify sync action")
-        abs_path = client.workspace.datasites / self.path
-=======
-    def execute(self, context: SyftBoxContextInterface):
-        abs_path = context.workspace.datasites / self.path
->>>>>>> 12a0970a
+    def execute(self, context: SyftBoxContextInterface):
+        abs_path = context.workspace.datasites / self.path
         local_data = abs_path.read_bytes()
         diff = py_fast_rsync.diff(self.remote_metadata.signature_bytes, local_data)
         context.client.sync.apply_diff(
@@ -299,13 +274,8 @@
 class DeleteRemoteAction(SyncAction):
     action_type = SyncActionType.DELETE_REMOTE
 
-<<<<<<< HEAD
-    def execute(self, client: SyncClient) -> None:
-        client.delete(self.path)
-=======
     def execute(self, context: SyftBoxContextInterface):
         context.client.sync.delete(self.path)
->>>>>>> 12a0970a
         self.status = SyncStatus.SYNCED
 
     def process_rejection(self, context: SyftBoxContextInterface, reason: Optional[str] = None) -> None:
