--- conflicted
+++ resolved
@@ -35,301 +35,6 @@
     return zip_file.namelist()
 
 
-<<<<<<< HEAD
-def create_remote(sync_client: SyncClient, local_syncstate: FileMetadata):
-    abs_path = sync_client.workspace.datasites / local_syncstate.path
-    data = abs_path.read_bytes()
-    sync_client.create(local_syncstate.path, data)
-
-
-class SyncDecision(BaseModel):
-    operation: SyncDecisionType
-    side_to_update: SyncSide
-    local_syncstate: Optional[FileMetadata]
-    remote_syncstate: Optional[FileMetadata]
-
-    is_executed: bool = False
-    message: Optional[str] = None
-
-    def execute(self, client: SyncClient):
-        try:
-            if self.operation == SyncDecisionType.NOOP:
-                pass
-            elif self.action_type == SyncActionType.CREATE_REMOTE:
-                create_remote(client, self.local_syncstate)
-            elif self.action_type == SyncActionType.CREATE_LOCAL:
-                create_local(client, self.remote_syncstate)
-            elif self.action_type == SyncActionType.DELETE_REMOTE:
-                delete_remote(client, self.remote_syncstate)
-            elif self.action_type == SyncActionType.DELETE_LOCAL:
-                delete_local(client, self.local_syncstate)
-            elif self.action_type == SyncActionType.MODIFY_REMOTE:
-                update_remote(client, self.local_syncstate, self.remote_syncstate)
-            elif self.action_type == SyncActionType.MODIFY_LOCAL:
-                update_local(client, self.local_syncstate)
-
-            self.is_executed = True
-
-        except FatalSyncError:
-            raise
-        # TODO add more specific exception handling for connection errors, rejected files, etc.
-        except Exception as e:
-            self.is_executed = False
-            self.message = f"{type(e).__name__}: {str(e)}"
-            logger.error(f"Failed to sync file {self.path}, it will be retried in the next sync. Reason: {e}")
-
-    @property
-    def path(self) -> Path:
-        if self.local_syncstate:
-            return self.local_syncstate.path
-        elif self.remote_syncstate:
-            return self.remote_syncstate.path
-
-        raise ValueError("No path found in SyncDecision")
-
-    def is_noop(self):
-        return self.operation == SyncDecisionType.NOOP
-
-    @property
-    def action_type(self) -> SyncActionType:  # type: ignore
-        if self.operation == SyncDecisionType.NOOP:
-            return SyncActionType.NOOP
-        if self.operation == SyncDecisionType.CREATE and self.side_to_update == SyncSide.LOCAL:
-            return SyncActionType.CREATE_LOCAL
-        elif self.operation == SyncDecisionType.CREATE and self.side_to_update == SyncSide.REMOTE:
-            return SyncActionType.CREATE_REMOTE
-        elif self.operation == SyncDecisionType.DELETE and self.side_to_update == SyncSide.LOCAL:
-            return SyncActionType.DELETE_LOCAL
-        elif self.operation == SyncDecisionType.DELETE and self.side_to_update == SyncSide.REMOTE:
-            return SyncActionType.DELETE_REMOTE
-        elif self.operation == SyncDecisionType.MODIFY and self.side_to_update == SyncSide.LOCAL:
-            return SyncActionType.MODIFY_LOCAL
-        elif self.operation == SyncDecisionType.MODIFY and self.side_to_update == SyncSide.REMOTE:
-            return SyncActionType.MODIFY_REMOTE
-
-    @classmethod
-    def noop(
-        cls,
-        local_syncstate: FileMetadata,
-        remote_syncstate: FileMetadata,
-    ) -> "SyncDecision":
-        return cls(
-            operation=SyncDecisionType.NOOP,
-            side_to_update=SyncSide.LOCAL,
-            local_syncstate=local_syncstate,
-            remote_syncstate=remote_syncstate,
-        )
-
-    @classmethod
-    def from_modified_states(
-        cls,
-        local_syncstate: Optional[FileMetadata],
-        remote_syncstate: Optional[FileMetadata],
-        side_to_update: SyncSide,
-    ) -> "SyncDecision":
-        """Asssumes at least on of the states is modified"""
-
-        delete = (
-            side_to_update == SyncSide.REMOTE
-            and local_syncstate is None
-            or side_to_update == SyncSide.LOCAL
-            and remote_syncstate is None
-        )
-
-        create = (
-            side_to_update == SyncSide.REMOTE
-            and remote_syncstate is None
-            or side_to_update == SyncSide.LOCAL
-            and local_syncstate is None
-        )
-
-        if delete:
-            operation = SyncDecisionType.DELETE
-        elif create:
-            operation = SyncDecisionType.CREATE
-        else:
-            operation = SyncDecisionType.MODIFY
-
-        return cls(
-            operation=operation,
-            side_to_update=side_to_update,
-            local_syncstate=local_syncstate,
-            remote_syncstate=remote_syncstate,
-        )
-
-    def _is_invalid_remote_permission_change(self, local_abs_path: Path) -> bool:
-        # we want to make sure that
-        # 1) We never upload invalid syftperm files
-        # 2) We allow for modifications/deletions of syftperm files, even if the local version
-        # is corrupted
-
-        if self.side_to_update != SyncSide.REMOTE:
-            # Decision does not update remote, no need to check for invalid perm file
-            return False
-
-        remote_op = self.operation
-        is_invalid_permission_change = (
-            remote_op in [SyncDecisionType.CREATE, SyncDecisionType.MODIFY]
-            and SyftPermission.is_permission_file(local_abs_path)
-            and not SyftPermission.is_valid(local_abs_path)
-        )
-        return is_invalid_permission_change
-
-    def _is_valid_remote_decision(self, abs_path: Path) -> tuple[bool, str]:
-        if self.operation in [SyncDecisionType.NOOP, SyncDecisionType.DELETE]:
-            return True, ""
-
-        # Create/modify without file data
-        if self.local_syncstate is None:
-            return False, f"Attempted to sync file {abs_path} to remote, but local file data is missing."
-
-        # Create/modify invalid permission file
-        if self._is_invalid_remote_permission_change(abs_path):
-            return False, f"Found invalid permission {abs_path}, permission will not be synced to remote."
-
-        # Create/modify file over max size
-        max_size_bytes = MAX_FILE_SIZE_MB * 1024 * 1024
-        if self.local_syncstate.file_size > max_size_bytes:
-            return False, f"File {abs_path} is larger than {MAX_FILE_SIZE_MB}MB, it will not be synced to remote."
-
-        return True, ""
-
-    def _is_valid_local_decision(self, abs_path: Path) -> tuple[bool, str]:
-        if self.operation in [SyncDecisionType.NOOP, SyncDecisionType.DELETE]:
-            return True, ""
-
-        # Create/modify without file data
-        if self.remote_syncstate is None:
-            return False, f"Attempted to sync file {abs_path} to local, but remote file data is missing."
-
-        # Create/modify file over max size
-        max_size_bytes = MAX_FILE_SIZE_MB * 1024 * 1024
-        if self.remote_syncstate.file_size > max_size_bytes:
-            return False, f"File {abs_path} is larger than {MAX_FILE_SIZE_MB}MB, it will not be synced to local."
-
-        return True, ""
-
-    def is_valid(self, abs_path: Path, show_warnings: bool = False) -> bool:
-        """
-        Returns True if the sync decision is valid and should be executed.
-        If show_warnings is True, it will log warnings for invalid decisions.
-
-        Args:
-            abs_path (Path): Absolute path of the file to sync.
-            show_warnings (bool, optional): If True, a warning will be logged for invalid decisions. Defaults to False.
-
-        Returns:
-            bool: True if the decision should be executed.
-        """
-        if self.side_to_update == SyncSide.REMOTE:
-            is_valid, reason = self._is_valid_remote_decision(abs_path)
-        elif self.side_to_update == SyncSide.LOCAL:
-            is_valid, reason = self._is_valid_local_decision(abs_path)
-        else:
-            is_valid, reason = True, ""  # type: ignore[unreachable]
-
-        if not is_valid and show_warnings:
-            logger.warning(reason)
-
-        return is_valid
-
-
-class SyncDecisionTuple(BaseModel):
-    remote_decision: SyncDecision
-    local_decision: SyncDecision
-
-    @property
-    def result_local_state(self) -> Optional[FileMetadata]:
-        if self.local_decision.operation == SyncDecisionType.NOOP:
-            return self.local_decision.local_syncstate
-        else:
-            return self.local_decision.remote_syncstate
-
-    @property
-    def is_executed(self) -> bool:
-        return self.local_decision.is_executed and self.remote_decision.is_executed
-
-    @classmethod
-    def from_states(
-        cls,
-        current_local_syncstate: Optional[FileMetadata],
-        previous_local_syncstate: Optional[FileMetadata],
-        current_remote_syncstate: Optional[FileMetadata],
-    ) -> "SyncDecisionTuple":
-        def noop() -> SyncDecision:
-            return SyncDecision.noop(
-                local_syncstate=current_local_syncstate,
-                remote_syncstate=current_remote_syncstate,
-            )
-
-        local_modified = current_local_syncstate != previous_local_syncstate
-        remote_modified = previous_local_syncstate != current_remote_syncstate
-        in_sync = current_remote_syncstate == current_local_syncstate
-        conflict = local_modified and remote_modified and not in_sync
-
-        path = current_local_syncstate.path if current_local_syncstate else current_remote_syncstate.path  # type: ignore
-        logger.debug(
-            f"{path} local_modified: {local_modified}, remote_modified: {remote_modified}, in_sync: {in_sync}, conflict: {conflict}"
-        )
-
-        if in_sync:
-            return cls(
-                remote_decision=noop(),
-                local_decision=noop(),
-            )
-        elif conflict:
-            # in case of conflict we always use the server state, because it was updated earlier
-            remote_decision = noop()
-            # we apply the server state locally
-            local_decision = SyncDecision.from_modified_states(
-                local_syncstate=current_local_syncstate,
-                remote_syncstate=current_remote_syncstate,
-                side_to_update=SyncSide.LOCAL,
-            )
-            return cls(remote_decision=remote_decision, local_decision=local_decision)
-        else:
-            # here we can assume only one party changed
-            # assert (local_modified and not server_modified) or (server_modified and not local_modified)
-            if local_modified:
-                return cls(
-                    local_decision=noop(),
-                    remote_decision=SyncDecision.from_modified_states(
-                        local_syncstate=current_local_syncstate,
-                        remote_syncstate=current_remote_syncstate,
-                        side_to_update=SyncSide.REMOTE,
-                    ),
-                )
-            else:
-                return cls(
-                    local_decision=SyncDecision.from_modified_states(
-                        local_syncstate=current_local_syncstate,
-                        remote_syncstate=current_remote_syncstate,
-                        side_to_update=SyncSide.LOCAL,
-                    ),
-                    remote_decision=noop(),
-                )
-
-    def is_noop(self) -> bool:
-        return (
-            self.local_decision.operation == SyncDecisionType.NOOP
-            and self.remote_decision.operation == SyncDecisionType.NOOP
-        )
-
-    @property
-    def info_message(self) -> Optional[str]:
-        messages = []
-        if self.local_decision.operation != SyncDecisionType.NOOP:
-            messages.append(f"Syncing {self.local_decision.path} with decision: {self.local_decision.action_type.name}")
-        if self.remote_decision.operation != SyncDecisionType.NOOP:
-            messages.append(
-                f"Syncing {self.remote_decision.path} with decision: {self.remote_decision.action_type.name}"
-            )
-
-        return ". ".join(messages) if messages else "Syncing {self.local_decision.path} with decision: NOOP"
-
-
-=======
->>>>>>> c47d4937
 class SyncConsumer:
     def __init__(self, client: SyncClient, queue: SyncQueue, local_state: LocalState):
         self.client = client
@@ -366,15 +71,9 @@
 
             logger.info(f"Downloading {len(missing_files)} files in batch")
             received_files = create_local_batch(self.client, missing_files)
-<<<<<<< HEAD
-            for _path in received_files:
-                path = Path(_path)
-                state = self.get_current_local_syncstate(path)
-=======
             for path in received_files:
                 path = Path(path)
                 state = self.get_current_local_metadata(path)
->>>>>>> c47d4937
                 self.local_state.insert_synced_file(
                     path=path,
                     state=state,
@@ -389,27 +88,6 @@
 
     def determine_action(self, item: SyncQueueItem) -> SyncAction:
         path = item.data.path
-<<<<<<< HEAD
-        current_local_syncstate: Optional[FileMetadata] = self.get_current_local_syncstate(path)
-        previous_local_syncstate = self.get_previous_local_syncstate(path)
-        # TODO, rename to remote
-        current_server_state = self.get_current_server_state(path)
-
-        return SyncDecisionTuple.from_states(current_local_syncstate, previous_local_syncstate, current_server_state)
-
-    def process_decision(self, item: SyncQueueItem, decision: SyncDecisionTuple) -> SyncDecisionTuple:
-        abs_path = item.data.local_abs_path
-
-        # Ensure no changes are made if the sync environment is corrupted
-        self.validate_sync_environment()
-        if decision.local_decision.is_valid(abs_path=abs_path, show_warnings=True):
-            decision.local_decision.execute(self.client)
-
-        if decision.remote_decision.is_valid(abs_path=abs_path, show_warnings=True):
-            decision.remote_decision.execute(self.client)
-
-        return decision
-=======
         current_local_metadata = self.get_current_local_metadata(path)
         previous_local_metadata = self.get_previous_local_metadata(path)
         current_remote_metadata = self.get_current_remote_metadata(path)
@@ -419,7 +97,6 @@
             previous_local_metadata=previous_local_metadata,
             current_remote_metadata=current_remote_metadata,
         )
->>>>>>> c47d4937
 
     def process_action(self, action: SyncAction) -> SyncAction:
         """
