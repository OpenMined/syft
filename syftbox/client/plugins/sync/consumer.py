--- conflicted
+++ resolved
@@ -109,19 +109,9 @@
     is_executed: bool = False
 
     def execute(self, client: Client):
-<<<<<<< HEAD
-        to_local = self.side_to_update == SyncSide.LOCAL
-        to_remote = self.side_to_update == SyncSide.REMOTE
-
         if self.operation == SyncDecisionType.NOOP:
             pass
-        elif self.operation == SyncDecisionType.CREATE and to_remote:
-=======
-        if self.operation == SyncDecisionType.NOOP:
-            return
-
-        if self.action_type == SyncActionType.CREATE_REMOTE:
->>>>>>> 96ee1fe6
+        elif self.action_type == SyncActionType.CREATE_REMOTE:
             create_remote(client, self.local_syncstate)
         elif self.action_type == SyncActionType.CREATE_LOCAL:
             create_local(client, self.remote_syncstate)
@@ -134,9 +124,8 @@
         elif self.action_type == SyncActionType.MODIFY_LOCAL:
             update_local(client, self.local_syncstate, self.remote_syncstate)
 
-<<<<<<< HEAD
         self.is_executed = True
-=======
+
     @property
     def action_type(self):
         if self.operation == SyncDecisionType.NOOP:
@@ -153,7 +142,6 @@
             return SyncActionType.MODIFY_LOCAL
         elif self.operation == SyncDecisionType.MODIFY and self.side_to_update == SyncSide.REMOTE:
             return SyncActionType.MODIFY_REMOTE
->>>>>>> 96ee1fe6
 
     @classmethod
     def noop(
