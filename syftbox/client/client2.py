--- conflicted
+++ resolved
@@ -1,9 +1,6 @@
 import asyncio
-<<<<<<< HEAD
+import json
 import os
-=======
-import json
->>>>>>> a9c344a3
 import platform
 import shutil
 from functools import lru_cache
@@ -200,8 +197,8 @@
         payload = {
             "email": self.config.email,
             "password": self.config.password,
-            "firstName": '', 
-            "lastName": '',
+            "firstName": "",
+            "lastName": "",
         }
         response = self.server_client.post("/users/register", json=payload)
         response.raise_for_status()
