--- conflicted
+++ resolved
@@ -1684,21 +1684,12 @@
 ]
 
 [[package]]
-<<<<<<< HEAD
-name = "pyjwt"
-version = "2.9.0"
-source = { registry = "https://pypi.org/simple" }
-sdist = { url = "https://files.pythonhosted.org/packages/fb/68/ce067f09fca4abeca8771fe667d89cc347d1e99da3e093112ac329c6020e/pyjwt-2.9.0.tar.gz", hash = "sha256:7e1e5b56cc735432a7369cbfa0efe50fa113ebecdc04ae6922deba8b84582d0c", size = 78825 }
-wheels = [
-    { url = "https://files.pythonhosted.org/packages/79/84/0fdf9b18ba31d69877bd39c9cd6052b47f3761e9910c15de788e519f079f/PyJWT-2.9.0-py3-none-any.whl", hash = "sha256:3b02fb0f44517787776cf48f2ae25d8e14f300e6d7545a4315cee571a415e850", size = 22344 },
-=======
 name = "pygments"
 version = "2.18.0"
 source = { registry = "https://pypi.org/simple" }
 sdist = { url = "https://files.pythonhosted.org/packages/8e/62/8336eff65bcbc8e4cb5d05b55faf041285951b6e80f33e2bff2024788f31/pygments-2.18.0.tar.gz", hash = "sha256:786ff802f32e91311bff3889f6e9a86e81505fe99f2735bb6d60ae0c5004f199", size = 4891905 }
 wheels = [
     { url = "https://files.pythonhosted.org/packages/f7/3f/01c8b82017c199075f8f788d0d906b9ffbbc5a47dc9918a945e13d5a2bda/pygments-2.18.0-py3-none-any.whl", hash = "sha256:b8e6aca0523f3ab76fee51799c488e38782ac06eafcf95e7ba832985c8e7b13a", size = 1205513 },
->>>>>>> 15805e22
 ]
 
 [[package]]
@@ -2088,18 +2079,11 @@
     { name = "py-fast-rsync" },
     { name = "pydantic", extra = ["email"] },
     { name = "pydantic-settings" },
-<<<<<<< HEAD
-    { name = "pyjwt" },
-    { name = "requests" },
-    { name = "setuptools" },
-    { name = "sqlalchemy" },
-=======
     { name = "pytest" },
     { name = "python-multipart" },
     { name = "pyyaml" },
     { name = "rich" },
     { name = "typer" },
->>>>>>> 15805e22
     { name = "typing-extensions" },
     { name = "uvicorn" },
     { name = "watchdog" },
@@ -2108,13 +2092,9 @@
 [package.dev-dependencies]
 dev = [
     { name = "bump2version" },
-<<<<<<< HEAD
-    { name = "httpx" },
-=======
     { name = "faker" },
     { name = "ipykernel" },
     { name = "locust" },
->>>>>>> 15805e22
     { name = "pre-commit" },
     { name = "pytest" },
     { name = "pytest-cov" },
@@ -2139,18 +2119,11 @@
     { name = "py-fast-rsync" },
     { name = "pydantic", extras = ["email"], specifier = ">=2.9.2" },
     { name = "pydantic-settings", specifier = ">=2.5.2" },
-<<<<<<< HEAD
-    { name = "pyjwt", specifier = ">=2.9.0" },
-    { name = "requests", specifier = ">=2.32.3" },
-    { name = "setuptools", specifier = ">=75.1.0" },
-    { name = "sqlalchemy", specifier = ">=2.0.34" },
-=======
     { name = "pytest", specifier = ">=8.3.3" },
     { name = "python-multipart", specifier = ">=0.0.12" },
     { name = "pyyaml", specifier = ">=6.0.2" },
     { name = "rich", specifier = ">=13.9.2" },
     { name = "typer", specifier = ">=0.12.5" },
->>>>>>> 15805e22
     { name = "typing-extensions", specifier = ">=4.12.2" },
     { name = "uvicorn", specifier = ">=0.30.6" },
     { name = "watchdog", specifier = ">=5.0.2" },
@@ -2159,14 +2132,9 @@
 [package.metadata.requires-dev]
 dev = [
     { name = "bump2version", specifier = ">=1.0.1" },
-<<<<<<< HEAD
-    { name = "httpx", specifier = ">=0.27.2" },
-    { name = "pre-commit", specifier = ">=4.0.0" },
-=======
     { name = "faker", specifier = ">=30.3.0" },
     { name = "ipykernel", specifier = ">=6.29.5" },
     { name = "locust", specifier = ">=2.32.0" },
->>>>>>> 15805e22
     { name = "pre-commit", specifier = ">=4.0.1" },
     { name = "pytest", specifier = ">=8.3.3" },
     { name = "pytest-cov", specifier = ">=5.0.0" },
