version = 1
requires-python = ">=3.9"
resolution-markers = [
    "python_full_version <= '3.11'",
    "python_full_version > '3.11' and python_full_version <= '3.12'",
    "python_full_version > '3.12' and python_full_version <= '3.13'",
    "python_full_version > '3.13'",
]

[[package]]
name = "annotated-types"
version = "0.7.0"
source = { registry = "https://pypi.org/simple" }
sdist = { url = "https://files.pythonhosted.org/packages/ee/67/531ea369ba64dcff5ec9c3402f9f51bf748cec26dde048a2f973a4eea7f5/annotated_types-0.7.0.tar.gz", hash = "sha256:aff07c09a53a08bc8cfccb9c85b05f1aa9a2a6f23728d790723543408344ce89", size = 16081 }
wheels = [
    { url = "https://files.pythonhosted.org/packages/78/b6/6307fbef88d9b5ee7421e68d78a9f162e0da4900bc5f5793f6d3d0e34fb8/annotated_types-0.7.0-py3-none-any.whl", hash = "sha256:1f02e8b43a8fbbc3f3e0d4f0f4bfc8131bcb4eebe8849b8e5c773f3a1c582a53", size = 13643 },
]

[[package]]
name = "anyio"
version = "4.7.0"
source = { registry = "https://pypi.org/simple" }
dependencies = [
    { name = "exceptiongroup", marker = "python_full_version < '3.11'" },
    { name = "idna" },
    { name = "sniffio" },
    { name = "typing-extensions", marker = "python_full_version < '3.13'" },
]
sdist = { url = "https://files.pythonhosted.org/packages/f6/40/318e58f669b1a9e00f5c4453910682e2d9dd594334539c7b7817dabb765f/anyio-4.7.0.tar.gz", hash = "sha256:2f834749c602966b7d456a7567cafcb309f96482b5081d14ac93ccd457f9dd48", size = 177076 }
wheels = [
    { url = "https://files.pythonhosted.org/packages/a0/7a/4daaf3b6c08ad7ceffea4634ec206faeff697526421c20f07628c7372156/anyio-4.7.0-py3-none-any.whl", hash = "sha256:ea60c3723ab42ba6fff7e8ccb0488c898ec538ff4df1f1d5e642c3601d07e352", size = 93052 },
]

[[package]]
name = "appnope"
version = "0.1.4"
source = { registry = "https://pypi.org/simple" }
sdist = { url = "https://files.pythonhosted.org/packages/35/5d/752690df9ef5b76e169e68d6a129fa6d08a7100ca7f754c89495db3c6019/appnope-0.1.4.tar.gz", hash = "sha256:1de3860566df9caf38f01f86f65e0e13e379af54f9e4bee1e66b48f2efffd1ee", size = 4170 }
wheels = [
    { url = "https://files.pythonhosted.org/packages/81/29/5ecc3a15d5a33e31b26c11426c45c501e439cb865d0bff96315d86443b78/appnope-0.1.4-py2.py3-none-any.whl", hash = "sha256:502575ee11cd7a28c0205f379b525beefebab9d161b7c964670864014ed7213c", size = 4321 },
]

[[package]]
name = "asgiref"
version = "3.8.1"
source = { registry = "https://pypi.org/simple" }
dependencies = [
    { name = "typing-extensions", marker = "python_full_version < '3.11'" },
]
sdist = { url = "https://files.pythonhosted.org/packages/29/38/b3395cc9ad1b56d2ddac9970bc8f4141312dbaec28bc7c218b0dfafd0f42/asgiref-3.8.1.tar.gz", hash = "sha256:c343bd80a0bec947a9860adb4c432ffa7db769836c64238fc34bdc3fec84d590", size = 35186 }
wheels = [
    { url = "https://files.pythonhosted.org/packages/39/e3/893e8757be2612e6c266d9bb58ad2e3651524b5b40cf56761e985a28b13e/asgiref-3.8.1-py3-none-any.whl", hash = "sha256:3e1e3ecc849832fe52ccf2cb6686b7a55f82bb1d6aee72a58826471390335e47", size = 23828 },
]

[[package]]
name = "asttokens"
version = "3.0.0"
source = { registry = "https://pypi.org/simple" }
sdist = { url = "https://files.pythonhosted.org/packages/4a/e7/82da0a03e7ba5141f05cce0d302e6eed121ae055e0456ca228bf693984bc/asttokens-3.0.0.tar.gz", hash = "sha256:0dcd8baa8d62b0c1d118b399b2ddba3c4aff271d0d7a9e0d4c1681c79035bbc7", size = 61978 }
wheels = [
    { url = "https://files.pythonhosted.org/packages/25/8a/c46dcc25341b5bce5472c718902eb3d38600a903b14fa6aeecef3f21a46f/asttokens-3.0.0-py3-none-any.whl", hash = "sha256:e3078351a059199dd5138cb1c706e6430c05eff2ff136af5eb4790f9d28932e2", size = 26918 },
]

[[package]]
name = "blinker"
version = "1.9.0"
source = { registry = "https://pypi.org/simple" }
sdist = { url = "https://files.pythonhosted.org/packages/21/28/9b3f50ce0e048515135495f198351908d99540d69bfdc8c1d15b73dc55ce/blinker-1.9.0.tar.gz", hash = "sha256:b4ce2265a7abece45e7cc896e98dbebe6cead56bcf805a3d23136d145f5445bf", size = 22460 }
wheels = [
    { url = "https://files.pythonhosted.org/packages/10/cb/f2ad4230dc2eb1a74edf38f1a38b9b52277f75bef262d8908e60d957e13c/blinker-1.9.0-py3-none-any.whl", hash = "sha256:ba0efaa9080b619ff2f3459d1d500c57bddea4a6b424b60a91141db6fd2f08bc", size = 8458 },
]

[[package]]
name = "bracex"
version = "2.5.post1"
source = { registry = "https://pypi.org/simple" }
sdist = { url = "https://files.pythonhosted.org/packages/d6/6c/57418c4404cd22fe6275b8301ca2b46a8cdaa8157938017a9ae0b3edf363/bracex-2.5.post1.tar.gz", hash = "sha256:12c50952415bfa773d2d9ccb8e79651b8cdb1f31a42f6091b804f6ba2b4a66b6", size = 26641 }
wheels = [
    { url = "https://files.pythonhosted.org/packages/4b/02/8db98cdc1a58e0abd6716d5e63244658e6e63513c65f469f34b6f1053fd0/bracex-2.5.post1-py3-none-any.whl", hash = "sha256:13e5732fec27828d6af308628285ad358047cec36801598368cb28bc631dbaf6", size = 11558 },
]

[[package]]
name = "brotli"
version = "1.1.0"
source = { registry = "https://pypi.org/simple" }
sdist = { url = "https://files.pythonhosted.org/packages/2f/c2/f9e977608bdf958650638c3f1e28f85a1b075f075ebbe77db8555463787b/Brotli-1.1.0.tar.gz", hash = "sha256:81de08ac11bcb85841e440c13611c00b67d3bf82698314928d0b676362546724", size = 7372270 }
wheels = [
    { url = "https://files.pythonhosted.org/packages/6d/3a/dbf4fb970c1019a57b5e492e1e0eae745d32e59ba4d6161ab5422b08eefe/Brotli-1.1.0-cp310-cp310-macosx_10_9_universal2.whl", hash = "sha256:e1140c64812cb9b06c922e77f1c26a75ec5e3f0fb2bf92cc8c58720dec276752", size = 873045 },
    { url = "https://files.pythonhosted.org/packages/dd/11/afc14026ea7f44bd6eb9316d800d439d092c8d508752055ce8d03086079a/Brotli-1.1.0-cp310-cp310-macosx_10_9_x86_64.whl", hash = "sha256:c8fd5270e906eef71d4a8d19b7c6a43760c6abcfcc10c9101d14eb2357418de9", size = 446218 },
    { url = "https://files.pythonhosted.org/packages/36/83/7545a6e7729db43cb36c4287ae388d6885c85a86dd251768a47015dfde32/Brotli-1.1.0-cp310-cp310-manylinux_2_17_aarch64.manylinux2014_aarch64.whl", hash = "sha256:1ae56aca0402a0f9a3431cddda62ad71666ca9d4dc3a10a142b9dce2e3c0cda3", size = 2903872 },
    { url = "https://files.pythonhosted.org/packages/32/23/35331c4d9391fcc0f29fd9bec2c76e4b4eeab769afbc4b11dd2e1098fb13/Brotli-1.1.0-cp310-cp310-manylinux_2_17_ppc64le.manylinux2014_ppc64le.whl", hash = "sha256:43ce1b9935bfa1ede40028054d7f48b5469cd02733a365eec8a329ffd342915d", size = 2941254 },
    { url = "https://files.pythonhosted.org/packages/3b/24/1671acb450c902edb64bd765d73603797c6c7280a9ada85a195f6b78c6e5/Brotli-1.1.0-cp310-cp310-manylinux_2_5_i686.manylinux1_i686.manylinux_2_12_i686.manylinux2010_i686.whl", hash = "sha256:7c4855522edb2e6ae7fdb58e07c3ba9111e7621a8956f481c68d5d979c93032e", size = 2857293 },
    { url = "https://files.pythonhosted.org/packages/d5/00/40f760cc27007912b327fe15bf6bfd8eaecbe451687f72a8abc587d503b3/Brotli-1.1.0-cp310-cp310-manylinux_2_5_x86_64.manylinux1_x86_64.manylinux_2_12_x86_64.manylinux2010_x86_64.whl", hash = "sha256:38025d9f30cf4634f8309c6874ef871b841eb3c347e90b0851f63d1ded5212da", size = 3002385 },
    { url = "https://files.pythonhosted.org/packages/b8/cb/8aaa83f7a4caa131757668c0fb0c4b6384b09ffa77f2fba9570d87ab587d/Brotli-1.1.0-cp310-cp310-musllinux_1_1_aarch64.whl", hash = "sha256:e6a904cb26bfefc2f0a6f240bdf5233be78cd2488900a2f846f3c3ac8489ab80", size = 2911104 },
    { url = "https://files.pythonhosted.org/packages/bc/c4/65456561d89d3c49f46b7fbeb8fe6e449f13bdc8ea7791832c5d476b2faf/Brotli-1.1.0-cp310-cp310-musllinux_1_1_i686.whl", hash = "sha256:a37b8f0391212d29b3a91a799c8e4a2855e0576911cdfb2515487e30e322253d", size = 2809981 },
    { url = "https://files.pythonhosted.org/packages/05/1b/cf49528437bae28abce5f6e059f0d0be6fecdcc1d3e33e7c54b3ca498425/Brotli-1.1.0-cp310-cp310-musllinux_1_1_ppc64le.whl", hash = "sha256:e84799f09591700a4154154cab9787452925578841a94321d5ee8fb9a9a328f0", size = 2935297 },
    { url = "https://files.pythonhosted.org/packages/81/ff/190d4af610680bf0c5a09eb5d1eac6e99c7c8e216440f9c7cfd42b7adab5/Brotli-1.1.0-cp310-cp310-musllinux_1_1_x86_64.whl", hash = "sha256:f66b5337fa213f1da0d9000bc8dc0cb5b896b726eefd9c6046f699b169c41b9e", size = 2930735 },
    { url = "https://files.pythonhosted.org/packages/80/7d/f1abbc0c98f6e09abd3cad63ec34af17abc4c44f308a7a539010f79aae7a/Brotli-1.1.0-cp310-cp310-musllinux_1_2_aarch64.whl", hash = "sha256:5dab0844f2cf82be357a0eb11a9087f70c5430b2c241493fc122bb6f2bb0917c", size = 2933107 },
    { url = "https://files.pythonhosted.org/packages/34/ce/5a5020ba48f2b5a4ad1c0522d095ad5847a0be508e7d7569c8630ce25062/Brotli-1.1.0-cp310-cp310-musllinux_1_2_i686.whl", hash = "sha256:e4fe605b917c70283db7dfe5ada75e04561479075761a0b3866c081d035b01c1", size = 2845400 },
    { url = "https://files.pythonhosted.org/packages/44/89/fa2c4355ab1eecf3994e5a0a7f5492c6ff81dfcb5f9ba7859bd534bb5c1a/Brotli-1.1.0-cp310-cp310-musllinux_1_2_ppc64le.whl", hash = "sha256:1e9a65b5736232e7a7f91ff3d02277f11d339bf34099a56cdab6a8b3410a02b2", size = 3031985 },
    { url = "https://files.pythonhosted.org/packages/af/a4/79196b4a1674143d19dca400866b1a4d1a089040df7b93b88ebae81f3447/Brotli-1.1.0-cp310-cp310-musllinux_1_2_x86_64.whl", hash = "sha256:58d4b711689366d4a03ac7957ab8c28890415e267f9b6589969e74b6e42225ec", size = 2927099 },
    { url = "https://files.pythonhosted.org/packages/e9/54/1c0278556a097f9651e657b873ab08f01b9a9ae4cac128ceb66427d7cd20/Brotli-1.1.0-cp310-cp310-win32.whl", hash = "sha256:be36e3d172dc816333f33520154d708a2657ea63762ec16b62ece02ab5e4daf2", size = 333172 },
    { url = "https://files.pythonhosted.org/packages/f7/65/b785722e941193fd8b571afd9edbec2a9b838ddec4375d8af33a50b8dab9/Brotli-1.1.0-cp310-cp310-win_amd64.whl", hash = "sha256:0c6244521dda65ea562d5a69b9a26120769b7a9fb3db2fe9545935ed6735b128", size = 357255 },
    { url = "https://files.pythonhosted.org/packages/96/12/ad41e7fadd5db55459c4c401842b47f7fee51068f86dd2894dd0dcfc2d2a/Brotli-1.1.0-cp311-cp311-macosx_10_9_universal2.whl", hash = "sha256:a3daabb76a78f829cafc365531c972016e4aa8d5b4bf60660ad8ecee19df7ccc", size = 873068 },
    { url = "https://files.pythonhosted.org/packages/95/4e/5afab7b2b4b61a84e9c75b17814198ce515343a44e2ed4488fac314cd0a9/Brotli-1.1.0-cp311-cp311-macosx_10_9_x86_64.whl", hash = "sha256:c8146669223164fc87a7e3de9f81e9423c67a79d6b3447994dfb9c95da16e2d6", size = 446244 },
    { url = "https://files.pythonhosted.org/packages/9d/e6/f305eb61fb9a8580c525478a4a34c5ae1a9bcb12c3aee619114940bc513d/Brotli-1.1.0-cp311-cp311-manylinux_2_17_aarch64.manylinux2014_aarch64.whl", hash = "sha256:30924eb4c57903d5a7526b08ef4a584acc22ab1ffa085faceb521521d2de32dd", size = 2906500 },
    { url = "https://files.pythonhosted.org/packages/3e/4f/af6846cfbc1550a3024e5d3775ede1e00474c40882c7bf5b37a43ca35e91/Brotli-1.1.0-cp311-cp311-manylinux_2_17_ppc64le.manylinux2014_ppc64le.whl", hash = "sha256:ceb64bbc6eac5a140ca649003756940f8d6a7c444a68af170b3187623b43bebf", size = 2943950 },
    { url = "https://files.pythonhosted.org/packages/b3/e7/ca2993c7682d8629b62630ebf0d1f3bb3d579e667ce8e7ca03a0a0576a2d/Brotli-1.1.0-cp311-cp311-manylinux_2_17_x86_64.manylinux2014_x86_64.whl", hash = "sha256:a469274ad18dc0e4d316eefa616d1d0c2ff9da369af19fa6f3daa4f09671fd61", size = 2918527 },
    { url = "https://files.pythonhosted.org/packages/b3/96/da98e7bedc4c51104d29cc61e5f449a502dd3dbc211944546a4cc65500d3/Brotli-1.1.0-cp311-cp311-manylinux_2_5_i686.manylinux1_i686.manylinux_2_17_i686.manylinux2014_i686.whl", hash = "sha256:524f35912131cc2cabb00edfd8d573b07f2d9f21fa824bd3fb19725a9cf06327", size = 2845489 },
    { url = "https://files.pythonhosted.org/packages/e8/ef/ccbc16947d6ce943a7f57e1a40596c75859eeb6d279c6994eddd69615265/Brotli-1.1.0-cp311-cp311-musllinux_1_1_aarch64.whl", hash = "sha256:5b3cc074004d968722f51e550b41a27be656ec48f8afaeeb45ebf65b561481dd", size = 2914080 },
    { url = "https://files.pythonhosted.org/packages/80/d6/0bd38d758d1afa62a5524172f0b18626bb2392d717ff94806f741fcd5ee9/Brotli-1.1.0-cp311-cp311-musllinux_1_1_i686.whl", hash = "sha256:19c116e796420b0cee3da1ccec3b764ed2952ccfcc298b55a10e5610ad7885f9", size = 2813051 },
    { url = "https://files.pythonhosted.org/packages/14/56/48859dd5d129d7519e001f06dcfbb6e2cf6db92b2702c0c2ce7d97e086c1/Brotli-1.1.0-cp311-cp311-musllinux_1_1_ppc64le.whl", hash = "sha256:510b5b1bfbe20e1a7b3baf5fed9e9451873559a976c1a78eebaa3b86c57b4265", size = 2938172 },
    { url = "https://files.pythonhosted.org/packages/3d/77/a236d5f8cd9e9f4348da5acc75ab032ab1ab2c03cc8f430d24eea2672888/Brotli-1.1.0-cp311-cp311-musllinux_1_1_x86_64.whl", hash = "sha256:a1fd8a29719ccce974d523580987b7f8229aeace506952fa9ce1d53a033873c8", size = 2933023 },
    { url = "https://files.pythonhosted.org/packages/f1/87/3b283efc0f5cb35f7f84c0c240b1e1a1003a5e47141a4881bf87c86d0ce2/Brotli-1.1.0-cp311-cp311-musllinux_1_2_aarch64.whl", hash = "sha256:c247dd99d39e0338a604f8c2b3bc7061d5c2e9e2ac7ba9cc1be5a69cb6cd832f", size = 2935871 },
    { url = "https://files.pythonhosted.org/packages/f3/eb/2be4cc3e2141dc1a43ad4ca1875a72088229de38c68e842746b342667b2a/Brotli-1.1.0-cp311-cp311-musllinux_1_2_i686.whl", hash = "sha256:1b2c248cd517c222d89e74669a4adfa5577e06ab68771a529060cf5a156e9757", size = 2847784 },
    { url = "https://files.pythonhosted.org/packages/66/13/b58ddebfd35edde572ccefe6890cf7c493f0c319aad2a5badee134b4d8ec/Brotli-1.1.0-cp311-cp311-musllinux_1_2_ppc64le.whl", hash = "sha256:2a24c50840d89ded6c9a8fdc7b6ed3692ed4e86f1c4a4a938e1e92def92933e0", size = 3034905 },
    { url = "https://files.pythonhosted.org/packages/84/9c/bc96b6c7db824998a49ed3b38e441a2cae9234da6fa11f6ed17e8cf4f147/Brotli-1.1.0-cp311-cp311-musllinux_1_2_x86_64.whl", hash = "sha256:f31859074d57b4639318523d6ffdca586ace54271a73ad23ad021acd807eb14b", size = 2929467 },
    { url = "https://files.pythonhosted.org/packages/e7/71/8f161dee223c7ff7fea9d44893fba953ce97cf2c3c33f78ba260a91bcff5/Brotli-1.1.0-cp311-cp311-win32.whl", hash = "sha256:39da8adedf6942d76dc3e46653e52df937a3c4d6d18fdc94a7c29d263b1f5b50", size = 333169 },
    { url = "https://files.pythonhosted.org/packages/02/8a/fece0ee1057643cb2a5bbf59682de13f1725f8482b2c057d4e799d7ade75/Brotli-1.1.0-cp311-cp311-win_amd64.whl", hash = "sha256:aac0411d20e345dc0920bdec5548e438e999ff68d77564d5e9463a7ca9d3e7b1", size = 357253 },
    { url = "https://files.pythonhosted.org/packages/5c/d0/5373ae13b93fe00095a58efcbce837fd470ca39f703a235d2a999baadfbc/Brotli-1.1.0-cp312-cp312-macosx_10_13_universal2.whl", hash = "sha256:32d95b80260d79926f5fab3c41701dbb818fde1c9da590e77e571eefd14abe28", size = 815693 },
    { url = "https://files.pythonhosted.org/packages/8e/48/f6e1cdf86751300c288c1459724bfa6917a80e30dbfc326f92cea5d3683a/Brotli-1.1.0-cp312-cp312-macosx_10_13_x86_64.whl", hash = "sha256:b760c65308ff1e462f65d69c12e4ae085cff3b332d894637f6273a12a482d09f", size = 422489 },
    { url = "https://files.pythonhosted.org/packages/06/88/564958cedce636d0f1bed313381dfc4b4e3d3f6015a63dae6146e1b8c65c/Brotli-1.1.0-cp312-cp312-macosx_10_9_universal2.whl", hash = "sha256:316cc9b17edf613ac76b1f1f305d2a748f1b976b033b049a6ecdfd5612c70409", size = 873081 },
    { url = "https://files.pythonhosted.org/packages/58/79/b7026a8bb65da9a6bb7d14329fd2bd48d2b7f86d7329d5cc8ddc6a90526f/Brotli-1.1.0-cp312-cp312-macosx_10_9_x86_64.whl", hash = "sha256:caf9ee9a5775f3111642d33b86237b05808dafcd6268faa492250e9b78046eb2", size = 446244 },
    { url = "https://files.pythonhosted.org/packages/e5/18/c18c32ecea41b6c0004e15606e274006366fe19436b6adccc1ae7b2e50c2/Brotli-1.1.0-cp312-cp312-manylinux_2_17_aarch64.manylinux2014_aarch64.whl", hash = "sha256:70051525001750221daa10907c77830bc889cb6d865cc0b813d9db7fefc21451", size = 2906505 },
    { url = "https://files.pythonhosted.org/packages/08/c8/69ec0496b1ada7569b62d85893d928e865df29b90736558d6c98c2031208/Brotli-1.1.0-cp312-cp312-manylinux_2_17_ppc64le.manylinux2014_ppc64le.whl", hash = "sha256:7f4bf76817c14aa98cc6697ac02f3972cb8c3da93e9ef16b9c66573a68014f91", size = 2944152 },
    { url = "https://files.pythonhosted.org/packages/ab/fb/0517cea182219d6768113a38167ef6d4eb157a033178cc938033a552ed6d/Brotli-1.1.0-cp312-cp312-manylinux_2_17_x86_64.manylinux2014_x86_64.whl", hash = "sha256:d0c5516f0aed654134a2fc936325cc2e642f8a0e096d075209672eb321cff408", size = 2919252 },
    { url = "https://files.pythonhosted.org/packages/c7/53/73a3431662e33ae61a5c80b1b9d2d18f58dfa910ae8dd696e57d39f1a2f5/Brotli-1.1.0-cp312-cp312-manylinux_2_5_i686.manylinux1_i686.manylinux_2_17_i686.manylinux2014_i686.whl", hash = "sha256:6c3020404e0b5eefd7c9485ccf8393cfb75ec38ce75586e046573c9dc29967a0", size = 2845955 },
    { url = "https://files.pythonhosted.org/packages/55/ac/bd280708d9c5ebdbf9de01459e625a3e3803cce0784f47d633562cf40e83/Brotli-1.1.0-cp312-cp312-musllinux_1_1_aarch64.whl", hash = "sha256:4ed11165dd45ce798d99a136808a794a748d5dc38511303239d4e2363c0695dc", size = 2914304 },
    { url = "https://files.pythonhosted.org/packages/76/58/5c391b41ecfc4527d2cc3350719b02e87cb424ef8ba2023fb662f9bf743c/Brotli-1.1.0-cp312-cp312-musllinux_1_1_i686.whl", hash = "sha256:4093c631e96fdd49e0377a9c167bfd75b6d0bad2ace734c6eb20b348bc3ea180", size = 2814452 },
    { url = "https://files.pythonhosted.org/packages/c7/4e/91b8256dfe99c407f174924b65a01f5305e303f486cc7a2e8a5d43c8bec3/Brotli-1.1.0-cp312-cp312-musllinux_1_1_ppc64le.whl", hash = "sha256:7e4c4629ddad63006efa0ef968c8e4751c5868ff0b1c5c40f76524e894c50248", size = 2938751 },
    { url = "https://files.pythonhosted.org/packages/5a/a6/e2a39a5d3b412938362bbbeba5af904092bf3f95b867b4a3eb856104074e/Brotli-1.1.0-cp312-cp312-musllinux_1_1_x86_64.whl", hash = "sha256:861bf317735688269936f755fa136a99d1ed526883859f86e41a5d43c61d8966", size = 2933757 },
    { url = "https://files.pythonhosted.org/packages/13/f0/358354786280a509482e0e77c1a5459e439766597d280f28cb097642fc26/Brotli-1.1.0-cp312-cp312-musllinux_1_2_aarch64.whl", hash = "sha256:87a3044c3a35055527ac75e419dfa9f4f3667a1e887ee80360589eb8c90aabb9", size = 2936146 },
    { url = "https://files.pythonhosted.org/packages/80/f7/daf538c1060d3a88266b80ecc1d1c98b79553b3f117a485653f17070ea2a/Brotli-1.1.0-cp312-cp312-musllinux_1_2_i686.whl", hash = "sha256:c5529b34c1c9d937168297f2c1fde7ebe9ebdd5e121297ff9c043bdb2ae3d6fb", size = 2848055 },
    { url = "https://files.pythonhosted.org/packages/ad/cf/0eaa0585c4077d3c2d1edf322d8e97aabf317941d3a72d7b3ad8bce004b0/Brotli-1.1.0-cp312-cp312-musllinux_1_2_ppc64le.whl", hash = "sha256:ca63e1890ede90b2e4454f9a65135a4d387a4585ff8282bb72964fab893f2111", size = 3035102 },
    { url = "https://files.pythonhosted.org/packages/d8/63/1c1585b2aa554fe6dbce30f0c18bdbc877fa9a1bf5ff17677d9cca0ac122/Brotli-1.1.0-cp312-cp312-musllinux_1_2_x86_64.whl", hash = "sha256:e79e6520141d792237c70bcd7a3b122d00f2613769ae0cb61c52e89fd3443839", size = 2930029 },
    { url = "https://files.pythonhosted.org/packages/5f/3b/4e3fd1893eb3bbfef8e5a80d4508bec17a57bb92d586c85c12d28666bb13/Brotli-1.1.0-cp312-cp312-win32.whl", hash = "sha256:5f4d5ea15c9382135076d2fb28dde923352fe02951e66935a9efaac8f10e81b0", size = 333276 },
    { url = "https://files.pythonhosted.org/packages/3d/d5/942051b45a9e883b5b6e98c041698b1eb2012d25e5948c58d6bf85b1bb43/Brotli-1.1.0-cp312-cp312-win_amd64.whl", hash = "sha256:906bc3a79de8c4ae5b86d3d75a8b77e44404b0f4261714306e3ad248d8ab0951", size = 357255 },
    { url = "https://files.pythonhosted.org/packages/0a/9f/fb37bb8ffc52a8da37b1c03c459a8cd55df7a57bdccd8831d500e994a0ca/Brotli-1.1.0-cp313-cp313-macosx_10_13_universal2.whl", hash = "sha256:8bf32b98b75c13ec7cf774164172683d6e7891088f6316e54425fde1efc276d5", size = 815681 },
    { url = "https://files.pythonhosted.org/packages/06/b3/dbd332a988586fefb0aa49c779f59f47cae76855c2d00f450364bb574cac/Brotli-1.1.0-cp313-cp313-macosx_10_13_x86_64.whl", hash = "sha256:7bc37c4d6b87fb1017ea28c9508b36bbcb0c3d18b4260fcdf08b200c74a6aee8", size = 422475 },
    { url = "https://files.pythonhosted.org/packages/bb/80/6aaddc2f63dbcf2d93c2d204e49c11a9ec93a8c7c63261e2b4bd35198283/Brotli-1.1.0-cp313-cp313-manylinux_2_17_aarch64.manylinux2014_aarch64.whl", hash = "sha256:3c0ef38c7a7014ffac184db9e04debe495d317cc9c6fb10071f7fefd93100a4f", size = 2906173 },
    { url = "https://files.pythonhosted.org/packages/ea/1d/e6ca79c96ff5b641df6097d299347507d39a9604bde8915e76bf026d6c77/Brotli-1.1.0-cp313-cp313-manylinux_2_17_ppc64le.manylinux2014_ppc64le.whl", hash = "sha256:91d7cc2a76b5567591d12c01f019dd7afce6ba8cba6571187e21e2fc418ae648", size = 2943803 },
    { url = "https://files.pythonhosted.org/packages/ac/a3/d98d2472e0130b7dd3acdbb7f390d478123dbf62b7d32bda5c830a96116d/Brotli-1.1.0-cp313-cp313-manylinux_2_17_x86_64.manylinux2014_x86_64.whl", hash = "sha256:a93dde851926f4f2678e704fadeb39e16c35d8baebd5252c9fd94ce8ce68c4a0", size = 2918946 },
    { url = "https://files.pythonhosted.org/packages/c4/a5/c69e6d272aee3e1423ed005d8915a7eaa0384c7de503da987f2d224d0721/Brotli-1.1.0-cp313-cp313-manylinux_2_5_i686.manylinux1_i686.manylinux_2_17_i686.manylinux2014_i686.whl", hash = "sha256:f0db75f47be8b8abc8d9e31bc7aad0547ca26f24a54e6fd10231d623f183d089", size = 2845707 },
    { url = "https://files.pythonhosted.org/packages/58/9f/4149d38b52725afa39067350696c09526de0125ebfbaab5acc5af28b42ea/Brotli-1.1.0-cp313-cp313-musllinux_1_2_aarch64.whl", hash = "sha256:6967ced6730aed543b8673008b5a391c3b1076d834ca438bbd70635c73775368", size = 2936231 },
    { url = "https://files.pythonhosted.org/packages/5a/5a/145de884285611838a16bebfdb060c231c52b8f84dfbe52b852a15780386/Brotli-1.1.0-cp313-cp313-musllinux_1_2_i686.whl", hash = "sha256:7eedaa5d036d9336c95915035fb57422054014ebdeb6f3b42eac809928e40d0c", size = 2848157 },
    { url = "https://files.pythonhosted.org/packages/50/ae/408b6bfb8525dadebd3b3dd5b19d631da4f7d46420321db44cd99dcf2f2c/Brotli-1.1.0-cp313-cp313-musllinux_1_2_ppc64le.whl", hash = "sha256:d487f5432bf35b60ed625d7e1b448e2dc855422e87469e3f450aa5552b0eb284", size = 3035122 },
    { url = "https://files.pythonhosted.org/packages/af/85/a94e5cfaa0ca449d8f91c3d6f78313ebf919a0dbd55a100c711c6e9655bc/Brotli-1.1.0-cp313-cp313-musllinux_1_2_x86_64.whl", hash = "sha256:832436e59afb93e1836081a20f324cb185836c617659b07b129141a8426973c7", size = 2930206 },
    { url = "https://files.pythonhosted.org/packages/c2/f0/a61d9262cd01351df22e57ad7c34f66794709acab13f34be2675f45bf89d/Brotli-1.1.0-cp313-cp313-win32.whl", hash = "sha256:43395e90523f9c23a3d5bdf004733246fba087f2948f87ab28015f12359ca6a0", size = 333804 },
    { url = "https://files.pythonhosted.org/packages/7e/c1/ec214e9c94000d1c1974ec67ced1c970c148aa6b8d8373066123fc3dbf06/Brotli-1.1.0-cp313-cp313-win_amd64.whl", hash = "sha256:9011560a466d2eb3f5a6e4929cf4a09be405c64154e12df0dd72713f6500e32b", size = 358517 },
    { url = "https://files.pythonhosted.org/packages/1b/aa/aa6e0c9848ee4375514af0b27abf470904992939b7363ae78fc8aca8a9a8/Brotli-1.1.0-cp39-cp39-macosx_10_9_universal2.whl", hash = "sha256:5fb2ce4b8045c78ebbc7b8f3c15062e435d47e7393cc57c25115cfd49883747a", size = 873048 },
    { url = "https://files.pythonhosted.org/packages/ae/32/38bba1a8bef9ecb1cda08439fd28d7e9c51aff13b4783a4f1610da90b6c2/Brotli-1.1.0-cp39-cp39-macosx_10_9_x86_64.whl", hash = "sha256:7905193081db9bfa73b1219140b3d315831cbff0d8941f22da695832f0dd188f", size = 446207 },
    { url = "https://files.pythonhosted.org/packages/3c/6a/14cc20ddc53efc274601c8195791a27cfb7acc5e5134e0f8c493a8b8821a/Brotli-1.1.0-cp39-cp39-manylinux_2_17_aarch64.manylinux2014_aarch64.whl", hash = "sha256:a77def80806c421b4b0af06f45d65a136e7ac0bdca3c09d9e2ea4e515367c7e9", size = 2903803 },
    { url = "https://files.pythonhosted.org/packages/9a/26/62b2d894d4e82d7a7f4e0bb9007a42bbc765697a5679b43186acd68d7a79/Brotli-1.1.0-cp39-cp39-manylinux_2_17_ppc64le.manylinux2014_ppc64le.whl", hash = "sha256:8dadd1314583ec0bf2d1379f7008ad627cd6336625d6679cf2f8e67081b83acf", size = 2941149 },
    { url = "https://files.pythonhosted.org/packages/a9/ca/00d55bbdd8631236c61777742d8a8454cf6a87eb4125cad675912c68bec7/Brotli-1.1.0-cp39-cp39-manylinux_2_5_i686.manylinux1_i686.whl", hash = "sha256:901032ff242d479a0efa956d853d16875d42157f98951c0230f69e69f9c09bac", size = 2672253 },
    { url = "https://files.pythonhosted.org/packages/e2/e6/4a730f6e5b5d538e92d09bc51bf69119914f29a222f9e1d65ae4abb27a4e/Brotli-1.1.0-cp39-cp39-manylinux_2_5_x86_64.manylinux1_x86_64.whl", hash = "sha256:22fc2a8549ffe699bfba2256ab2ed0421a7b8fadff114a3d201794e45a9ff578", size = 2757005 },
    { url = "https://files.pythonhosted.org/packages/cb/6b/8cf297987fe3c1bf1c87f0c0b714af2ce47092b8d307b9f6ecbc65f98968/Brotli-1.1.0-cp39-cp39-musllinux_1_1_aarch64.whl", hash = "sha256:ae15b066e5ad21366600ebec29a7ccbc86812ed267e4b28e860b8ca16a2bc474", size = 2910658 },
    { url = "https://files.pythonhosted.org/packages/2c/1f/be9443995821c933aad7159803f84ef4923c6f5b72c2affd001192b310fc/Brotli-1.1.0-cp39-cp39-musllinux_1_1_i686.whl", hash = "sha256:949f3b7c29912693cee0afcf09acd6ebc04c57af949d9bf77d6101ebb61e388c", size = 2809728 },
    { url = "https://files.pythonhosted.org/packages/76/2f/213bab6efa902658c80a1247142d42b138a27ccdd6bade49ca9cd74e714a/Brotli-1.1.0-cp39-cp39-musllinux_1_1_ppc64le.whl", hash = "sha256:89f4988c7203739d48c6f806f1e87a1d96e0806d44f0fba61dba81392c9e474d", size = 2935043 },
    { url = "https://files.pythonhosted.org/packages/27/89/bbb14fa98e895d1e601491fba54a5feec167d262f0d3d537a3b0d4cd0029/Brotli-1.1.0-cp39-cp39-musllinux_1_1_x86_64.whl", hash = "sha256:de6551e370ef19f8de1807d0a9aa2cdfdce2e85ce88b122fe9f6b2b076837e59", size = 2930639 },
    { url = "https://files.pythonhosted.org/packages/14/87/03a6d6e1866eddf9f58cc57e35befbeb5514da87a416befe820150cae63f/Brotli-1.1.0-cp39-cp39-musllinux_1_2_aarch64.whl", hash = "sha256:0737ddb3068957cf1b054899b0883830bb1fec522ec76b1098f9b6e0f02d9419", size = 2932834 },
    { url = "https://files.pythonhosted.org/packages/a4/d5/e5f85e04f75144d1a89421ba432def6bdffc8f28b04f5b7d540bbd03362c/Brotli-1.1.0-cp39-cp39-musllinux_1_2_i686.whl", hash = "sha256:4f3607b129417e111e30637af1b56f24f7a49e64763253bbc275c75fa887d4b2", size = 2845213 },
    { url = "https://files.pythonhosted.org/packages/99/bf/25ef07add7afbb1aacd4460726a1a40370dfd60c0810b6f242a6d3871d7e/Brotli-1.1.0-cp39-cp39-musllinux_1_2_ppc64le.whl", hash = "sha256:6c6e0c425f22c1c719c42670d561ad682f7bfeeef918edea971a79ac5252437f", size = 3031573 },
    { url = "https://files.pythonhosted.org/packages/55/22/948a97bda5c9dc9968d56b9ed722d9727778db43739cf12ef26ff69be94d/Brotli-1.1.0-cp39-cp39-musllinux_1_2_x86_64.whl", hash = "sha256:494994f807ba0b92092a163a0a283961369a65f6cbe01e8891132b7a320e61eb", size = 2926885 },
    { url = "https://files.pythonhosted.org/packages/31/ba/e53d107399b535ef89deb6977dd8eae468e2dde7b1b74c6cbe2c0e31fda2/Brotli-1.1.0-cp39-cp39-win32.whl", hash = "sha256:f0d8a7a6b5983c2496e364b969f0e526647a06b075d034f3297dc66f3b360c64", size = 333171 },
    { url = "https://files.pythonhosted.org/packages/99/b3/f7b3af539f74b82e1c64d28685a5200c631cc14ae751d37d6ed819655627/Brotli-1.1.0-cp39-cp39-win_amd64.whl", hash = "sha256:cdad5b9014d83ca68c25d2e9444e28e967ef16e80f6b436918c700c117a85467", size = 357258 },
]

[[package]]
name = "bump2version"
version = "1.0.1"
source = { registry = "https://pypi.org/simple" }
sdist = { url = "https://files.pythonhosted.org/packages/29/2a/688aca6eeebfe8941235be53f4da780c6edee05dbbea5d7abaa3aab6fad2/bump2version-1.0.1.tar.gz", hash = "sha256:762cb2bfad61f4ec8e2bdf452c7c267416f8c70dd9ecb1653fd0bbb01fa936e6", size = 36236 }
wheels = [
    { url = "https://files.pythonhosted.org/packages/1d/e3/fa60c47d7c344533142eb3af0b73234ef8ea3fb2da742ab976b947e717df/bump2version-1.0.1-py2.py3-none-any.whl", hash = "sha256:37f927ea17cde7ae2d7baf832f8e80ce3777624554a653006c9144f8017fe410", size = 22030 },
]

[[package]]
name = "certifi"
version = "2024.8.30"
source = { registry = "https://pypi.org/simple" }
sdist = { url = "https://files.pythonhosted.org/packages/b0/ee/9b19140fe824b367c04c5e1b369942dd754c4c5462d5674002f75c4dedc1/certifi-2024.8.30.tar.gz", hash = "sha256:bec941d2aa8195e248a60b31ff9f0558284cf01a52591ceda73ea9afffd69fd9", size = 168507 }
wheels = [
    { url = "https://files.pythonhosted.org/packages/12/90/3c9ff0512038035f59d279fddeb79f5f1eccd8859f06d6163c58798b9487/certifi-2024.8.30-py3-none-any.whl", hash = "sha256:922820b53db7a7257ffbda3f597266d435245903d80737e34f8a45ff3e3230d8", size = 167321 },
]

[[package]]
name = "cffi"
version = "1.17.1"
source = { registry = "https://pypi.org/simple" }
dependencies = [
    { name = "pycparser" },
]
sdist = { url = "https://files.pythonhosted.org/packages/fc/97/c783634659c2920c3fc70419e3af40972dbaf758daa229a7d6ea6135c90d/cffi-1.17.1.tar.gz", hash = "sha256:1c39c6016c32bc48dd54561950ebd6836e1670f2ae46128f67cf49e789c52824", size = 516621 }
wheels = [
    { url = "https://files.pythonhosted.org/packages/90/07/f44ca684db4e4f08a3fdc6eeb9a0d15dc6883efc7b8c90357fdbf74e186c/cffi-1.17.1-cp310-cp310-macosx_10_9_x86_64.whl", hash = "sha256:df8b1c11f177bc2313ec4b2d46baec87a5f3e71fc8b45dab2ee7cae86d9aba14", size = 182191 },
    { url = "https://files.pythonhosted.org/packages/08/fd/cc2fedbd887223f9f5d170c96e57cbf655df9831a6546c1727ae13fa977a/cffi-1.17.1-cp310-cp310-macosx_11_0_arm64.whl", hash = "sha256:8f2cdc858323644ab277e9bb925ad72ae0e67f69e804f4898c070998d50b1a67", size = 178592 },
    { url = "https://files.pythonhosted.org/packages/de/cc/4635c320081c78d6ffc2cab0a76025b691a91204f4aa317d568ff9280a2d/cffi-1.17.1-cp310-cp310-manylinux_2_12_i686.manylinux2010_i686.manylinux_2_17_i686.manylinux2014_i686.whl", hash = "sha256:edae79245293e15384b51f88b00613ba9f7198016a5948b5dddf4917d4d26382", size = 426024 },
    { url = "https://files.pythonhosted.org/packages/b6/7b/3b2b250f3aab91abe5f8a51ada1b717935fdaec53f790ad4100fe2ec64d1/cffi-1.17.1-cp310-cp310-manylinux_2_17_aarch64.manylinux2014_aarch64.whl", hash = "sha256:45398b671ac6d70e67da8e4224a065cec6a93541bb7aebe1b198a61b58c7b702", size = 448188 },
    { url = "https://files.pythonhosted.org/packages/d3/48/1b9283ebbf0ec065148d8de05d647a986c5f22586b18120020452fff8f5d/cffi-1.17.1-cp310-cp310-manylinux_2_17_ppc64le.manylinux2014_ppc64le.whl", hash = "sha256:ad9413ccdeda48c5afdae7e4fa2192157e991ff761e7ab8fdd8926f40b160cc3", size = 455571 },
    { url = "https://files.pythonhosted.org/packages/40/87/3b8452525437b40f39ca7ff70276679772ee7e8b394934ff60e63b7b090c/cffi-1.17.1-cp310-cp310-manylinux_2_17_s390x.manylinux2014_s390x.whl", hash = "sha256:5da5719280082ac6bd9aa7becb3938dc9f9cbd57fac7d2871717b1feb0902ab6", size = 436687 },
    { url = "https://files.pythonhosted.org/packages/8d/fb/4da72871d177d63649ac449aec2e8a29efe0274035880c7af59101ca2232/cffi-1.17.1-cp310-cp310-manylinux_2_17_x86_64.manylinux2014_x86_64.whl", hash = "sha256:2bb1a08b8008b281856e5971307cc386a8e9c5b625ac297e853d36da6efe9c17", size = 446211 },
    { url = "https://files.pythonhosted.org/packages/ab/a0/62f00bcb411332106c02b663b26f3545a9ef136f80d5df746c05878f8c4b/cffi-1.17.1-cp310-cp310-musllinux_1_1_aarch64.whl", hash = "sha256:045d61c734659cc045141be4bae381a41d89b741f795af1dd018bfb532fd0df8", size = 461325 },
    { url = "https://files.pythonhosted.org/packages/36/83/76127035ed2e7e27b0787604d99da630ac3123bfb02d8e80c633f218a11d/cffi-1.17.1-cp310-cp310-musllinux_1_1_i686.whl", hash = "sha256:6883e737d7d9e4899a8a695e00ec36bd4e5e4f18fabe0aca0efe0a4b44cdb13e", size = 438784 },
    { url = "https://files.pythonhosted.org/packages/21/81/a6cd025db2f08ac88b901b745c163d884641909641f9b826e8cb87645942/cffi-1.17.1-cp310-cp310-musllinux_1_1_x86_64.whl", hash = "sha256:6b8b4a92e1c65048ff98cfe1f735ef8f1ceb72e3d5f0c25fdb12087a23da22be", size = 461564 },
    { url = "https://files.pythonhosted.org/packages/f8/fe/4d41c2f200c4a457933dbd98d3cf4e911870877bd94d9656cc0fcb390681/cffi-1.17.1-cp310-cp310-win32.whl", hash = "sha256:c9c3d058ebabb74db66e431095118094d06abf53284d9c81f27300d0e0d8bc7c", size = 171804 },
    { url = "https://files.pythonhosted.org/packages/d1/b6/0b0f5ab93b0df4acc49cae758c81fe4e5ef26c3ae2e10cc69249dfd8b3ab/cffi-1.17.1-cp310-cp310-win_amd64.whl", hash = "sha256:0f048dcf80db46f0098ccac01132761580d28e28bc0f78ae0d58048063317e15", size = 181299 },
    { url = "https://files.pythonhosted.org/packages/6b/f4/927e3a8899e52a27fa57a48607ff7dc91a9ebe97399b357b85a0c7892e00/cffi-1.17.1-cp311-cp311-macosx_10_9_x86_64.whl", hash = "sha256:a45e3c6913c5b87b3ff120dcdc03f6131fa0065027d0ed7ee6190736a74cd401", size = 182264 },
    { url = "https://files.pythonhosted.org/packages/6c/f5/6c3a8efe5f503175aaddcbea6ad0d2c96dad6f5abb205750d1b3df44ef29/cffi-1.17.1-cp311-cp311-macosx_11_0_arm64.whl", hash = "sha256:30c5e0cb5ae493c04c8b42916e52ca38079f1b235c2f8ae5f4527b963c401caf", size = 178651 },
    { url = "https://files.pythonhosted.org/packages/94/dd/a3f0118e688d1b1a57553da23b16bdade96d2f9bcda4d32e7d2838047ff7/cffi-1.17.1-cp311-cp311-manylinux_2_12_i686.manylinux2010_i686.manylinux_2_17_i686.manylinux2014_i686.whl", hash = "sha256:f75c7ab1f9e4aca5414ed4d8e5c0e303a34f4421f8a0d47a4d019ceff0ab6af4", size = 445259 },
    { url = "https://files.pythonhosted.org/packages/2e/ea/70ce63780f096e16ce8588efe039d3c4f91deb1dc01e9c73a287939c79a6/cffi-1.17.1-cp311-cp311-manylinux_2_17_aarch64.manylinux2014_aarch64.whl", hash = "sha256:a1ed2dd2972641495a3ec98445e09766f077aee98a1c896dcb4ad0d303628e41", size = 469200 },
    { url = "https://files.pythonhosted.org/packages/1c/a0/a4fa9f4f781bda074c3ddd57a572b060fa0df7655d2a4247bbe277200146/cffi-1.17.1-cp311-cp311-manylinux_2_17_ppc64le.manylinux2014_ppc64le.whl", hash = "sha256:46bf43160c1a35f7ec506d254e5c890f3c03648a4dbac12d624e4490a7046cd1", size = 477235 },
    { url = "https://files.pythonhosted.org/packages/62/12/ce8710b5b8affbcdd5c6e367217c242524ad17a02fe5beec3ee339f69f85/cffi-1.17.1-cp311-cp311-manylinux_2_17_s390x.manylinux2014_s390x.whl", hash = "sha256:a24ed04c8ffd54b0729c07cee15a81d964e6fee0e3d4d342a27b020d22959dc6", size = 459721 },
    { url = "https://files.pythonhosted.org/packages/ff/6b/d45873c5e0242196f042d555526f92aa9e0c32355a1be1ff8c27f077fd37/cffi-1.17.1-cp311-cp311-manylinux_2_17_x86_64.manylinux2014_x86_64.whl", hash = "sha256:610faea79c43e44c71e1ec53a554553fa22321b65fae24889706c0a84d4ad86d", size = 467242 },
    { url = "https://files.pythonhosted.org/packages/1a/52/d9a0e523a572fbccf2955f5abe883cfa8bcc570d7faeee06336fbd50c9fc/cffi-1.17.1-cp311-cp311-musllinux_1_1_aarch64.whl", hash = "sha256:a9b15d491f3ad5d692e11f6b71f7857e7835eb677955c00cc0aefcd0669adaf6", size = 477999 },
    { url = "https://files.pythonhosted.org/packages/44/74/f2a2460684a1a2d00ca799ad880d54652841a780c4c97b87754f660c7603/cffi-1.17.1-cp311-cp311-musllinux_1_1_i686.whl", hash = "sha256:de2ea4b5833625383e464549fec1bc395c1bdeeb5f25c4a3a82b5a8c756ec22f", size = 454242 },
    { url = "https://files.pythonhosted.org/packages/f8/4a/34599cac7dfcd888ff54e801afe06a19c17787dfd94495ab0c8d35fe99fb/cffi-1.17.1-cp311-cp311-musllinux_1_1_x86_64.whl", hash = "sha256:fc48c783f9c87e60831201f2cce7f3b2e4846bf4d8728eabe54d60700b318a0b", size = 478604 },
    { url = "https://files.pythonhosted.org/packages/34/33/e1b8a1ba29025adbdcda5fb3a36f94c03d771c1b7b12f726ff7fef2ebe36/cffi-1.17.1-cp311-cp311-win32.whl", hash = "sha256:85a950a4ac9c359340d5963966e3e0a94a676bd6245a4b55bc43949eee26a655", size = 171727 },
    { url = "https://files.pythonhosted.org/packages/3d/97/50228be003bb2802627d28ec0627837ac0bf35c90cf769812056f235b2d1/cffi-1.17.1-cp311-cp311-win_amd64.whl", hash = "sha256:caaf0640ef5f5517f49bc275eca1406b0ffa6aa184892812030f04c2abf589a0", size = 181400 },
    { url = "https://files.pythonhosted.org/packages/5a/84/e94227139ee5fb4d600a7a4927f322e1d4aea6fdc50bd3fca8493caba23f/cffi-1.17.1-cp312-cp312-macosx_10_9_x86_64.whl", hash = "sha256:805b4371bf7197c329fcb3ead37e710d1bca9da5d583f5073b799d5c5bd1eee4", size = 183178 },
    { url = "https://files.pythonhosted.org/packages/da/ee/fb72c2b48656111c4ef27f0f91da355e130a923473bf5ee75c5643d00cca/cffi-1.17.1-cp312-cp312-macosx_11_0_arm64.whl", hash = "sha256:733e99bc2df47476e3848417c5a4540522f234dfd4ef3ab7fafdf555b082ec0c", size = 178840 },
    { url = "https://files.pythonhosted.org/packages/cc/b6/db007700f67d151abadf508cbfd6a1884f57eab90b1bb985c4c8c02b0f28/cffi-1.17.1-cp312-cp312-manylinux_2_12_i686.manylinux2010_i686.manylinux_2_17_i686.manylinux2014_i686.whl", hash = "sha256:1257bdabf294dceb59f5e70c64a3e2f462c30c7ad68092d01bbbfb1c16b1ba36", size = 454803 },
    { url = "https://files.pythonhosted.org/packages/1a/df/f8d151540d8c200eb1c6fba8cd0dfd40904f1b0682ea705c36e6c2e97ab3/cffi-1.17.1-cp312-cp312-manylinux_2_17_aarch64.manylinux2014_aarch64.whl", hash = "sha256:da95af8214998d77a98cc14e3a3bd00aa191526343078b530ceb0bd710fb48a5", size = 478850 },
    { url = "https://files.pythonhosted.org/packages/28/c0/b31116332a547fd2677ae5b78a2ef662dfc8023d67f41b2a83f7c2aa78b1/cffi-1.17.1-cp312-cp312-manylinux_2_17_ppc64le.manylinux2014_ppc64le.whl", hash = "sha256:d63afe322132c194cf832bfec0dc69a99fb9bb6bbd550f161a49e9e855cc78ff", size = 485729 },
    { url = "https://files.pythonhosted.org/packages/91/2b/9a1ddfa5c7f13cab007a2c9cc295b70fbbda7cb10a286aa6810338e60ea1/cffi-1.17.1-cp312-cp312-manylinux_2_17_s390x.manylinux2014_s390x.whl", hash = "sha256:f79fc4fc25f1c8698ff97788206bb3c2598949bfe0fef03d299eb1b5356ada99", size = 471256 },
    { url = "https://files.pythonhosted.org/packages/b2/d5/da47df7004cb17e4955df6a43d14b3b4ae77737dff8bf7f8f333196717bf/cffi-1.17.1-cp312-cp312-manylinux_2_17_x86_64.manylinux2014_x86_64.whl", hash = "sha256:b62ce867176a75d03a665bad002af8e6d54644fad99a3c70905c543130e39d93", size = 479424 },
    { url = "https://files.pythonhosted.org/packages/0b/ac/2a28bcf513e93a219c8a4e8e125534f4f6db03e3179ba1c45e949b76212c/cffi-1.17.1-cp312-cp312-musllinux_1_1_aarch64.whl", hash = "sha256:386c8bf53c502fff58903061338ce4f4950cbdcb23e2902d86c0f722b786bbe3", size = 484568 },
    { url = "https://files.pythonhosted.org/packages/d4/38/ca8a4f639065f14ae0f1d9751e70447a261f1a30fa7547a828ae08142465/cffi-1.17.1-cp312-cp312-musllinux_1_1_x86_64.whl", hash = "sha256:4ceb10419a9adf4460ea14cfd6bc43d08701f0835e979bf821052f1805850fe8", size = 488736 },
    { url = "https://files.pythonhosted.org/packages/86/c5/28b2d6f799ec0bdecf44dced2ec5ed43e0eb63097b0f58c293583b406582/cffi-1.17.1-cp312-cp312-win32.whl", hash = "sha256:a08d7e755f8ed21095a310a693525137cfe756ce62d066e53f502a83dc550f65", size = 172448 },
    { url = "https://files.pythonhosted.org/packages/50/b9/db34c4755a7bd1cb2d1603ac3863f22bcecbd1ba29e5ee841a4bc510b294/cffi-1.17.1-cp312-cp312-win_amd64.whl", hash = "sha256:51392eae71afec0d0c8fb1a53b204dbb3bcabcb3c9b807eedf3e1e6ccf2de903", size = 181976 },
    { url = "https://files.pythonhosted.org/packages/8d/f8/dd6c246b148639254dad4d6803eb6a54e8c85c6e11ec9df2cffa87571dbe/cffi-1.17.1-cp313-cp313-macosx_10_13_x86_64.whl", hash = "sha256:f3a2b4222ce6b60e2e8b337bb9596923045681d71e5a082783484d845390938e", size = 182989 },
    { url = "https://files.pythonhosted.org/packages/8b/f1/672d303ddf17c24fc83afd712316fda78dc6fce1cd53011b839483e1ecc8/cffi-1.17.1-cp313-cp313-macosx_11_0_arm64.whl", hash = "sha256:0984a4925a435b1da406122d4d7968dd861c1385afe3b45ba82b750f229811e2", size = 178802 },
    { url = "https://files.pythonhosted.org/packages/0e/2d/eab2e858a91fdff70533cab61dcff4a1f55ec60425832ddfdc9cd36bc8af/cffi-1.17.1-cp313-cp313-manylinux_2_12_i686.manylinux2010_i686.manylinux_2_17_i686.manylinux2014_i686.whl", hash = "sha256:d01b12eeeb4427d3110de311e1774046ad344f5b1a7403101878976ecd7a10f3", size = 454792 },
    { url = "https://files.pythonhosted.org/packages/75/b2/fbaec7c4455c604e29388d55599b99ebcc250a60050610fadde58932b7ee/cffi-1.17.1-cp313-cp313-manylinux_2_17_aarch64.manylinux2014_aarch64.whl", hash = "sha256:706510fe141c86a69c8ddc029c7910003a17353970cff3b904ff0686a5927683", size = 478893 },
    { url = "https://files.pythonhosted.org/packages/4f/b7/6e4a2162178bf1935c336d4da8a9352cccab4d3a5d7914065490f08c0690/cffi-1.17.1-cp313-cp313-manylinux_2_17_ppc64le.manylinux2014_ppc64le.whl", hash = "sha256:de55b766c7aa2e2a3092c51e0483d700341182f08e67c63630d5b6f200bb28e5", size = 485810 },
    { url = "https://files.pythonhosted.org/packages/c7/8a/1d0e4a9c26e54746dc08c2c6c037889124d4f59dffd853a659fa545f1b40/cffi-1.17.1-cp313-cp313-manylinux_2_17_s390x.manylinux2014_s390x.whl", hash = "sha256:c59d6e989d07460165cc5ad3c61f9fd8f1b4796eacbd81cee78957842b834af4", size = 471200 },
    { url = "https://files.pythonhosted.org/packages/26/9f/1aab65a6c0db35f43c4d1b4f580e8df53914310afc10ae0397d29d697af4/cffi-1.17.1-cp313-cp313-manylinux_2_17_x86_64.manylinux2014_x86_64.whl", hash = "sha256:dd398dbc6773384a17fe0d3e7eeb8d1a21c2200473ee6806bb5e6a8e62bb73dd", size = 479447 },
    { url = "https://files.pythonhosted.org/packages/5f/e4/fb8b3dd8dc0e98edf1135ff067ae070bb32ef9d509d6cb0f538cd6f7483f/cffi-1.17.1-cp313-cp313-musllinux_1_1_aarch64.whl", hash = "sha256:3edc8d958eb099c634dace3c7e16560ae474aa3803a5df240542b305d14e14ed", size = 484358 },
    { url = "https://files.pythonhosted.org/packages/f1/47/d7145bf2dc04684935d57d67dff9d6d795b2ba2796806bb109864be3a151/cffi-1.17.1-cp313-cp313-musllinux_1_1_x86_64.whl", hash = "sha256:72e72408cad3d5419375fc87d289076ee319835bdfa2caad331e377589aebba9", size = 488469 },
    { url = "https://files.pythonhosted.org/packages/bf/ee/f94057fa6426481d663b88637a9a10e859e492c73d0384514a17d78ee205/cffi-1.17.1-cp313-cp313-win32.whl", hash = "sha256:e03eab0a8677fa80d646b5ddece1cbeaf556c313dcfac435ba11f107ba117b5d", size = 172475 },
    { url = "https://files.pythonhosted.org/packages/7c/fc/6a8cb64e5f0324877d503c854da15d76c1e50eb722e320b15345c4d0c6de/cffi-1.17.1-cp313-cp313-win_amd64.whl", hash = "sha256:f6a16c31041f09ead72d69f583767292f750d24913dadacf5756b966aacb3f1a", size = 182009 },
    { url = "https://files.pythonhosted.org/packages/b9/ea/8bb50596b8ffbc49ddd7a1ad305035daa770202a6b782fc164647c2673ad/cffi-1.17.1-cp39-cp39-macosx_10_9_x86_64.whl", hash = "sha256:b2ab587605f4ba0bf81dc0cb08a41bd1c0a5906bd59243d56bad7668a6fc6c16", size = 182220 },
    { url = "https://files.pythonhosted.org/packages/ae/11/e77c8cd24f58285a82c23af484cf5b124a376b32644e445960d1a4654c3a/cffi-1.17.1-cp39-cp39-macosx_11_0_arm64.whl", hash = "sha256:28b16024becceed8c6dfbc75629e27788d8a3f9030691a1dbf9821a128b22c36", size = 178605 },
    { url = "https://files.pythonhosted.org/packages/ed/65/25a8dc32c53bf5b7b6c2686b42ae2ad58743f7ff644844af7cdb29b49361/cffi-1.17.1-cp39-cp39-manylinux_2_12_i686.manylinux2010_i686.manylinux_2_17_i686.manylinux2014_i686.whl", hash = "sha256:1d599671f396c4723d016dbddb72fe8e0397082b0a77a4fab8028923bec050e8", size = 424910 },
    { url = "https://files.pythonhosted.org/packages/42/7a/9d086fab7c66bd7c4d0f27c57a1b6b068ced810afc498cc8c49e0088661c/cffi-1.17.1-cp39-cp39-manylinux_2_17_aarch64.manylinux2014_aarch64.whl", hash = "sha256:ca74b8dbe6e8e8263c0ffd60277de77dcee6c837a3d0881d8c1ead7268c9e576", size = 447200 },
    { url = "https://files.pythonhosted.org/packages/da/63/1785ced118ce92a993b0ec9e0d0ac8dc3e5dbfbcaa81135be56c69cabbb6/cffi-1.17.1-cp39-cp39-manylinux_2_17_ppc64le.manylinux2014_ppc64le.whl", hash = "sha256:f7f5baafcc48261359e14bcd6d9bff6d4b28d9103847c9e136694cb0501aef87", size = 454565 },
    { url = "https://files.pythonhosted.org/packages/74/06/90b8a44abf3556599cdec107f7290277ae8901a58f75e6fe8f970cd72418/cffi-1.17.1-cp39-cp39-manylinux_2_17_s390x.manylinux2014_s390x.whl", hash = "sha256:98e3969bcff97cae1b2def8ba499ea3d6f31ddfdb7635374834cf89a1a08ecf0", size = 435635 },
    { url = "https://files.pythonhosted.org/packages/bd/62/a1f468e5708a70b1d86ead5bab5520861d9c7eacce4a885ded9faa7729c3/cffi-1.17.1-cp39-cp39-manylinux_2_17_x86_64.manylinux2014_x86_64.whl", hash = "sha256:cdf5ce3acdfd1661132f2a9c19cac174758dc2352bfe37d98aa7512c6b7178b3", size = 445218 },
    { url = "https://files.pythonhosted.org/packages/5b/95/b34462f3ccb09c2594aa782d90a90b045de4ff1f70148ee79c69d37a0a5a/cffi-1.17.1-cp39-cp39-musllinux_1_1_aarch64.whl", hash = "sha256:9755e4345d1ec879e3849e62222a18c7174d65a6a92d5b346b1863912168b595", size = 460486 },
    { url = "https://files.pythonhosted.org/packages/fc/fc/a1e4bebd8d680febd29cf6c8a40067182b64f00c7d105f8f26b5bc54317b/cffi-1.17.1-cp39-cp39-musllinux_1_1_i686.whl", hash = "sha256:f1e22e8c4419538cb197e4dd60acc919d7696e5ef98ee4da4e01d3f8cfa4cc5a", size = 437911 },
    { url = "https://files.pythonhosted.org/packages/e6/c3/21cab7a6154b6a5ea330ae80de386e7665254835b9e98ecc1340b3a7de9a/cffi-1.17.1-cp39-cp39-musllinux_1_1_x86_64.whl", hash = "sha256:c03e868a0b3bc35839ba98e74211ed2b05d2119be4e8a0f224fba9384f1fe02e", size = 460632 },
    { url = "https://files.pythonhosted.org/packages/cb/b5/fd9f8b5a84010ca169ee49f4e4ad6f8c05f4e3545b72ee041dbbcb159882/cffi-1.17.1-cp39-cp39-win32.whl", hash = "sha256:e31ae45bc2e29f6b2abd0de1cc3b9d5205aa847cafaecb8af1476a609a2f6eb7", size = 171820 },
    { url = "https://files.pythonhosted.org/packages/8c/52/b08750ce0bce45c143e1b5d7357ee8c55341b52bdef4b0f081af1eb248c2/cffi-1.17.1-cp39-cp39-win_amd64.whl", hash = "sha256:d016c76bdd850f3c626af19b0542c9677ba156e4ee4fccfdd7848803533ef662", size = 181290 },
]

[[package]]
name = "cfgv"
version = "3.4.0"
source = { registry = "https://pypi.org/simple" }
sdist = { url = "https://files.pythonhosted.org/packages/11/74/539e56497d9bd1d484fd863dd69cbbfa653cd2aa27abfe35653494d85e94/cfgv-3.4.0.tar.gz", hash = "sha256:e52591d4c5f5dead8e0f673fb16db7949d2cfb3f7da4582893288f0ded8fe560", size = 7114 }
wheels = [
    { url = "https://files.pythonhosted.org/packages/c5/55/51844dd50c4fc7a33b653bfaba4c2456f06955289ca770a5dbd5fd267374/cfgv-3.4.0-py2.py3-none-any.whl", hash = "sha256:b7265b1f29fd3316bfcd2b330d63d024f2bfd8bcb8b0272f8e19a504856c48f9", size = 7249 },
]

[[package]]
name = "charset-normalizer"
version = "3.4.0"
source = { registry = "https://pypi.org/simple" }
sdist = { url = "https://files.pythonhosted.org/packages/f2/4f/e1808dc01273379acc506d18f1504eb2d299bd4131743b9fc54d7be4df1e/charset_normalizer-3.4.0.tar.gz", hash = "sha256:223217c3d4f82c3ac5e29032b3f1c2eb0fb591b72161f86d93f5719079dae93e", size = 106620 }
wheels = [
    { url = "https://files.pythonhosted.org/packages/69/8b/825cc84cf13a28bfbcba7c416ec22bf85a9584971be15b21dd8300c65b7f/charset_normalizer-3.4.0-cp310-cp310-macosx_10_9_universal2.whl", hash = "sha256:4f9fc98dad6c2eaa32fc3af1417d95b5e3d08aff968df0cd320066def971f9a6", size = 196363 },
    { url = "https://files.pythonhosted.org/packages/23/81/d7eef6a99e42c77f444fdd7bc894b0ceca6c3a95c51239e74a722039521c/charset_normalizer-3.4.0-cp310-cp310-macosx_10_9_x86_64.whl", hash = "sha256:0de7b687289d3c1b3e8660d0741874abe7888100efe14bd0f9fd7141bcbda92b", size = 125639 },
    { url = "https://files.pythonhosted.org/packages/21/67/b4564d81f48042f520c948abac7079356e94b30cb8ffb22e747532cf469d/charset_normalizer-3.4.0-cp310-cp310-macosx_11_0_arm64.whl", hash = "sha256:5ed2e36c3e9b4f21dd9422f6893dec0abf2cca553af509b10cd630f878d3eb99", size = 120451 },
    { url = "https://files.pythonhosted.org/packages/c2/72/12a7f0943dd71fb5b4e7b55c41327ac0a1663046a868ee4d0d8e9c369b85/charset_normalizer-3.4.0-cp310-cp310-manylinux_2_17_aarch64.manylinux2014_aarch64.whl", hash = "sha256:40d3ff7fc90b98c637bda91c89d51264a3dcf210cade3a2c6f838c7268d7a4ca", size = 140041 },
    { url = "https://files.pythonhosted.org/packages/67/56/fa28c2c3e31217c4c52158537a2cf5d98a6c1e89d31faf476c89391cd16b/charset_normalizer-3.4.0-cp310-cp310-manylinux_2_17_ppc64le.manylinux2014_ppc64le.whl", hash = "sha256:1110e22af8ca26b90bd6364fe4c763329b0ebf1ee213ba32b68c73de5752323d", size = 150333 },
    { url = "https://files.pythonhosted.org/packages/f9/d2/466a9be1f32d89eb1554cf84073a5ed9262047acee1ab39cbaefc19635d2/charset_normalizer-3.4.0-cp310-cp310-manylinux_2_17_s390x.manylinux2014_s390x.whl", hash = "sha256:86f4e8cca779080f66ff4f191a685ced73d2f72d50216f7112185dc02b90b9b7", size = 142921 },
    { url = "https://files.pythonhosted.org/packages/f8/01/344ec40cf5d85c1da3c1f57566c59e0c9b56bcc5566c08804a95a6cc8257/charset_normalizer-3.4.0-cp310-cp310-manylinux_2_17_x86_64.manylinux2014_x86_64.whl", hash = "sha256:7f683ddc7eedd742e2889d2bfb96d69573fde1d92fcb811979cdb7165bb9c7d3", size = 144785 },
    { url = "https://files.pythonhosted.org/packages/73/8b/2102692cb6d7e9f03b9a33a710e0164cadfce312872e3efc7cfe22ed26b4/charset_normalizer-3.4.0-cp310-cp310-manylinux_2_5_i686.manylinux1_i686.manylinux_2_17_i686.manylinux2014_i686.whl", hash = "sha256:27623ba66c183eca01bf9ff833875b459cad267aeeb044477fedac35e19ba907", size = 146631 },
    { url = "https://files.pythonhosted.org/packages/d8/96/cc2c1b5d994119ce9f088a9a0c3ebd489d360a2eb058e2c8049f27092847/charset_normalizer-3.4.0-cp310-cp310-musllinux_1_2_aarch64.whl", hash = "sha256:f606a1881d2663630ea5b8ce2efe2111740df4b687bd78b34a8131baa007f79b", size = 140867 },
    { url = "https://files.pythonhosted.org/packages/c9/27/cde291783715b8ec30a61c810d0120411844bc4c23b50189b81188b273db/charset_normalizer-3.4.0-cp310-cp310-musllinux_1_2_i686.whl", hash = "sha256:0b309d1747110feb25d7ed6b01afdec269c647d382c857ef4663bbe6ad95a912", size = 149273 },
    { url = "https://files.pythonhosted.org/packages/3a/a4/8633b0fc1a2d1834d5393dafecce4a1cc56727bfd82b4dc18fc92f0d3cc3/charset_normalizer-3.4.0-cp310-cp310-musllinux_1_2_ppc64le.whl", hash = "sha256:136815f06a3ae311fae551c3df1f998a1ebd01ddd424aa5603a4336997629e95", size = 152437 },
    { url = "https://files.pythonhosted.org/packages/64/ea/69af161062166b5975ccbb0961fd2384853190c70786f288684490913bf5/charset_normalizer-3.4.0-cp310-cp310-musllinux_1_2_s390x.whl", hash = "sha256:14215b71a762336254351b00ec720a8e85cada43b987da5a042e4ce3e82bd68e", size = 150087 },
    { url = "https://files.pythonhosted.org/packages/3b/fd/e60a9d9fd967f4ad5a92810138192f825d77b4fa2a557990fd575a47695b/charset_normalizer-3.4.0-cp310-cp310-musllinux_1_2_x86_64.whl", hash = "sha256:79983512b108e4a164b9c8d34de3992f76d48cadc9554c9e60b43f308988aabe", size = 145142 },
    { url = "https://files.pythonhosted.org/packages/6d/02/8cb0988a1e49ac9ce2eed1e07b77ff118f2923e9ebd0ede41ba85f2dcb04/charset_normalizer-3.4.0-cp310-cp310-win32.whl", hash = "sha256:c94057af19bc953643a33581844649a7fdab902624d2eb739738a30e2b3e60fc", size = 94701 },
    { url = "https://files.pythonhosted.org/packages/d6/20/f1d4670a8a723c46be695dff449d86d6092916f9e99c53051954ee33a1bc/charset_normalizer-3.4.0-cp310-cp310-win_amd64.whl", hash = "sha256:55f56e2ebd4e3bc50442fbc0888c9d8c94e4e06a933804e2af3e89e2f9c1c749", size = 102191 },
    { url = "https://files.pythonhosted.org/packages/9c/61/73589dcc7a719582bf56aae309b6103d2762b526bffe189d635a7fcfd998/charset_normalizer-3.4.0-cp311-cp311-macosx_10_9_universal2.whl", hash = "sha256:0d99dd8ff461990f12d6e42c7347fd9ab2532fb70e9621ba520f9e8637161d7c", size = 193339 },
    { url = "https://files.pythonhosted.org/packages/77/d5/8c982d58144de49f59571f940e329ad6e8615e1e82ef84584c5eeb5e1d72/charset_normalizer-3.4.0-cp311-cp311-macosx_10_9_x86_64.whl", hash = "sha256:c57516e58fd17d03ebe67e181a4e4e2ccab1168f8c2976c6a334d4f819fe5944", size = 124366 },
    { url = "https://files.pythonhosted.org/packages/bf/19/411a64f01ee971bed3231111b69eb56f9331a769072de479eae7de52296d/charset_normalizer-3.4.0-cp311-cp311-macosx_11_0_arm64.whl", hash = "sha256:6dba5d19c4dfab08e58d5b36304b3f92f3bd5d42c1a3fa37b5ba5cdf6dfcbcee", size = 118874 },
    { url = "https://files.pythonhosted.org/packages/4c/92/97509850f0d00e9f14a46bc751daabd0ad7765cff29cdfb66c68b6dad57f/charset_normalizer-3.4.0-cp311-cp311-manylinux_2_17_aarch64.manylinux2014_aarch64.whl", hash = "sha256:bf4475b82be41b07cc5e5ff94810e6a01f276e37c2d55571e3fe175e467a1a1c", size = 138243 },
    { url = "https://files.pythonhosted.org/packages/e2/29/d227805bff72ed6d6cb1ce08eec707f7cfbd9868044893617eb331f16295/charset_normalizer-3.4.0-cp311-cp311-manylinux_2_17_ppc64le.manylinux2014_ppc64le.whl", hash = "sha256:ce031db0408e487fd2775d745ce30a7cd2923667cf3b69d48d219f1d8f5ddeb6", size = 148676 },
    { url = "https://files.pythonhosted.org/packages/13/bc/87c2c9f2c144bedfa62f894c3007cd4530ba4b5351acb10dc786428a50f0/charset_normalizer-3.4.0-cp311-cp311-manylinux_2_17_s390x.manylinux2014_s390x.whl", hash = "sha256:8ff4e7cdfdb1ab5698e675ca622e72d58a6fa2a8aa58195de0c0061288e6e3ea", size = 141289 },
    { url = "https://files.pythonhosted.org/packages/eb/5b/6f10bad0f6461fa272bfbbdf5d0023b5fb9bc6217c92bf068fa5a99820f5/charset_normalizer-3.4.0-cp311-cp311-manylinux_2_17_x86_64.manylinux2014_x86_64.whl", hash = "sha256:3710a9751938947e6327ea9f3ea6332a09bf0ba0c09cae9cb1f250bd1f1549bc", size = 142585 },
    { url = "https://files.pythonhosted.org/packages/3b/a0/a68980ab8a1f45a36d9745d35049c1af57d27255eff8c907e3add84cf68f/charset_normalizer-3.4.0-cp311-cp311-manylinux_2_5_i686.manylinux1_i686.manylinux_2_17_i686.manylinux2014_i686.whl", hash = "sha256:82357d85de703176b5587dbe6ade8ff67f9f69a41c0733cf2425378b49954de5", size = 144408 },
    { url = "https://files.pythonhosted.org/packages/d7/a1/493919799446464ed0299c8eef3c3fad0daf1c3cd48bff9263c731b0d9e2/charset_normalizer-3.4.0-cp311-cp311-musllinux_1_2_aarch64.whl", hash = "sha256:47334db71978b23ebcf3c0f9f5ee98b8d65992b65c9c4f2d34c2eaf5bcaf0594", size = 139076 },
    { url = "https://files.pythonhosted.org/packages/fb/9d/9c13753a5a6e0db4a0a6edb1cef7aee39859177b64e1a1e748a6e3ba62c2/charset_normalizer-3.4.0-cp311-cp311-musllinux_1_2_i686.whl", hash = "sha256:8ce7fd6767a1cc5a92a639b391891bf1c268b03ec7e021c7d6d902285259685c", size = 146874 },
    { url = "https://files.pythonhosted.org/packages/75/d2/0ab54463d3410709c09266dfb416d032a08f97fd7d60e94b8c6ef54ae14b/charset_normalizer-3.4.0-cp311-cp311-musllinux_1_2_ppc64le.whl", hash = "sha256:f1a2f519ae173b5b6a2c9d5fa3116ce16e48b3462c8b96dfdded11055e3d6365", size = 150871 },
    { url = "https://files.pythonhosted.org/packages/8d/c9/27e41d481557be53d51e60750b85aa40eaf52b841946b3cdeff363105737/charset_normalizer-3.4.0-cp311-cp311-musllinux_1_2_s390x.whl", hash = "sha256:63bc5c4ae26e4bc6be6469943b8253c0fd4e4186c43ad46e713ea61a0ba49129", size = 148546 },
    { url = "https://files.pythonhosted.org/packages/ee/44/4f62042ca8cdc0cabf87c0fc00ae27cd8b53ab68be3605ba6d071f742ad3/charset_normalizer-3.4.0-cp311-cp311-musllinux_1_2_x86_64.whl", hash = "sha256:bcb4f8ea87d03bc51ad04add8ceaf9b0f085ac045ab4d74e73bbc2dc033f0236", size = 143048 },
    { url = "https://files.pythonhosted.org/packages/01/f8/38842422988b795220eb8038745d27a675ce066e2ada79516c118f291f07/charset_normalizer-3.4.0-cp311-cp311-win32.whl", hash = "sha256:9ae4ef0b3f6b41bad6366fb0ea4fc1d7ed051528e113a60fa2a65a9abb5b1d99", size = 94389 },
    { url = "https://files.pythonhosted.org/packages/0b/6e/b13bd47fa9023b3699e94abf565b5a2f0b0be6e9ddac9812182596ee62e4/charset_normalizer-3.4.0-cp311-cp311-win_amd64.whl", hash = "sha256:cee4373f4d3ad28f1ab6290684d8e2ebdb9e7a1b74fdc39e4c211995f77bec27", size = 101752 },
    { url = "https://files.pythonhosted.org/packages/d3/0b/4b7a70987abf9b8196845806198975b6aab4ce016632f817ad758a5aa056/charset_normalizer-3.4.0-cp312-cp312-macosx_10_13_universal2.whl", hash = "sha256:0713f3adb9d03d49d365b70b84775d0a0d18e4ab08d12bc46baa6132ba78aaf6", size = 194445 },
    { url = "https://files.pythonhosted.org/packages/50/89/354cc56cf4dd2449715bc9a0f54f3aef3dc700d2d62d1fa5bbea53b13426/charset_normalizer-3.4.0-cp312-cp312-macosx_10_13_x86_64.whl", hash = "sha256:de7376c29d95d6719048c194a9cf1a1b0393fbe8488a22008610b0361d834ecf", size = 125275 },
    { url = "https://files.pythonhosted.org/packages/fa/44/b730e2a2580110ced837ac083d8ad222343c96bb6b66e9e4e706e4d0b6df/charset_normalizer-3.4.0-cp312-cp312-macosx_11_0_arm64.whl", hash = "sha256:4a51b48f42d9358460b78725283f04bddaf44a9358197b889657deba38f329db", size = 119020 },
    { url = "https://files.pythonhosted.org/packages/9d/e4/9263b8240ed9472a2ae7ddc3e516e71ef46617fe40eaa51221ccd4ad9a27/charset_normalizer-3.4.0-cp312-cp312-manylinux_2_17_aarch64.manylinux2014_aarch64.whl", hash = "sha256:b295729485b06c1a0683af02a9e42d2caa9db04a373dc38a6a58cdd1e8abddf1", size = 139128 },
    { url = "https://files.pythonhosted.org/packages/6b/e3/9f73e779315a54334240353eaea75854a9a690f3f580e4bd85d977cb2204/charset_normalizer-3.4.0-cp312-cp312-manylinux_2_17_ppc64le.manylinux2014_ppc64le.whl", hash = "sha256:ee803480535c44e7f5ad00788526da7d85525cfefaf8acf8ab9a310000be4b03", size = 149277 },
    { url = "https://files.pythonhosted.org/packages/1a/cf/f1f50c2f295312edb8a548d3fa56a5c923b146cd3f24114d5adb7e7be558/charset_normalizer-3.4.0-cp312-cp312-manylinux_2_17_s390x.manylinux2014_s390x.whl", hash = "sha256:3d59d125ffbd6d552765510e3f31ed75ebac2c7470c7274195b9161a32350284", size = 142174 },
    { url = "https://files.pythonhosted.org/packages/16/92/92a76dc2ff3a12e69ba94e7e05168d37d0345fa08c87e1fe24d0c2a42223/charset_normalizer-3.4.0-cp312-cp312-manylinux_2_17_x86_64.manylinux2014_x86_64.whl", hash = "sha256:8cda06946eac330cbe6598f77bb54e690b4ca93f593dee1568ad22b04f347c15", size = 143838 },
    { url = "https://files.pythonhosted.org/packages/a4/01/2117ff2b1dfc61695daf2babe4a874bca328489afa85952440b59819e9d7/charset_normalizer-3.4.0-cp312-cp312-manylinux_2_5_i686.manylinux1_i686.manylinux_2_17_i686.manylinux2014_i686.whl", hash = "sha256:07afec21bbbbf8a5cc3651aa96b980afe2526e7f048fdfb7f1014d84acc8b6d8", size = 146149 },
    { url = "https://files.pythonhosted.org/packages/f6/9b/93a332b8d25b347f6839ca0a61b7f0287b0930216994e8bf67a75d050255/charset_normalizer-3.4.0-cp312-cp312-musllinux_1_2_aarch64.whl", hash = "sha256:6b40e8d38afe634559e398cc32b1472f376a4099c75fe6299ae607e404c033b2", size = 140043 },
    { url = "https://files.pythonhosted.org/packages/ab/f6/7ac4a01adcdecbc7a7587767c776d53d369b8b971382b91211489535acf0/charset_normalizer-3.4.0-cp312-cp312-musllinux_1_2_i686.whl", hash = "sha256:b8dcd239c743aa2f9c22ce674a145e0a25cb1566c495928440a181ca1ccf6719", size = 148229 },
    { url = "https://files.pythonhosted.org/packages/9d/be/5708ad18161dee7dc6a0f7e6cf3a88ea6279c3e8484844c0590e50e803ef/charset_normalizer-3.4.0-cp312-cp312-musllinux_1_2_ppc64le.whl", hash = "sha256:84450ba661fb96e9fd67629b93d2941c871ca86fc38d835d19d4225ff946a631", size = 151556 },
    { url = "https://files.pythonhosted.org/packages/5a/bb/3d8bc22bacb9eb89785e83e6723f9888265f3a0de3b9ce724d66bd49884e/charset_normalizer-3.4.0-cp312-cp312-musllinux_1_2_s390x.whl", hash = "sha256:44aeb140295a2f0659e113b31cfe92c9061622cadbc9e2a2f7b8ef6b1e29ef4b", size = 149772 },
    { url = "https://files.pythonhosted.org/packages/f7/fa/d3fc622de05a86f30beea5fc4e9ac46aead4731e73fd9055496732bcc0a4/charset_normalizer-3.4.0-cp312-cp312-musllinux_1_2_x86_64.whl", hash = "sha256:1db4e7fefefd0f548d73e2e2e041f9df5c59e178b4c72fbac4cc6f535cfb1565", size = 144800 },
    { url = "https://files.pythonhosted.org/packages/9a/65/bdb9bc496d7d190d725e96816e20e2ae3a6fa42a5cac99c3c3d6ff884118/charset_normalizer-3.4.0-cp312-cp312-win32.whl", hash = "sha256:5726cf76c982532c1863fb64d8c6dd0e4c90b6ece9feb06c9f202417a31f7dd7", size = 94836 },
    { url = "https://files.pythonhosted.org/packages/3e/67/7b72b69d25b89c0b3cea583ee372c43aa24df15f0e0f8d3982c57804984b/charset_normalizer-3.4.0-cp312-cp312-win_amd64.whl", hash = "sha256:b197e7094f232959f8f20541ead1d9862ac5ebea1d58e9849c1bf979255dfac9", size = 102187 },
    { url = "https://files.pythonhosted.org/packages/f3/89/68a4c86f1a0002810a27f12e9a7b22feb198c59b2f05231349fbce5c06f4/charset_normalizer-3.4.0-cp313-cp313-macosx_10_13_universal2.whl", hash = "sha256:dd4eda173a9fcccb5f2e2bd2a9f423d180194b1bf17cf59e3269899235b2a114", size = 194617 },
    { url = "https://files.pythonhosted.org/packages/4f/cd/8947fe425e2ab0aa57aceb7807af13a0e4162cd21eee42ef5b053447edf5/charset_normalizer-3.4.0-cp313-cp313-macosx_10_13_x86_64.whl", hash = "sha256:e9e3c4c9e1ed40ea53acf11e2a386383c3304212c965773704e4603d589343ed", size = 125310 },
    { url = "https://files.pythonhosted.org/packages/5b/f0/b5263e8668a4ee9becc2b451ed909e9c27058337fda5b8c49588183c267a/charset_normalizer-3.4.0-cp313-cp313-macosx_11_0_arm64.whl", hash = "sha256:92a7e36b000bf022ef3dbb9c46bfe2d52c047d5e3f3343f43204263c5addc250", size = 119126 },
    { url = "https://files.pythonhosted.org/packages/ff/6e/e445afe4f7fda27a533f3234b627b3e515a1b9429bc981c9a5e2aa5d97b6/charset_normalizer-3.4.0-cp313-cp313-manylinux_2_17_aarch64.manylinux2014_aarch64.whl", hash = "sha256:54b6a92d009cbe2fb11054ba694bc9e284dad30a26757b1e372a1fdddaf21920", size = 139342 },
    { url = "https://files.pythonhosted.org/packages/a1/b2/4af9993b532d93270538ad4926c8e37dc29f2111c36f9c629840c57cd9b3/charset_normalizer-3.4.0-cp313-cp313-manylinux_2_17_ppc64le.manylinux2014_ppc64le.whl", hash = "sha256:1ffd9493de4c922f2a38c2bf62b831dcec90ac673ed1ca182fe11b4d8e9f2a64", size = 149383 },
    { url = "https://files.pythonhosted.org/packages/fb/6f/4e78c3b97686b871db9be6f31d64e9264e889f8c9d7ab33c771f847f79b7/charset_normalizer-3.4.0-cp313-cp313-manylinux_2_17_s390x.manylinux2014_s390x.whl", hash = "sha256:35c404d74c2926d0287fbd63ed5d27eb911eb9e4a3bb2c6d294f3cfd4a9e0c23", size = 142214 },
    { url = "https://files.pythonhosted.org/packages/2b/c9/1c8fe3ce05d30c87eff498592c89015b19fade13df42850aafae09e94f35/charset_normalizer-3.4.0-cp313-cp313-manylinux_2_17_x86_64.manylinux2014_x86_64.whl", hash = "sha256:4796efc4faf6b53a18e3d46343535caed491776a22af773f366534056c4e1fbc", size = 144104 },
    { url = "https://files.pythonhosted.org/packages/ee/68/efad5dcb306bf37db7db338338e7bb8ebd8cf38ee5bbd5ceaaaa46f257e6/charset_normalizer-3.4.0-cp313-cp313-manylinux_2_5_i686.manylinux1_i686.manylinux_2_17_i686.manylinux2014_i686.whl", hash = "sha256:e7fdd52961feb4c96507aa649550ec2a0d527c086d284749b2f582f2d40a2e0d", size = 146255 },
    { url = "https://files.pythonhosted.org/packages/0c/75/1ed813c3ffd200b1f3e71121c95da3f79e6d2a96120163443b3ad1057505/charset_normalizer-3.4.0-cp313-cp313-musllinux_1_2_aarch64.whl", hash = "sha256:92db3c28b5b2a273346bebb24857fda45601aef6ae1c011c0a997106581e8a88", size = 140251 },
    { url = "https://files.pythonhosted.org/packages/7d/0d/6f32255c1979653b448d3c709583557a4d24ff97ac4f3a5be156b2e6a210/charset_normalizer-3.4.0-cp313-cp313-musllinux_1_2_i686.whl", hash = "sha256:ab973df98fc99ab39080bfb0eb3a925181454d7c3ac8a1e695fddfae696d9e90", size = 148474 },
    { url = "https://files.pythonhosted.org/packages/ac/a0/c1b5298de4670d997101fef95b97ac440e8c8d8b4efa5a4d1ef44af82f0d/charset_normalizer-3.4.0-cp313-cp313-musllinux_1_2_ppc64le.whl", hash = "sha256:4b67fdab07fdd3c10bb21edab3cbfe8cf5696f453afce75d815d9d7223fbe88b", size = 151849 },
    { url = "https://files.pythonhosted.org/packages/04/4f/b3961ba0c664989ba63e30595a3ed0875d6790ff26671e2aae2fdc28a399/charset_normalizer-3.4.0-cp313-cp313-musllinux_1_2_s390x.whl", hash = "sha256:aa41e526a5d4a9dfcfbab0716c7e8a1b215abd3f3df5a45cf18a12721d31cb5d", size = 149781 },
    { url = "https://files.pythonhosted.org/packages/d8/90/6af4cd042066a4adad58ae25648a12c09c879efa4849c705719ba1b23d8c/charset_normalizer-3.4.0-cp313-cp313-musllinux_1_2_x86_64.whl", hash = "sha256:ffc519621dce0c767e96b9c53f09c5d215578e10b02c285809f76509a3931482", size = 144970 },
    { url = "https://files.pythonhosted.org/packages/cc/67/e5e7e0cbfefc4ca79025238b43cdf8a2037854195b37d6417f3d0895c4c2/charset_normalizer-3.4.0-cp313-cp313-win32.whl", hash = "sha256:f19c1585933c82098c2a520f8ec1227f20e339e33aca8fa6f956f6691b784e67", size = 94973 },
    { url = "https://files.pythonhosted.org/packages/65/97/fc9bbc54ee13d33dc54a7fcf17b26368b18505500fc01e228c27b5222d80/charset_normalizer-3.4.0-cp313-cp313-win_amd64.whl", hash = "sha256:707b82d19e65c9bd28b81dde95249b07bf9f5b90ebe1ef17d9b57473f8a64b7b", size = 102308 },
    { url = "https://files.pythonhosted.org/packages/54/2f/28659eee7f5d003e0f5a3b572765bf76d6e0fe6601ab1f1b1dd4cba7e4f1/charset_normalizer-3.4.0-cp39-cp39-macosx_10_9_universal2.whl", hash = "sha256:980b4f289d1d90ca5efcf07958d3eb38ed9c0b7676bf2831a54d4f66f9c27dfa", size = 196326 },
    { url = "https://files.pythonhosted.org/packages/d1/18/92869d5c0057baa973a3ee2af71573be7b084b3c3d428fe6463ce71167f8/charset_normalizer-3.4.0-cp39-cp39-macosx_10_9_x86_64.whl", hash = "sha256:f28f891ccd15c514a0981f3b9db9aa23d62fe1a99997512b0491d2ed323d229a", size = 125614 },
    { url = "https://files.pythonhosted.org/packages/d6/27/327904c5a54a7796bb9f36810ec4173d2df5d88b401d2b95ef53111d214e/charset_normalizer-3.4.0-cp39-cp39-macosx_11_0_arm64.whl", hash = "sha256:a8aacce6e2e1edcb6ac625fb0f8c3a9570ccc7bfba1f63419b3769ccf6a00ed0", size = 120450 },
    { url = "https://files.pythonhosted.org/packages/a4/23/65af317914a0308495133b2d654cf67b11bbd6ca16637c4e8a38f80a5a69/charset_normalizer-3.4.0-cp39-cp39-manylinux_2_17_aarch64.manylinux2014_aarch64.whl", hash = "sha256:bd7af3717683bea4c87acd8c0d3d5b44d56120b26fd3f8a692bdd2d5260c620a", size = 140135 },
    { url = "https://files.pythonhosted.org/packages/f2/41/6190102ad521a8aa888519bb014a74251ac4586cde9b38e790901684f9ab/charset_normalizer-3.4.0-cp39-cp39-manylinux_2_17_ppc64le.manylinux2014_ppc64le.whl", hash = "sha256:5ff2ed8194587faf56555927b3aa10e6fb69d931e33953943bc4f837dfee2242", size = 150413 },
    { url = "https://files.pythonhosted.org/packages/7b/ab/f47b0159a69eab9bd915591106859f49670c75f9a19082505ff16f50efc0/charset_normalizer-3.4.0-cp39-cp39-manylinux_2_17_s390x.manylinux2014_s390x.whl", hash = "sha256:e91f541a85298cf35433bf66f3fab2a4a2cff05c127eeca4af174f6d497f0d4b", size = 142992 },
    { url = "https://files.pythonhosted.org/packages/28/89/60f51ad71f63aaaa7e51a2a2ad37919985a341a1d267070f212cdf6c2d22/charset_normalizer-3.4.0-cp39-cp39-manylinux_2_17_x86_64.manylinux2014_x86_64.whl", hash = "sha256:309a7de0a0ff3040acaebb35ec45d18db4b28232f21998851cfa709eeff49d62", size = 144871 },
    { url = "https://files.pythonhosted.org/packages/0c/48/0050550275fea585a6e24460b42465020b53375017d8596c96be57bfabca/charset_normalizer-3.4.0-cp39-cp39-manylinux_2_5_i686.manylinux1_i686.manylinux_2_17_i686.manylinux2014_i686.whl", hash = "sha256:285e96d9d53422efc0d7a17c60e59f37fbf3dfa942073f666db4ac71e8d726d0", size = 146756 },
    { url = "https://files.pythonhosted.org/packages/dc/b5/47f8ee91455946f745e6c9ddbb0f8f50314d2416dd922b213e7d5551ad09/charset_normalizer-3.4.0-cp39-cp39-musllinux_1_2_aarch64.whl", hash = "sha256:5d447056e2ca60382d460a604b6302d8db69476fd2015c81e7c35417cfabe4cd", size = 141034 },
    { url = "https://files.pythonhosted.org/packages/84/79/5c731059ebab43e80bf61fa51666b9b18167974b82004f18c76378ed31a3/charset_normalizer-3.4.0-cp39-cp39-musllinux_1_2_i686.whl", hash = "sha256:20587d20f557fe189b7947d8e7ec5afa110ccf72a3128d61a2a387c3313f46be", size = 149434 },
    { url = "https://files.pythonhosted.org/packages/ca/f3/0719cd09fc4dc42066f239cb3c48ced17fc3316afca3e2a30a4756fe49ab/charset_normalizer-3.4.0-cp39-cp39-musllinux_1_2_ppc64le.whl", hash = "sha256:130272c698667a982a5d0e626851ceff662565379baf0ff2cc58067b81d4f11d", size = 152443 },
    { url = "https://files.pythonhosted.org/packages/f7/0e/c6357297f1157c8e8227ff337e93fd0a90e498e3d6ab96b2782204ecae48/charset_normalizer-3.4.0-cp39-cp39-musllinux_1_2_s390x.whl", hash = "sha256:ab22fbd9765e6954bc0bcff24c25ff71dcbfdb185fcdaca49e81bac68fe724d3", size = 150294 },
    { url = "https://files.pythonhosted.org/packages/54/9a/acfa96dc4ea8c928040b15822b59d0863d6e1757fba8bd7de3dc4f761c13/charset_normalizer-3.4.0-cp39-cp39-musllinux_1_2_x86_64.whl", hash = "sha256:7782afc9b6b42200f7362858f9e73b1f8316afb276d316336c0ec3bd73312742", size = 145314 },
    { url = "https://files.pythonhosted.org/packages/73/1c/b10a63032eaebb8d7bcb8544f12f063f41f5f463778ac61da15d9985e8b6/charset_normalizer-3.4.0-cp39-cp39-win32.whl", hash = "sha256:2de62e8801ddfff069cd5c504ce3bc9672b23266597d4e4f50eda28846c322f2", size = 94724 },
    { url = "https://files.pythonhosted.org/packages/c5/77/3a78bf28bfaa0863f9cfef278dbeadf55efe064eafff8c7c424ae3c4c1bf/charset_normalizer-3.4.0-cp39-cp39-win_amd64.whl", hash = "sha256:95c3c157765b031331dd4db3c775e58deaee050a3042fcad72cbc4189d7c8dca", size = 102159 },
    { url = "https://files.pythonhosted.org/packages/bf/9b/08c0432272d77b04803958a4598a51e2a4b51c06640af8b8f0f908c18bf2/charset_normalizer-3.4.0-py3-none-any.whl", hash = "sha256:fe9f97feb71aa9896b81973a7bbada8c49501dc73e58a10fcef6663af95e5079", size = 49446 },
]

[[package]]
name = "click"
version = "8.1.7"
source = { registry = "https://pypi.org/simple" }
dependencies = [
    { name = "colorama", marker = "platform_system == 'Windows'" },
]
sdist = { url = "https://files.pythonhosted.org/packages/96/d3/f04c7bfcf5c1862a2a5b845c6b2b360488cf47af55dfa79c98f6a6bf98b5/click-8.1.7.tar.gz", hash = "sha256:ca9853ad459e787e2192211578cc907e7594e294c7ccc834310722b41b9ca6de", size = 336121 }
wheels = [
    { url = "https://files.pythonhosted.org/packages/00/2e/d53fa4befbf2cfa713304affc7ca780ce4fc1fd8710527771b58311a3229/click-8.1.7-py3-none-any.whl", hash = "sha256:ae74fb96c20a0277a1d615f1e4d73c8414f5a98db8b799a7931d1582f3390c28", size = 97941 },
]

[[package]]
name = "colorama"
version = "0.4.6"
source = { registry = "https://pypi.org/simple" }
sdist = { url = "https://files.pythonhosted.org/packages/d8/53/6f443c9a4a8358a93a6792e2acffb9d9d5cb0a5cfd8802644b7b1c9a02e4/colorama-0.4.6.tar.gz", hash = "sha256:08695f5cb7ed6e0531a20572697297273c47b8cae5a63ffc6d6ed5c201be6e44", size = 27697 }
wheels = [
    { url = "https://files.pythonhosted.org/packages/d1/d6/3965ed04c63042e047cb6a3e6ed1a63a35087b6a609aa3a15ed8ac56c221/colorama-0.4.6-py2.py3-none-any.whl", hash = "sha256:4f1d9991f5acc0ca119f9d443620b77f9d6b33703e51011c16baf57afb285fc6", size = 25335 },
]

[[package]]
name = "comm"
version = "0.2.2"
source = { registry = "https://pypi.org/simple" }
dependencies = [
    { name = "traitlets" },
]
sdist = { url = "https://files.pythonhosted.org/packages/e9/a8/fb783cb0abe2b5fded9f55e5703015cdf1c9c85b3669087c538dd15a6a86/comm-0.2.2.tar.gz", hash = "sha256:3fd7a84065306e07bea1773df6eb8282de51ba82f77c72f9c85716ab11fe980e", size = 6210 }
wheels = [
    { url = "https://files.pythonhosted.org/packages/e6/75/49e5bfe642f71f272236b5b2d2691cf915a7283cc0ceda56357b61daa538/comm-0.2.2-py3-none-any.whl", hash = "sha256:e6fb86cb70ff661ee8c9c14e7d36d6de3b4066f1441be4063df9c5009f0a64d3", size = 7180 },
]

[[package]]
name = "configargparse"
version = "1.7"
source = { registry = "https://pypi.org/simple" }
sdist = { url = "https://files.pythonhosted.org/packages/70/8a/73f1008adfad01cb923255b924b1528727b8270e67cb4ef41eabdc7d783e/ConfigArgParse-1.7.tar.gz", hash = "sha256:e7067471884de5478c58a511e529f0f9bd1c66bfef1dea90935438d6c23306d1", size = 43817 }
wheels = [
    { url = "https://files.pythonhosted.org/packages/6f/b3/b4ac838711fd74a2b4e6f746703cf9dd2cf5462d17dac07e349234e21b97/ConfigArgParse-1.7-py3-none-any.whl", hash = "sha256:d249da6591465c6c26df64a9f73d2536e743be2f244eb3ebe61114af2f94f86b", size = 25489 },
]

[[package]]
name = "coverage"
version = "7.6.9"
source = { registry = "https://pypi.org/simple" }
sdist = { url = "https://files.pythonhosted.org/packages/5b/d2/c25011f4d036cf7e8acbbee07a8e09e9018390aee25ba085596c4b83d510/coverage-7.6.9.tar.gz", hash = "sha256:4a8d8977b0c6ef5aeadcb644da9e69ae0dcfe66ec7f368c89c72e058bd71164d", size = 801710 }
wheels = [
    { url = "https://files.pythonhosted.org/packages/49/f3/f830fb53bf7e4f1d5542756f61d9b740352a188f43854aab9409c8cdeb18/coverage-7.6.9-cp310-cp310-macosx_10_9_x86_64.whl", hash = "sha256:85d9636f72e8991a1706b2b55b06c27545448baf9f6dbf51c4004609aacd7dcb", size = 207024 },
    { url = "https://files.pythonhosted.org/packages/4e/e3/ea5632a3a6efd00ab0a791adc0f3e48512097a757ee7dcbee5505f57bafa/coverage-7.6.9-cp310-cp310-macosx_11_0_arm64.whl", hash = "sha256:608a7fd78c67bee8936378299a6cb9f5149bb80238c7a566fc3e6717a4e68710", size = 207463 },
    { url = "https://files.pythonhosted.org/packages/e4/ae/18ff8b5580e27e62ebcc888082aa47694c2772782ea7011ddf58e377e98f/coverage-7.6.9-cp310-cp310-manylinux_2_17_aarch64.manylinux2014_aarch64.whl", hash = "sha256:96d636c77af18b5cb664ddf12dab9b15a0cfe9c0bde715da38698c8cea748bfa", size = 235902 },
    { url = "https://files.pythonhosted.org/packages/6a/52/57030a8d15ab935624d298360f0a6704885578e39f7b4f68569e59f5902d/coverage-7.6.9-cp310-cp310-manylinux_2_5_i686.manylinux1_i686.manylinux_2_17_i686.manylinux2014_i686.whl", hash = "sha256:d75cded8a3cff93da9edc31446872d2997e327921d8eed86641efafd350e1df1", size = 233806 },
    { url = "https://files.pythonhosted.org/packages/d0/c5/4466602195ecaced298d55af1e29abceb812addabefd5bd9116a204f7bab/coverage-7.6.9-cp310-cp310-manylinux_2_5_x86_64.manylinux1_x86_64.manylinux_2_17_x86_64.manylinux2014_x86_64.whl", hash = "sha256:f7b15f589593110ae767ce997775d645b47e5cbbf54fd322f8ebea6277466cec", size = 234966 },
    { url = "https://files.pythonhosted.org/packages/b0/1c/55552c3009b7bf96732e36548596ade771c87f89cf1f5a8e3975b33539b5/coverage-7.6.9-cp310-cp310-musllinux_1_2_aarch64.whl", hash = "sha256:44349150f6811b44b25574839b39ae35291f6496eb795b7366fef3bd3cf112d3", size = 234029 },
    { url = "https://files.pythonhosted.org/packages/bb/7d/da3dca6878701182ea42c51df47a47c80eaef2a76f5aa3e891dc2a8cce3f/coverage-7.6.9-cp310-cp310-musllinux_1_2_i686.whl", hash = "sha256:d891c136b5b310d0e702e186d70cd16d1119ea8927347045124cb286b29297e5", size = 232494 },
    { url = "https://files.pythonhosted.org/packages/28/cc/39de85ac1d5652bc34ff2bee39ae251b1fdcaae53fab4b44cab75a432bc0/coverage-7.6.9-cp310-cp310-musllinux_1_2_x86_64.whl", hash = "sha256:db1dab894cc139f67822a92910466531de5ea6034ddfd2b11c0d4c6257168073", size = 233611 },
    { url = "https://files.pythonhosted.org/packages/d1/2b/7eb011a9378911088708f121825a71134d0c15fac96972a0ae7a8f5a4049/coverage-7.6.9-cp310-cp310-win32.whl", hash = "sha256:41ff7b0da5af71a51b53f501a3bac65fb0ec311ebed1632e58fc6107f03b9198", size = 209712 },
    { url = "https://files.pythonhosted.org/packages/5b/35/c3f40a2269b416db34ce1dedf682a7132c26f857e33596830fa4deebabf9/coverage-7.6.9-cp310-cp310-win_amd64.whl", hash = "sha256:35371f8438028fdccfaf3570b31d98e8d9eda8bb1d6ab9473f5a390969e98717", size = 210553 },
    { url = "https://files.pythonhosted.org/packages/b1/91/b3dc2f7f38b5cca1236ab6bbb03e84046dd887707b4ec1db2baa47493b3b/coverage-7.6.9-cp311-cp311-macosx_10_9_x86_64.whl", hash = "sha256:932fc826442132dde42ee52cf66d941f581c685a6313feebed358411238f60f9", size = 207133 },
    { url = "https://files.pythonhosted.org/packages/0d/2b/53fd6cb34d443429a92b3ec737f4953627e38b3bee2a67a3c03425ba8573/coverage-7.6.9-cp311-cp311-macosx_11_0_arm64.whl", hash = "sha256:085161be5f3b30fd9b3e7b9a8c301f935c8313dcf928a07b116324abea2c1c2c", size = 207577 },
    { url = "https://files.pythonhosted.org/packages/74/f2/68edb1e6826f980a124f21ea5be0d324180bf11de6fd1defcf9604f76df0/coverage-7.6.9-cp311-cp311-manylinux_2_17_aarch64.manylinux2014_aarch64.whl", hash = "sha256:ccc660a77e1c2bf24ddbce969af9447a9474790160cfb23de6be4fa88e3951c7", size = 239524 },
    { url = "https://files.pythonhosted.org/packages/d3/83/8fec0ee68c2c4a5ab5f0f8527277f84ed6f2bd1310ae8a19d0c5532253ab/coverage-7.6.9-cp311-cp311-manylinux_2_5_i686.manylinux1_i686.manylinux_2_17_i686.manylinux2014_i686.whl", hash = "sha256:c69e42c892c018cd3c8d90da61d845f50a8243062b19d228189b0224150018a9", size = 236925 },
    { url = "https://files.pythonhosted.org/packages/8b/20/8f50e7c7ad271144afbc2c1c6ec5541a8c81773f59352f8db544cad1a0ec/coverage-7.6.9-cp311-cp311-manylinux_2_5_x86_64.manylinux1_x86_64.manylinux_2_17_x86_64.manylinux2014_x86_64.whl", hash = "sha256:0824a28ec542a0be22f60c6ac36d679e0e262e5353203bea81d44ee81fe9c6d4", size = 238792 },
    { url = "https://files.pythonhosted.org/packages/6f/62/4ac2e5ad9e7a5c9ec351f38947528e11541f1f00e8a0cdce56f1ba7ae301/coverage-7.6.9-cp311-cp311-musllinux_1_2_aarch64.whl", hash = "sha256:4401ae5fc52ad8d26d2a5d8a7428b0f0c72431683f8e63e42e70606374c311a1", size = 237682 },
    { url = "https://files.pythonhosted.org/packages/58/2f/9d2203f012f3b0533c73336c74134b608742be1ce475a5c72012573cfbb4/coverage-7.6.9-cp311-cp311-musllinux_1_2_i686.whl", hash = "sha256:98caba4476a6c8d59ec1eb00c7dd862ba9beca34085642d46ed503cc2d440d4b", size = 236310 },
    { url = "https://files.pythonhosted.org/packages/33/6d/31f6ab0b4f0f781636075f757eb02141ea1b34466d9d1526dbc586ed7078/coverage-7.6.9-cp311-cp311-musllinux_1_2_x86_64.whl", hash = "sha256:ee5defd1733fd6ec08b168bd4f5387d5b322f45ca9e0e6c817ea6c4cd36313e3", size = 237096 },
    { url = "https://files.pythonhosted.org/packages/7d/fb/e14c38adebbda9ed8b5f7f8e03340ac05d68d27b24397f8d47478927a333/coverage-7.6.9-cp311-cp311-win32.whl", hash = "sha256:f2d1ec60d6d256bdf298cb86b78dd715980828f50c46701abc3b0a2b3f8a0dc0", size = 209682 },
    { url = "https://files.pythonhosted.org/packages/a4/11/a782af39b019066af83fdc0e8825faaccbe9d7b19a803ddb753114b429cc/coverage-7.6.9-cp311-cp311-win_amd64.whl", hash = "sha256:0d59fd927b1f04de57a2ba0137166d31c1a6dd9e764ad4af552912d70428c92b", size = 210542 },
    { url = "https://files.pythonhosted.org/packages/60/52/b16af8989a2daf0f80a88522bd8e8eed90b5fcbdecf02a6888f3e80f6ba7/coverage-7.6.9-cp312-cp312-macosx_10_13_x86_64.whl", hash = "sha256:99e266ae0b5d15f1ca8d278a668df6f51cc4b854513daab5cae695ed7b721cf8", size = 207325 },
    { url = "https://files.pythonhosted.org/packages/0f/79/6b7826fca8846c1216a113227b9f114ac3e6eacf168b4adcad0cb974aaca/coverage-7.6.9-cp312-cp312-macosx_11_0_arm64.whl", hash = "sha256:9901d36492009a0a9b94b20e52ebfc8453bf49bb2b27bca2c9706f8b4f5a554a", size = 207563 },
    { url = "https://files.pythonhosted.org/packages/a7/07/0bc73da0ccaf45d0d64ef86d33b7d7fdeef84b4c44bf6b85fb12c215c5a6/coverage-7.6.9-cp312-cp312-manylinux_2_17_aarch64.manylinux2014_aarch64.whl", hash = "sha256:abd3e72dd5b97e3af4246cdada7738ef0e608168de952b837b8dd7e90341f015", size = 240580 },
    { url = "https://files.pythonhosted.org/packages/71/8a/9761f409910961647d892454687cedbaccb99aae828f49486734a82ede6e/coverage-7.6.9-cp312-cp312-manylinux_2_5_i686.manylinux1_i686.manylinux_2_17_i686.manylinux2014_i686.whl", hash = "sha256:ff74026a461eb0660366fb01c650c1d00f833a086b336bdad7ab00cc952072b3", size = 237613 },
    { url = "https://files.pythonhosted.org/packages/8b/10/ee7d696a17ac94f32f2dbda1e17e730bf798ae9931aec1fc01c1944cd4de/coverage-7.6.9-cp312-cp312-manylinux_2_5_x86_64.manylinux1_x86_64.manylinux_2_17_x86_64.manylinux2014_x86_64.whl", hash = "sha256:65dad5a248823a4996724a88eb51d4b31587aa7aa428562dbe459c684e5787ae", size = 239684 },
    { url = "https://files.pythonhosted.org/packages/16/60/aa1066040d3c52fff051243c2d6ccda264da72dc6d199d047624d395b2b2/coverage-7.6.9-cp312-cp312-musllinux_1_2_aarch64.whl", hash = "sha256:22be16571504c9ccea919fcedb459d5ab20d41172056206eb2994e2ff06118a4", size = 239112 },
    { url = "https://files.pythonhosted.org/packages/4e/e5/69f35344c6f932ba9028bf168d14a79fedb0dd4849b796d43c81ce75a3c9/coverage-7.6.9-cp312-cp312-musllinux_1_2_i686.whl", hash = "sha256:0f957943bc718b87144ecaee70762bc2bc3f1a7a53c7b861103546d3a403f0a6", size = 237428 },
    { url = "https://files.pythonhosted.org/packages/32/20/adc895523c4a28f63441b8ac645abd74f9bdd499d2d175bef5b41fc7f92d/coverage-7.6.9-cp312-cp312-musllinux_1_2_x86_64.whl", hash = "sha256:0ae1387db4aecb1f485fb70a6c0148c6cdaebb6038f1d40089b1fc84a5db556f", size = 239098 },
    { url = "https://files.pythonhosted.org/packages/a9/a6/e0e74230c9bb3549ec8ffc137cfd16ea5d56e993d6bffed2218bff6187e3/coverage-7.6.9-cp312-cp312-win32.whl", hash = "sha256:1a330812d9cc7ac2182586f6d41b4d0fadf9be9049f350e0efb275c8ee8eb692", size = 209940 },
    { url = "https://files.pythonhosted.org/packages/3e/18/cb5b88349d4aa2f41ec78d65f92ea32572b30b3f55bc2b70e87578b8f434/coverage-7.6.9-cp312-cp312-win_amd64.whl", hash = "sha256:b12c6b18269ca471eedd41c1b6a1065b2f7827508edb9a7ed5555e9a56dcfc97", size = 210726 },
    { url = "https://files.pythonhosted.org/packages/35/26/9abab6539d2191dbda2ce8c97b67d74cbfc966cc5b25abb880ffc7c459bc/coverage-7.6.9-cp313-cp313-macosx_10_13_x86_64.whl", hash = "sha256:899b8cd4781c400454f2f64f7776a5d87bbd7b3e7f7bda0cb18f857bb1334664", size = 207356 },
    { url = "https://files.pythonhosted.org/packages/44/da/d49f19402240c93453f606e660a6676a2a1fbbaa6870cc23207790aa9697/coverage-7.6.9-cp313-cp313-macosx_11_0_arm64.whl", hash = "sha256:61f70dc68bd36810972e55bbbe83674ea073dd1dcc121040a08cdf3416c5349c", size = 207614 },
    { url = "https://files.pythonhosted.org/packages/da/e6/93bb9bf85497816082ec8da6124c25efa2052bd4c887dd3b317b91990c9e/coverage-7.6.9-cp313-cp313-manylinux_2_17_aarch64.manylinux2014_aarch64.whl", hash = "sha256:8a289d23d4c46f1a82d5db4abeb40b9b5be91731ee19a379d15790e53031c014", size = 240129 },
    { url = "https://files.pythonhosted.org/packages/df/65/6a824b9406fe066835c1274a9949e06f084d3e605eb1a602727a27ec2fe3/coverage-7.6.9-cp313-cp313-manylinux_2_5_i686.manylinux1_i686.manylinux_2_17_i686.manylinux2014_i686.whl", hash = "sha256:7e216d8044a356fc0337c7a2a0536d6de07888d7bcda76febcb8adc50bdbbd00", size = 237276 },
    { url = "https://files.pythonhosted.org/packages/9f/79/6c7a800913a9dd23ac8c8da133ebb556771a5a3d4df36b46767b1baffd35/coverage-7.6.9-cp313-cp313-manylinux_2_5_x86_64.manylinux1_x86_64.manylinux_2_17_x86_64.manylinux2014_x86_64.whl", hash = "sha256:3c026eb44f744acaa2bda7493dad903aa5bf5fc4f2554293a798d5606710055d", size = 239267 },
    { url = "https://files.pythonhosted.org/packages/57/e7/834d530293fdc8a63ba8ff70033d5182022e569eceb9aec7fc716b678a39/coverage-7.6.9-cp313-cp313-musllinux_1_2_aarch64.whl", hash = "sha256:e77363e8425325384f9d49272c54045bbed2f478e9dd698dbc65dbc37860eb0a", size = 238887 },
    { url = "https://files.pythonhosted.org/packages/15/05/ec9d6080852984f7163c96984444e7cd98b338fd045b191064f943ee1c08/coverage-7.6.9-cp313-cp313-musllinux_1_2_i686.whl", hash = "sha256:777abfab476cf83b5177b84d7486497e034eb9eaea0d746ce0c1268c71652077", size = 236970 },
    { url = "https://files.pythonhosted.org/packages/0a/d8/775937670b93156aec29f694ce37f56214ed7597e1a75b4083ee4c32121c/coverage-7.6.9-cp313-cp313-musllinux_1_2_x86_64.whl", hash = "sha256:447af20e25fdbe16f26e84eb714ba21d98868705cb138252d28bc400381f6ffb", size = 238831 },
    { url = "https://files.pythonhosted.org/packages/f4/58/88551cb7fdd5ec98cb6044e8814e38583436b14040a5ece15349c44c8f7c/coverage-7.6.9-cp313-cp313-win32.whl", hash = "sha256:d872ec5aeb086cbea771c573600d47944eea2dcba8be5f3ee649bfe3cb8dc9ba", size = 210000 },
    { url = "https://files.pythonhosted.org/packages/b7/12/cfbf49b95120872785ff8d56ab1c7fe3970a65e35010c311d7dd35c5fd00/coverage-7.6.9-cp313-cp313-win_amd64.whl", hash = "sha256:fd1213c86e48dfdc5a0cc676551db467495a95a662d2396ecd58e719191446e1", size = 210753 },
    { url = "https://files.pythonhosted.org/packages/7c/68/c1cb31445599b04bde21cbbaa6d21b47c5823cdfef99eae470dfce49c35a/coverage-7.6.9-cp313-cp313t-macosx_10_13_x86_64.whl", hash = "sha256:ba9e7484d286cd5a43744e5f47b0b3fb457865baf07bafc6bee91896364e1419", size = 208091 },
    { url = "https://files.pythonhosted.org/packages/11/73/84b02c6b19c4a11eb2d5b5eabe926fb26c21c080e0852f5e5a4f01165f9e/coverage-7.6.9-cp313-cp313t-macosx_11_0_arm64.whl", hash = "sha256:e5ea1cf0872ee455c03e5674b5bca5e3e68e159379c1af0903e89f5eba9ccc3a", size = 208369 },
    { url = "https://files.pythonhosted.org/packages/de/e0/ae5d878b72ff26df2e994a5c5b1c1f6a7507d976b23beecb1ed4c85411ef/coverage-7.6.9-cp313-cp313t-manylinux_2_17_aarch64.manylinux2014_aarch64.whl", hash = "sha256:2d10e07aa2b91835d6abec555ec8b2733347956991901eea6ffac295f83a30e4", size = 251089 },
    { url = "https://files.pythonhosted.org/packages/ab/9c/0aaac011aef95a93ef3cb2fba3fde30bc7e68a6635199ed469b1f5ea355a/coverage-7.6.9-cp313-cp313t-manylinux_2_5_i686.manylinux1_i686.manylinux_2_17_i686.manylinux2014_i686.whl", hash = "sha256:13a9e2d3ee855db3dd6ea1ba5203316a1b1fd8eaeffc37c5b54987e61e4194ae", size = 246806 },
    { url = "https://files.pythonhosted.org/packages/f8/19/4d5d3ae66938a7dcb2f58cef3fa5386f838f469575b0bb568c8cc9e3a33d/coverage-7.6.9-cp313-cp313t-manylinux_2_5_x86_64.manylinux1_x86_64.manylinux_2_17_x86_64.manylinux2014_x86_64.whl", hash = "sha256:9c38bf15a40ccf5619fa2fe8f26106c7e8e080d7760aeccb3722664c8656b030", size = 249164 },
    { url = "https://files.pythonhosted.org/packages/b3/0b/4ee8a7821f682af9ad440ae3c1e379da89a998883271f088102d7ca2473d/coverage-7.6.9-cp313-cp313t-musllinux_1_2_aarch64.whl", hash = "sha256:d5275455b3e4627c8e7154feaf7ee0743c2e7af82f6e3b561967b1cca755a0be", size = 248642 },
    { url = "https://files.pythonhosted.org/packages/8a/12/36ff1d52be18a16b4700f561852e7afd8df56363a5edcfb04cf26a0e19e0/coverage-7.6.9-cp313-cp313t-musllinux_1_2_i686.whl", hash = "sha256:8f8770dfc6e2c6a2d4569f411015c8d751c980d17a14b0530da2d7f27ffdd88e", size = 246516 },
    { url = "https://files.pythonhosted.org/packages/43/d0/8e258f6c3a527c1655602f4f576215e055ac704de2d101710a71a2affac2/coverage-7.6.9-cp313-cp313t-musllinux_1_2_x86_64.whl", hash = "sha256:8d2dfa71665a29b153a9681edb1c8d9c1ea50dfc2375fb4dac99ea7e21a0bcd9", size = 247783 },
    { url = "https://files.pythonhosted.org/packages/a9/0d/1e4a48d289429d38aae3babdfcadbf35ca36bdcf3efc8f09b550a845bdb5/coverage-7.6.9-cp313-cp313t-win32.whl", hash = "sha256:5e6b86b5847a016d0fbd31ffe1001b63355ed309651851295315031ea7eb5a9b", size = 210646 },
    { url = "https://files.pythonhosted.org/packages/26/74/b0729f196f328ac55e42b1e22ec2f16d8bcafe4b8158a26ec9f1cdd1d93e/coverage-7.6.9-cp313-cp313t-win_amd64.whl", hash = "sha256:97ddc94d46088304772d21b060041c97fc16bdda13c6c7f9d8fcd8d5ae0d8611", size = 211815 },
    { url = "https://files.pythonhosted.org/packages/93/fe/8873d88999b8e4b0d8150df554d72d6943b3938bba328fcb5422572cfd84/coverage-7.6.9-cp39-cp39-macosx_10_9_x86_64.whl", hash = "sha256:adb697c0bd35100dc690de83154627fbab1f4f3c0386df266dded865fc50a902", size = 207022 },
    { url = "https://files.pythonhosted.org/packages/23/c1/5dc48dfe3714a6ae9d2cd128a9df39570e46d3831f19a9be84011e767209/coverage-7.6.9-cp39-cp39-macosx_11_0_arm64.whl", hash = "sha256:be57b6d56e49c2739cdf776839a92330e933dd5e5d929966fbbd380c77f060be", size = 207458 },
    { url = "https://files.pythonhosted.org/packages/e8/08/5644e101c823f0b18aa5c408037c2438fad05e6eb9f9e6581459aa0bfb92/coverage-7.6.9-cp39-cp39-manylinux_2_17_aarch64.manylinux2014_aarch64.whl", hash = "sha256:f1592791f8204ae9166de22ba7e6705fa4ebd02936c09436a1bb85aabca3e599", size = 235494 },
    { url = "https://files.pythonhosted.org/packages/b2/02/995c019c0a2d70188d4d8184a0376eb28fcfb759981bb0e9961b463344fd/coverage-7.6.9-cp39-cp39-manylinux_2_5_i686.manylinux1_i686.manylinux_2_17_i686.manylinux2014_i686.whl", hash = "sha256:4e12ae8cc979cf83d258acb5e1f1cf2f3f83524d1564a49d20b8bec14b637f08", size = 233416 },
    { url = "https://files.pythonhosted.org/packages/eb/d3/48ce8c9a89c7013f89ec7e01402e7a136a2e849c8f8664ea7f17b225295c/coverage-7.6.9-cp39-cp39-manylinux_2_5_x86_64.manylinux1_x86_64.manylinux_2_17_x86_64.manylinux2014_x86_64.whl", hash = "sha256:bb5555cff66c4d3d6213a296b360f9e1a8e323e74e0426b6c10ed7f4d021e464", size = 234546 },
    { url = "https://files.pythonhosted.org/packages/20/d2/11ac147bd76cc5d8a6254c9a9b6beaab51c3532ba0abdfaf669bf48d2c67/coverage-7.6.9-cp39-cp39-musllinux_1_2_aarch64.whl", hash = "sha256:b9389a429e0e5142e69d5bf4a435dd688c14478a19bb901735cdf75e57b13845", size = 233655 },
    { url = "https://files.pythonhosted.org/packages/18/cb/6e35c5766041737f14c31ad02b5404ae6ec05d4e17ccffd69f6d99431e0a/coverage-7.6.9-cp39-cp39-musllinux_1_2_i686.whl", hash = "sha256:592ac539812e9b46046620341498caf09ca21023c41c893e1eb9dbda00a70cbf", size = 232145 },
    { url = "https://files.pythonhosted.org/packages/ff/62/5de767f225e09ce959b71d1f3efc9e86e1c3de1fded85886bf705248905d/coverage-7.6.9-cp39-cp39-musllinux_1_2_x86_64.whl", hash = "sha256:a27801adef24cc30871da98a105f77995e13a25a505a0161911f6aafbd66e678", size = 233131 },
    { url = "https://files.pythonhosted.org/packages/65/72/bacb4b4c9da226e2343aa4bfebcb2bc008eda2f28aa913474aef27bfc397/coverage-7.6.9-cp39-cp39-win32.whl", hash = "sha256:8e3c3e38930cfb729cb8137d7f055e5a473ddaf1217966aa6238c88bd9fd50e6", size = 209735 },
    { url = "https://files.pythonhosted.org/packages/f4/4d/096d19dbd8998c9aaf8798078dd884f65652eb891fe7b0e657b5ac07411d/coverage-7.6.9-cp39-cp39-win_amd64.whl", hash = "sha256:e28bf44afa2b187cc9f41749138a64435bf340adfcacb5b2290c070ce99839d4", size = 210517 },
    { url = "https://files.pythonhosted.org/packages/15/0e/4ac9035ee2ee08d2b703fdad2d84283ec0bad3b46eb4ad6affb150174cb6/coverage-7.6.9-pp39.pp310-none-any.whl", hash = "sha256:f3ca78518bc6bc92828cd11867b121891d75cae4ea9e908d72030609b996db1b", size = 199270 },
]

[package.optional-dependencies]
toml = [
    { name = "tomli", marker = "python_full_version <= '3.11'" },
]

[[package]]
name = "croniter"
version = "5.0.1"
source = { registry = "https://pypi.org/simple" }
dependencies = [
    { name = "python-dateutil" },
    { name = "pytz" },
]
sdist = { url = "https://files.pythonhosted.org/packages/a7/8c/0656200bfa5c1e90b26f4bb1cc8aecb4a7722f8386ee044bdc2d4efb589e/croniter-5.0.1.tar.gz", hash = "sha256:7d9b1ef25b10eece48fdf29d8ac52f9b6252abff983ac614ade4f3276294019e", size = 57084 }
wheels = [
    { url = "https://files.pythonhosted.org/packages/3c/68/34c3d74d2af6ea98ff8a0b50d149cff26e88a3f09817121d1186e9185e97/croniter-5.0.1-py2.py3-none-any.whl", hash = "sha256:eb28439742291f6c10b181df1a5ecf421208b1fc62ef44501daec1780a0b09e9", size = 24149 },
]

[[package]]
name = "debugpy"
version = "1.8.9"
source = { registry = "https://pypi.org/simple" }
sdist = { url = "https://files.pythonhosted.org/packages/88/92/15b454c516c4c53cc8c03967e4be12b65a1ea36db3bb4513a7453f75c8d8/debugpy-1.8.9.zip", hash = "sha256:1339e14c7d980407248f09824d1b25ff5c5616651689f1e0f0e51bdead3ea13e", size = 4921695 }
wheels = [
    { url = "https://files.pythonhosted.org/packages/d0/2e/92fda96b1b773e454daae3e2962726dd9f7aedb1f26d7f2ca353d91a930b/debugpy-1.8.9-cp310-cp310-macosx_14_0_x86_64.whl", hash = "sha256:cfe1e6c6ad7178265f74981edf1154ffce97b69005212fbc90ca22ddfe3d017e", size = 2080529 },
    { url = "https://files.pythonhosted.org/packages/87/c0/d13cdbae394c7ae65ef93d7ccde2ff364445248e367bda93fc0650c08849/debugpy-1.8.9-cp310-cp310-manylinux_2_5_x86_64.manylinux1_x86_64.manylinux_2_17_x86_64.manylinux2014_x86_64.whl", hash = "sha256:ada7fb65102a4d2c9ab62e8908e9e9f12aed9d76ef44880367bc9308ebe49a0f", size = 3565151 },
    { url = "https://files.pythonhosted.org/packages/23/40/237c0a7a68cb982dcced4a0199b7c464630f75b9280d6bebde32490135d1/debugpy-1.8.9-cp310-cp310-win32.whl", hash = "sha256:c36856343cbaa448171cba62a721531e10e7ffb0abff838004701454149bc037", size = 5117068 },
    { url = "https://files.pythonhosted.org/packages/00/89/e0be9f01ee461e3369dde418492244acb1b67adaf04cb5ea98f1380ab101/debugpy-1.8.9-cp310-cp310-win_amd64.whl", hash = "sha256:17c5e0297678442511cf00a745c9709e928ea4ca263d764e90d233208889a19e", size = 5149364 },
    { url = "https://files.pythonhosted.org/packages/f7/bf/c41b688ad490d644b3bcca505a87ea58ec0442234def9a641ba62dce9c11/debugpy-1.8.9-cp311-cp311-macosx_14_0_universal2.whl", hash = "sha256:b74a49753e21e33e7cf030883a92fa607bddc4ede1aa4145172debc637780040", size = 2179080 },
    { url = "https://files.pythonhosted.org/packages/f4/dd/e9de11423db7bde62469fbd932243c64f66d6d87924976f49ec336415522/debugpy-1.8.9-cp311-cp311-manylinux_2_5_x86_64.manylinux1_x86_64.manylinux_2_17_x86_64.manylinux2014_x86_64.whl", hash = "sha256:62d22dacdb0e296966d7d74a7141aaab4bec123fa43d1a35ddcb39bf9fd29d70", size = 3137893 },
    { url = "https://files.pythonhosted.org/packages/2c/bf/e1f2c81220591728f35585b4abd67e71e9b39b3cb983f428b23d4ca6c22e/debugpy-1.8.9-cp311-cp311-win32.whl", hash = "sha256:8138efff315cd09b8dcd14226a21afda4ca582284bf4215126d87342bba1cc66", size = 5042644 },
    { url = "https://files.pythonhosted.org/packages/96/20/a407252954fd2812771e4ea3ab523f73889fd5027e305dec5ee4f0af149a/debugpy-1.8.9-cp311-cp311-win_amd64.whl", hash = "sha256:ff54ef77ad9f5c425398efb150239f6fe8e20c53ae2f68367eba7ece1e96226d", size = 5066943 },
    { url = "https://files.pythonhosted.org/packages/da/ab/1420baf8404d2b499349a44de5037133e06d489009032ce016fedb66eea1/debugpy-1.8.9-cp312-cp312-macosx_14_0_universal2.whl", hash = "sha256:957363d9a7a6612a37458d9a15e72d03a635047f946e5fceee74b50d52a9c8e2", size = 2504180 },
    { url = "https://files.pythonhosted.org/packages/58/ec/e0f88c6764314bda7887274e0b980812709b3d6363dcae124a49a9ceaa3c/debugpy-1.8.9-cp312-cp312-manylinux_2_5_x86_64.manylinux1_x86_64.manylinux_2_17_x86_64.manylinux2014_x86_64.whl", hash = "sha256:5e565fc54b680292b418bb809f1386f17081d1346dca9a871bf69a8ac4071afe", size = 4224563 },
    { url = "https://files.pythonhosted.org/packages/dd/49/d9ea004ee2e4531d2b528841689ee2ba01c6a4b58840efd15e57dd866a86/debugpy-1.8.9-cp312-cp312-win32.whl", hash = "sha256:3e59842d6c4569c65ceb3751075ff8d7e6a6ada209ceca6308c9bde932bcef11", size = 5163641 },
    { url = "https://files.pythonhosted.org/packages/b1/63/c8b0718024c1187a446316037680e1564bf063c6665c815f17b42c244aba/debugpy-1.8.9-cp312-cp312-win_amd64.whl", hash = "sha256:66eeae42f3137eb428ea3a86d4a55f28da9bd5a4a3d369ba95ecc3a92c1bba53", size = 5203862 },
    { url = "https://files.pythonhosted.org/packages/cc/8d/eb12dcb977a2d166aac6614e60daddd1eef72881a0343717d7deb0d4868c/debugpy-1.8.9-cp313-cp313-macosx_14_0_universal2.whl", hash = "sha256:957ecffff80d47cafa9b6545de9e016ae8c9547c98a538ee96ab5947115fb3dd", size = 2489077 },
    { url = "https://files.pythonhosted.org/packages/87/2b/3b7a00d8d2bb891cfa33240575c2d5fc3fa6e0bc75567f4ece59b9d3d6ea/debugpy-1.8.9-cp313-cp313-manylinux_2_5_x86_64.manylinux1_x86_64.manylinux_2_17_x86_64.manylinux2014_x86_64.whl", hash = "sha256:1efbb3ff61487e2c16b3e033bc8595aea578222c08aaf3c4bf0f93fadbd662ee", size = 4219198 },
    { url = "https://files.pythonhosted.org/packages/5f/a1/f489026a65fabfff8c73bd51b880c130d636e02b1847564141fe3957d94f/debugpy-1.8.9-cp313-cp313-win32.whl", hash = "sha256:7c4d65d03bee875bcb211c76c1d8f10f600c305dbd734beaed4077e902606fee", size = 5163014 },
    { url = "https://files.pythonhosted.org/packages/e6/84/6070908dd163121358eb9d76fcc94f05bc99d2f89a85fe1b86167bc34ec6/debugpy-1.8.9-cp313-cp313-win_amd64.whl", hash = "sha256:e46b420dc1bea64e5bbedd678148be512442bc589b0111bd799367cde051e71a", size = 5203529 },
    { url = "https://files.pythonhosted.org/packages/54/15/dee8442113909afa027deec443b75e55e8476c13608621e636b5a3888bf7/debugpy-1.8.9-cp39-cp39-macosx_14_0_x86_64.whl", hash = "sha256:7e8b079323a56f719977fde9d8115590cb5e7a1cba2fcee0986ef8817116e7c1", size = 2081714 },
    { url = "https://files.pythonhosted.org/packages/50/bd/1a90c7800a4e2ddb30beec175e2537a008e863801ccc5747ace42703c60c/debugpy-1.8.9-cp39-cp39-manylinux_2_5_x86_64.manylinux1_x86_64.manylinux_2_17_x86_64.manylinux2014_x86_64.whl", hash = "sha256:6953b335b804a41f16a192fa2e7851bdcfd92173cbb2f9f777bb934f49baab65", size = 3560386 },
    { url = "https://files.pythonhosted.org/packages/a6/88/17d62d82a9b62f4ae433d03718e55a432ddc5bd7ee8000734a607856b23c/debugpy-1.8.9-cp39-cp39-win32.whl", hash = "sha256:7e646e62d4602bb8956db88b1e72fe63172148c1e25c041e03b103a25f36673c", size = 5117926 },
    { url = "https://files.pythonhosted.org/packages/36/75/072d69872357b57a6f5c454486fb78595f5d13b04a9b78a073ed70b9fa87/debugpy-1.8.9-cp39-cp39-win_amd64.whl", hash = "sha256:3d9755e77a2d680ce3d2c5394a444cf42be4a592caaf246dbfbdd100ffcf7ae5", size = 5150203 },
    { url = "https://files.pythonhosted.org/packages/2d/23/3f5804202da11c950dc0caae4a62d0c9aadabdb2daeb5f7aa09838647b5d/debugpy-1.8.9-py2.py3-none-any.whl", hash = "sha256:cc37a6c9987ad743d9c3a14fa1b1a14b7e4e6041f9dd0c8abf8895fe7a97b899", size = 5166094 },
]

[[package]]
name = "decorator"
version = "5.1.1"
source = { registry = "https://pypi.org/simple" }
sdist = { url = "https://files.pythonhosted.org/packages/66/0c/8d907af351aa16b42caae42f9d6aa37b900c67308052d10fdce809f8d952/decorator-5.1.1.tar.gz", hash = "sha256:637996211036b6385ef91435e4fae22989472f9d571faba8927ba8253acbc330", size = 35016 }
wheels = [
    { url = "https://files.pythonhosted.org/packages/d5/50/83c593b07763e1161326b3b8c6686f0f4b0f24d5526546bee538c89837d6/decorator-5.1.1-py3-none-any.whl", hash = "sha256:b8c3f85900b9dc423225913c5aace94729fe1fa9763b38939a95226f02d37186", size = 9073 },
]

[[package]]
name = "deprecated"
version = "1.2.15"
source = { registry = "https://pypi.org/simple" }
dependencies = [
    { name = "wrapt" },
]
sdist = { url = "https://files.pythonhosted.org/packages/2e/a3/53e7d78a6850ffdd394d7048a31a6f14e44900adedf190f9a165f6b69439/deprecated-1.2.15.tar.gz", hash = "sha256:683e561a90de76239796e6b6feac66b99030d2dd3fcf61ef996330f14bbb9b0d", size = 2977612 }
wheels = [
    { url = "https://files.pythonhosted.org/packages/1d/8f/c7f227eb42cfeaddce3eb0c96c60cbca37797fa7b34f8e1aeadf6c5c0983/Deprecated-1.2.15-py2.py3-none-any.whl", hash = "sha256:353bc4a8ac4bfc96800ddab349d89c25dec1079f65fd53acdcc1e0b975b21320", size = 9941 },
]

[[package]]
name = "distlib"
version = "0.3.9"
source = { registry = "https://pypi.org/simple" }
sdist = { url = "https://files.pythonhosted.org/packages/0d/dd/1bec4c5ddb504ca60fc29472f3d27e8d4da1257a854e1d96742f15c1d02d/distlib-0.3.9.tar.gz", hash = "sha256:a60f20dea646b8a33f3e7772f74dc0b2d0772d2837ee1342a00645c81edf9403", size = 613923 }
wheels = [
    { url = "https://files.pythonhosted.org/packages/91/a1/cf2472db20f7ce4a6be1253a81cfdf85ad9c7885ffbed7047fb72c24cf87/distlib-0.3.9-py2.py3-none-any.whl", hash = "sha256:47f8c22fd27c27e25a65601af709b38e4f0a45ea4fc2e710f65755fa8caaaf87", size = 468973 },
]

[[package]]
name = "distro"
version = "1.9.0"
source = { registry = "https://pypi.org/simple" }
sdist = { url = "https://files.pythonhosted.org/packages/fc/f8/98eea607f65de6527f8a2e8885fc8015d3e6f5775df186e443e0964a11c3/distro-1.9.0.tar.gz", hash = "sha256:2fa77c6fd8940f116ee1d6b94a2f90b13b5ea8d019b98bc8bafdcabcdd9bdbed", size = 60722 }
wheels = [
    { url = "https://files.pythonhosted.org/packages/12/b3/231ffd4ab1fc9d679809f356cebee130ac7daa00d6d6f3206dd4fd137e9e/distro-1.9.0-py3-none-any.whl", hash = "sha256:7bffd925d65168f85027d8da9af6bddab658135b840670a223589bc0c8ef02b2", size = 20277 },
]

[[package]]
name = "dnspython"
version = "2.7.0"
source = { registry = "https://pypi.org/simple" }
sdist = { url = "https://files.pythonhosted.org/packages/b5/4a/263763cb2ba3816dd94b08ad3a33d5fdae34ecb856678773cc40a3605829/dnspython-2.7.0.tar.gz", hash = "sha256:ce9c432eda0dc91cf618a5cedf1a4e142651196bbcd2c80e89ed5a907e5cfaf1", size = 345197 }
wheels = [
    { url = "https://files.pythonhosted.org/packages/68/1b/e0a87d256e40e8c888847551b20a017a6b98139178505dc7ffb96f04e954/dnspython-2.7.0-py3-none-any.whl", hash = "sha256:b4c34b7d10b51bcc3a5071e7b8dee77939f1e878477eeecc965e9835f63c6c86", size = 313632 },
]

[[package]]
name = "email-validator"
version = "2.2.0"
source = { registry = "https://pypi.org/simple" }
dependencies = [
    { name = "dnspython" },
    { name = "idna" },
]
sdist = { url = "https://files.pythonhosted.org/packages/48/ce/13508a1ec3f8bb981ae4ca79ea40384becc868bfae97fd1c942bb3a001b1/email_validator-2.2.0.tar.gz", hash = "sha256:cb690f344c617a714f22e66ae771445a1ceb46821152df8e165c5f9a364582b7", size = 48967 }
wheels = [
    { url = "https://files.pythonhosted.org/packages/d7/ee/bf0adb559ad3c786f12bcbc9296b3f5675f529199bef03e2df281fa1fadb/email_validator-2.2.0-py3-none-any.whl", hash = "sha256:561977c2d73ce3611850a06fa56b414621e0c8faa9d66f2611407d87465da631", size = 33521 },
]

[[package]]
name = "exceptiongroup"
version = "1.2.2"
source = { registry = "https://pypi.org/simple" }
sdist = { url = "https://files.pythonhosted.org/packages/09/35/2495c4ac46b980e4ca1f6ad6db102322ef3ad2410b79fdde159a4b0f3b92/exceptiongroup-1.2.2.tar.gz", hash = "sha256:47c2edf7c6738fafb49fd34290706d1a1a2f4d1c6df275526b62cbb4aa5393cc", size = 28883 }
wheels = [
    { url = "https://files.pythonhosted.org/packages/02/cc/b7e31358aac6ed1ef2bb790a9746ac2c69bcb3c8588b41616914eb106eaf/exceptiongroup-1.2.2-py3-none-any.whl", hash = "sha256:3111b9d131c238bec2f8f516e123e14ba243563fb135d3fe885990585aa7795b", size = 16453 },
]

[[package]]
name = "execnet"
version = "2.1.1"
source = { registry = "https://pypi.org/simple" }
sdist = { url = "https://files.pythonhosted.org/packages/bb/ff/b4c0dc78fbe20c3e59c0c7334de0c27eb4001a2b2017999af398bf730817/execnet-2.1.1.tar.gz", hash = "sha256:5189b52c6121c24feae288166ab41b32549c7e2348652736540b9e6e7d4e72e3", size = 166524 }
wheels = [
    { url = "https://files.pythonhosted.org/packages/43/09/2aea36ff60d16dd8879bdb2f5b3ee0ba8d08cbbdcdfe870e695ce3784385/execnet-2.1.1-py3-none-any.whl", hash = "sha256:26dee51f1b80cebd6d0ca8e74dd8745419761d3bef34163928cbebbdc4749fdc", size = 40612 },
]

[[package]]
name = "executing"
version = "2.1.0"
source = { registry = "https://pypi.org/simple" }
sdist = { url = "https://files.pythonhosted.org/packages/8c/e3/7d45f492c2c4a0e8e0fad57d081a7c8a0286cdd86372b070cca1ec0caa1e/executing-2.1.0.tar.gz", hash = "sha256:8ea27ddd260da8150fa5a708269c4a10e76161e2496ec3e587da9e3c0fe4b9ab", size = 977485 }
wheels = [
    { url = "https://files.pythonhosted.org/packages/b5/fd/afcd0496feca3276f509df3dbd5dae726fcc756f1a08d9e25abe1733f962/executing-2.1.0-py2.py3-none-any.whl", hash = "sha256:8d63781349375b5ebccc3142f4b30350c0cd9c79f921cde38be2be4637e98eaf", size = 25805 },
]

[[package]]
name = "faker"
version = "33.1.0"
source = { registry = "https://pypi.org/simple" }
dependencies = [
    { name = "python-dateutil" },
    { name = "typing-extensions" },
]
sdist = { url = "https://files.pythonhosted.org/packages/1e/9f/012fd6049fc86029951cba5112d32c7ba076c4290d7e8873b0413655b808/faker-33.1.0.tar.gz", hash = "sha256:1c925fc0e86a51fc46648b504078c88d0cd48da1da2595c4e712841cab43a1e4", size = 1850515 }
wheels = [
    { url = "https://files.pythonhosted.org/packages/08/9c/2bba87fbfa42503ddd9653e3546ffc4ed18b14ecab7a07ee86491b886486/Faker-33.1.0-py3-none-any.whl", hash = "sha256:d30c5f0e2796b8970de68978365247657486eb0311c5abe88d0b895b68dff05d", size = 1889127 },
]

[[package]]
name = "fastapi"
version = "0.115.6"
source = { registry = "https://pypi.org/simple" }
dependencies = [
    { name = "pydantic" },
    { name = "starlette" },
    { name = "typing-extensions" },
]
sdist = { url = "https://files.pythonhosted.org/packages/93/72/d83b98cd106541e8f5e5bfab8ef2974ab45a62e8a6c5b5e6940f26d2ed4b/fastapi-0.115.6.tar.gz", hash = "sha256:9ec46f7addc14ea472958a96aae5b5de65f39721a46aaf5705c480d9a8b76654", size = 301336 }
wheels = [
    { url = "https://files.pythonhosted.org/packages/52/b3/7e4df40e585df024fac2f80d1a2d579c854ac37109675db2b0cc22c0bb9e/fastapi-0.115.6-py3-none-any.whl", hash = "sha256:e9240b29e36fa8f4bb7290316988e90c381e5092e0cbe84e7818cc3713bcf305", size = 94843 },
]

[[package]]
name = "filelock"
version = "3.16.1"
source = { registry = "https://pypi.org/simple" }
sdist = { url = "https://files.pythonhosted.org/packages/9d/db/3ef5bb276dae18d6ec2124224403d1d67bccdbefc17af4cc8f553e341ab1/filelock-3.16.1.tar.gz", hash = "sha256:c249fbfcd5db47e5e2d6d62198e565475ee65e4831e2561c8e313fa7eb961435", size = 18037 }
wheels = [
    { url = "https://files.pythonhosted.org/packages/b9/f8/feced7779d755758a52d1f6635d990b8d98dc0a29fa568bbe0625f18fdf3/filelock-3.16.1-py3-none-any.whl", hash = "sha256:2082e5703d51fbf98ea75855d9d5527e33d8ff23099bec374a134febee6946b0", size = 16163 },
]

[[package]]
name = "flask"
version = "3.1.0"
source = { registry = "https://pypi.org/simple" }
dependencies = [
    { name = "blinker" },
    { name = "click" },
    { name = "importlib-metadata", marker = "python_full_version < '3.10'" },
    { name = "itsdangerous" },
    { name = "jinja2" },
    { name = "werkzeug" },
]
sdist = { url = "https://files.pythonhosted.org/packages/89/50/dff6380f1c7f84135484e176e0cac8690af72fa90e932ad2a0a60e28c69b/flask-3.1.0.tar.gz", hash = "sha256:5f873c5184c897c8d9d1b05df1e3d01b14910ce69607a117bd3277098a5836ac", size = 680824 }
wheels = [
    { url = "https://files.pythonhosted.org/packages/af/47/93213ee66ef8fae3b93b3e29206f6b251e65c97bd91d8e1c5596ef15af0a/flask-3.1.0-py3-none-any.whl", hash = "sha256:d667207822eb83f1c4b50949b1623c8fc8d51f2341d65f72e1a1815397551136", size = 102979 },
]

[[package]]
name = "flask-cors"
version = "5.0.0"
source = { registry = "https://pypi.org/simple" }
dependencies = [
    { name = "flask" },
]
sdist = { url = "https://files.pythonhosted.org/packages/4f/d0/d9e52b154e603b0faccc0b7c2ad36a764d8755ef4036acbf1582a67fb86b/flask_cors-5.0.0.tar.gz", hash = "sha256:5aadb4b950c4e93745034594d9f3ea6591f734bb3662e16e255ffbf5e89c88ef", size = 30954 }
wheels = [
    { url = "https://files.pythonhosted.org/packages/56/07/1afa0514c876282bebc1c9aee83c6bb98fe6415cf57b88d9b06e7e29bf9c/Flask_Cors-5.0.0-py2.py3-none-any.whl", hash = "sha256:b9e307d082a9261c100d8fb0ba909eec6a228ed1b60a8315fd85f783d61910bc", size = 14463 },
]

[[package]]
name = "flask-login"
version = "0.6.3"
source = { registry = "https://pypi.org/simple" }
dependencies = [
    { name = "flask" },
    { name = "werkzeug" },
]
sdist = { url = "https://files.pythonhosted.org/packages/c3/6e/2f4e13e373bb49e68c02c51ceadd22d172715a06716f9299d9df01b6ddb2/Flask-Login-0.6.3.tar.gz", hash = "sha256:5e23d14a607ef12806c699590b89d0f0e0d67baeec599d75947bf9c147330333", size = 48834 }
wheels = [
    { url = "https://files.pythonhosted.org/packages/59/f5/67e9cc5c2036f58115f9fe0f00d203cf6780c3ff8ae0e705e7a9d9e8ff9e/Flask_Login-0.6.3-py3-none-any.whl", hash = "sha256:849b25b82a436bf830a054e74214074af59097171562ab10bfa999e6b78aae5d", size = 17303 },
]

[[package]]
name = "gevent"
version = "24.11.1"
source = { registry = "https://pypi.org/simple" }
dependencies = [
    { name = "cffi", marker = "platform_python_implementation == 'CPython' and sys_platform == 'win32'" },
    { name = "greenlet", marker = "platform_python_implementation == 'CPython'" },
    { name = "zope-event" },
    { name = "zope-interface" },
]
sdist = { url = "https://files.pythonhosted.org/packages/ab/75/a53f1cb732420f5e5d79b2563fc3504d22115e7ecfe7966e5cf9b3582ae7/gevent-24.11.1.tar.gz", hash = "sha256:8bd1419114e9e4a3ed33a5bad766afff9a3cf765cb440a582a1b3a9bc80c1aca", size = 5976624 }
wheels = [
    { url = "https://files.pythonhosted.org/packages/36/7d/27ed3603f4bf96b36fb2746e923e033bc600c6684de8fe164d64eb8c4dcc/gevent-24.11.1-cp310-cp310-macosx_11_0_universal2.whl", hash = "sha256:92fe5dfee4e671c74ffaa431fd7ffd0ebb4b339363d24d0d944de532409b935e", size = 2998254 },
    { url = "https://files.pythonhosted.org/packages/a8/03/a8f6c70f50a644a79e75d9f15e6f1813115d34c3c55528e4669a9316534d/gevent-24.11.1-cp310-cp310-manylinux_2_17_aarch64.manylinux2014_aarch64.whl", hash = "sha256:b7bfcfe08d038e1fa6de458891bca65c1ada6d145474274285822896a858c870", size = 4817711 },
    { url = "https://files.pythonhosted.org/packages/f0/05/4f9bc565520a18f107464d40ac15a91708431362c797e77fbb5e7ff26e64/gevent-24.11.1-cp310-cp310-manylinux_2_17_ppc64le.manylinux2014_ppc64le.whl", hash = "sha256:7398c629d43b1b6fd785db8ebd46c0a353880a6fab03d1cf9b6788e7240ee32e", size = 4934468 },
    { url = "https://files.pythonhosted.org/packages/4a/7d/f15561eeebecbebc0296dd7bebea10ac4af0065d98249e3d8c4998e68edd/gevent-24.11.1-cp310-cp310-manylinux_2_17_s390x.manylinux2014_s390x.whl", hash = "sha256:d7886b63ebfb865178ab28784accd32f287d5349b3ed71094c86e4d3ca738af5", size = 5014067 },
    { url = "https://files.pythonhosted.org/packages/67/c1/07eff117a600fc3c9bd4e3a1ff3b726f146ee23ce55981156547ccae0c85/gevent-24.11.1-cp310-cp310-manylinux_2_17_x86_64.manylinux2014_x86_64.whl", hash = "sha256:d9ca80711e6553880974898d99357fb649e062f9058418a92120ca06c18c3c59", size = 6625531 },
    { url = "https://files.pythonhosted.org/packages/4b/72/43f76ab6b18e5e56b1003c844829971f3044af08b39b3c9040559be00a2b/gevent-24.11.1-cp310-cp310-musllinux_1_1_aarch64.whl", hash = "sha256:e24181d172f50097ac8fc272c8c5b030149b630df02d1c639ee9f878a470ba2b", size = 5249671 },
    { url = "https://files.pythonhosted.org/packages/6b/fc/1a847ada0757cc7690f83959227514b1a52ff6de504619501c81805fa1da/gevent-24.11.1-cp310-cp310-musllinux_1_1_x86_64.whl", hash = "sha256:1d4fadc319b13ef0a3c44d2792f7918cf1bca27cacd4d41431c22e6b46668026", size = 6773903 },
    { url = "https://files.pythonhosted.org/packages/3b/9d/254dcf455f6659ab7e36bec0bc11f51b18ea25eac2de69185e858ccf3c30/gevent-24.11.1-cp310-cp310-win_amd64.whl", hash = "sha256:3d882faa24f347f761f934786dde6c73aa6c9187ee710189f12dcc3a63ed4a50", size = 1560443 },
    { url = "https://files.pythonhosted.org/packages/ea/fd/86a170f77ef51a15297573c50dbec4cc67ddc98b677cc2d03cc7f2927f4c/gevent-24.11.1-cp311-cp311-macosx_11_0_universal2.whl", hash = "sha256:351d1c0e4ef2b618ace74c91b9b28b3eaa0dd45141878a964e03c7873af09f62", size = 2951424 },
    { url = "https://files.pythonhosted.org/packages/7f/0a/987268c9d446f61883bc627c77c5ed4a97869c0f541f76661a62b2c411f6/gevent-24.11.1-cp311-cp311-manylinux_2_17_aarch64.manylinux2014_aarch64.whl", hash = "sha256:b5efe72e99b7243e222ba0c2c2ce9618d7d36644c166d63373af239da1036bab", size = 4878504 },
    { url = "https://files.pythonhosted.org/packages/dc/d4/2f77ddd837c0e21b4a4460bcb79318b6754d95ef138b7a29f3221c7e9993/gevent-24.11.1-cp311-cp311-manylinux_2_17_ppc64le.manylinux2014_ppc64le.whl", hash = "sha256:9d3b249e4e1f40c598ab8393fc01ae6a3b4d51fc1adae56d9ba5b315f6b2d758", size = 5007668 },
    { url = "https://files.pythonhosted.org/packages/80/a0/829e0399a1f9b84c344b72d2be9aa60fe2a64e993cac221edcc14f069679/gevent-24.11.1-cp311-cp311-manylinux_2_17_s390x.manylinux2014_s390x.whl", hash = "sha256:81d918e952954675f93fb39001da02113ec4d5f4921bf5a0cc29719af6824e5d", size = 5067055 },
    { url = "https://files.pythonhosted.org/packages/1e/67/0e693f9ddb7909c2414f8fcfc2409aa4157884c147bc83dab979e9cf717c/gevent-24.11.1-cp311-cp311-manylinux_2_17_x86_64.manylinux2014_x86_64.whl", hash = "sha256:c9c935b83d40c748b6421625465b7308d87c7b3717275acd587eef2bd1c39546", size = 6761883 },
    { url = "https://files.pythonhosted.org/packages/fa/b6/b69883fc069d7148dd23c5dda20826044e54e7197f3c8e72b8cc2cd4035a/gevent-24.11.1-cp311-cp311-musllinux_1_1_aarch64.whl", hash = "sha256:ff96c5739834c9a594db0e12bf59cb3fa0e5102fc7b893972118a3166733d61c", size = 5440802 },
    { url = "https://files.pythonhosted.org/packages/32/4e/b00094d995ff01fd88b3cf6b9d1d794f935c31c645c431e65cd82d808c9c/gevent-24.11.1-cp311-cp311-musllinux_1_1_x86_64.whl", hash = "sha256:d6c0a065e31ef04658f799215dddae8752d636de2bed61365c358f9c91e7af61", size = 6866992 },
    { url = "https://files.pythonhosted.org/packages/37/ed/58dbe9fb09d36f6477ff8db0459ebd3be9a77dc05ae5d96dc91ad657610d/gevent-24.11.1-cp311-cp311-win_amd64.whl", hash = "sha256:97e2f3999a5c0656f42065d02939d64fffaf55861f7d62b0107a08f52c984897", size = 1543736 },
    { url = "https://files.pythonhosted.org/packages/dd/32/301676f67ffa996ff1c4175092fb0c48c83271cc95e5c67650b87156b6cf/gevent-24.11.1-cp312-cp312-macosx_11_0_universal2.whl", hash = "sha256:a3d75fa387b69c751a3d7c5c3ce7092a171555126e136c1d21ecd8b50c7a6e46", size = 2956467 },
    { url = "https://files.pythonhosted.org/packages/6b/84/aef1a598123cef2375b6e2bf9d17606b961040f8a10e3dcc3c3dd2a99f05/gevent-24.11.1-cp312-cp312-manylinux_2_17_aarch64.manylinux2014_aarch64.whl", hash = "sha256:beede1d1cff0c6fafae3ab58a0c470d7526196ef4cd6cc18e7769f207f2ea4eb", size = 5136486 },
    { url = "https://files.pythonhosted.org/packages/92/7b/04f61187ee1df7a913b3fca63b0a1206c29141ab4d2a57e7645237b6feb5/gevent-24.11.1-cp312-cp312-manylinux_2_17_ppc64le.manylinux2014_ppc64le.whl", hash = "sha256:85329d556aaedced90a993226d7d1186a539c843100d393f2349b28c55131c85", size = 5299718 },
    { url = "https://files.pythonhosted.org/packages/36/2a/ebd12183ac25eece91d084be2111e582b061f4d15ead32239b43ed47e9ba/gevent-24.11.1-cp312-cp312-manylinux_2_17_s390x.manylinux2014_s390x.whl", hash = "sha256:816b3883fa6842c1cf9d2786722014a0fd31b6312cca1f749890b9803000bad6", size = 5400118 },
    { url = "https://files.pythonhosted.org/packages/ec/c9/f006c0cd59f0720fbb62ee11da0ad4c4c0fd12799afd957dd491137e80d9/gevent-24.11.1-cp312-cp312-manylinux_2_17_x86_64.manylinux2014_x86_64.whl", hash = "sha256:b24d800328c39456534e3bc3e1684a28747729082684634789c2f5a8febe7671", size = 6775163 },
    { url = "https://files.pythonhosted.org/packages/49/f1/5edf00b674b10d67e3b967c2d46b8a124c2bc8cfd59d4722704392206444/gevent-24.11.1-cp312-cp312-musllinux_1_1_aarch64.whl", hash = "sha256:a5f1701ce0f7832f333dd2faf624484cbac99e60656bfbb72504decd42970f0f", size = 5479886 },
    { url = "https://files.pythonhosted.org/packages/22/11/c48e62744a32c0d48984268ae62b99edb81eaf0e03b42de52e2f09855509/gevent-24.11.1-cp312-cp312-musllinux_1_1_x86_64.whl", hash = "sha256:d740206e69dfdfdcd34510c20adcb9777ce2cc18973b3441ab9767cd8948ca8a", size = 6891452 },
    { url = "https://files.pythonhosted.org/packages/11/b2/5d20664ef6a077bec9f27f7a7ee761edc64946d0b1e293726a3d074a9a18/gevent-24.11.1-cp312-cp312-win_amd64.whl", hash = "sha256:68bee86b6e1c041a187347ef84cf03a792f0b6c7238378bf6ba4118af11feaae", size = 1541631 },
    { url = "https://files.pythonhosted.org/packages/a4/8f/4958e70caeaf469c576ecc5b5f2cb49ddaad74336fa82363d89cddb3c284/gevent-24.11.1-cp313-cp313-macosx_11_0_universal2.whl", hash = "sha256:d618e118fdb7af1d6c1a96597a5cd6ac84a9f3732b5be8515c6a66e098d498b6", size = 2949601 },
    { url = "https://files.pythonhosted.org/packages/3b/64/79892d250b7b2aa810688dfebe783aec02568e5cecacb1e100acbb9d95c6/gevent-24.11.1-cp313-cp313-manylinux_2_17_aarch64.manylinux2014_aarch64.whl", hash = "sha256:2142704c2adce9cd92f6600f371afb2860a446bfd0be5bd86cca5b3e12130766", size = 5107052 },
    { url = "https://files.pythonhosted.org/packages/66/44/9ee0ed1909b4f41375e32bf10036d5d8624962afcbd901573afdecd2e36a/gevent-24.11.1-cp313-cp313-manylinux_2_17_ppc64le.manylinux2014_ppc64le.whl", hash = "sha256:92e0d7759de2450a501effd99374256b26359e801b2d8bf3eedd3751973e87f5", size = 5271736 },
    { url = "https://files.pythonhosted.org/packages/e3/48/0184b2622a388a256199c5fadcad6b52b6455019c2a4b19edd6de58e30ba/gevent-24.11.1-cp313-cp313-manylinux_2_17_s390x.manylinux2014_s390x.whl", hash = "sha256:ca845138965c8c56d1550499d6b923eb1a2331acfa9e13b817ad8305dde83d11", size = 5367782 },
    { url = "https://files.pythonhosted.org/packages/9a/b1/1a2704c346234d889d2e0042efb182534f7d294115f0e9f99d8079fa17eb/gevent-24.11.1-cp313-cp313-manylinux_2_17_x86_64.manylinux2014_x86_64.whl", hash = "sha256:356b73d52a227d3313f8f828025b665deada57a43d02b1cf54e5d39028dbcf8d", size = 6757533 },
    { url = "https://files.pythonhosted.org/packages/ed/6e/b2eed8dec617264f0046d50a13a42d3f0a06c50071b9fc1eae00285a03f1/gevent-24.11.1-cp313-cp313-musllinux_1_1_aarch64.whl", hash = "sha256:58851f23c4bdb70390f10fc020c973ffcf409eb1664086792c8b1e20f25eef43", size = 5449436 },
    { url = "https://files.pythonhosted.org/packages/63/c2/eca6b95fbf9af287fa91c327494e4b74a8d5bfa0156cd87b233f63f118dc/gevent-24.11.1-cp313-cp313-musllinux_1_1_x86_64.whl", hash = "sha256:1ea50009ecb7f1327347c37e9eb6561bdbc7de290769ee1404107b9a9cba7cf1", size = 6866470 },
    { url = "https://files.pythonhosted.org/packages/b7/e6/51824bd1f2c1ce70aa01495aa6ffe04ab789fa819fa7e6f0ad2388fb03c6/gevent-24.11.1-cp313-cp313-win_amd64.whl", hash = "sha256:ec68e270543ecd532c4c1d70fca020f90aa5486ad49c4f3b8b2e64a66f5c9274", size = 1540088 },
    { url = "https://files.pythonhosted.org/packages/a0/73/263d0f63186d27d205b3dc157efe838afe3aba10a3baca15d85e97b90eae/gevent-24.11.1-cp39-cp39-manylinux_2_17_x86_64.manylinux2014_x86_64.whl", hash = "sha256:d9347690f4e53de2c4af74e62d6fabc940b6d4a6cad555b5a379f61e7d3f2a8e", size = 6658480 },
    { url = "https://files.pythonhosted.org/packages/8a/fd/ec7b5c764a3d1340160b82f7394fdc1220d18e11ae089c472cf7bcc2fe6a/gevent-24.11.1-cp39-cp39-musllinux_1_1_x86_64.whl", hash = "sha256:8619d5c888cb7aebf9aec6703e410620ef5ad48cdc2d813dd606f8aa7ace675f", size = 6808247 },
    { url = "https://files.pythonhosted.org/packages/95/82/2ce68dc8dbc2c3ed3f4e73f21e1b7a45d80b5225670225a48e695f248850/gevent-24.11.1-cp39-cp39-win32.whl", hash = "sha256:c6b775381f805ff5faf250e3a07c0819529571d19bb2a9d474bee8c3f90d66af", size = 1483133 },
    { url = "https://files.pythonhosted.org/packages/76/96/aa4cbcf1807187b65a9c9ff15b32b08c2014968be852dda34d212cf8cc58/gevent-24.11.1-cp39-cp39-win_amd64.whl", hash = "sha256:1c3443b0ed23dcb7c36a748d42587168672953d368f2956b17fad36d43b58836", size = 1566354 },
    { url = "https://files.pythonhosted.org/packages/86/63/197aa67250943b508b34995c2aa6b46402e7e6f11785487740c2057bfb20/gevent-24.11.1-pp310-pypy310_pp73-macosx_11_0_universal2.whl", hash = "sha256:f43f47e702d0c8e1b8b997c00f1601486f9f976f84ab704f8f11536e3fa144c9", size = 1271676 },
]

[[package]]
name = "geventhttpclient"
version = "2.3.3"
source = { registry = "https://pypi.org/simple" }
dependencies = [
    { name = "brotli" },
    { name = "certifi" },
    { name = "gevent" },
    { name = "urllib3" },
]
sdist = { url = "https://files.pythonhosted.org/packages/29/26/018524ea81b2021dc2fe60e1a9c3f5eb347e09a5364cdcb7b92d7e7d3c28/geventhttpclient-2.3.3.tar.gz", hash = "sha256:3e74c1570d01dd09cabdfe2667fbf072520ec9bb3a31a0fd1eae3d0f43847f9b", size = 83625 }
wheels = [
    { url = "https://files.pythonhosted.org/packages/d1/71/6343c63d1f7d868711e6103a53ed1ae6d93b0b2c03d0f87e3a1eb42b9762/geventhttpclient-2.3.3-cp310-cp310-macosx_10_9_universal2.whl", hash = "sha256:d61cad95f80d5bd599e28933c187b3c4eeb0b2f6306e06fa0edcac5c9c4bac0a", size = 71588 },
    { url = "https://files.pythonhosted.org/packages/e3/b6/c3a413514e597dea887a8000ff6b0bdb2173f695d17b94ce29fc80a67391/geventhttpclient-2.3.3-cp310-cp310-macosx_10_9_x86_64.whl", hash = "sha256:7a00e130577c0cf9749d1143e71543c50c7103321b7f37afc42782ad1d3c0ef7", size = 52245 },
    { url = "https://files.pythonhosted.org/packages/0f/57/1188bba121f21b1fb1efcb7787a48777e32a7990ce3a3479eaa7b5ee0342/geventhttpclient-2.3.3-cp310-cp310-macosx_11_0_arm64.whl", hash = "sha256:14664f4a2d0296d6be5b65b6e57627987e0c2ecffd0ae6d7f9160bf119e8d728", size = 51647 },
    { url = "https://files.pythonhosted.org/packages/32/3a/04a5d0efa7901f0a31e9dbcaf4ab4f6d3e0de9cf63bff9708fa65347e3ae/geventhttpclient-2.3.3-cp310-cp310-manylinux_2_17_aarch64.manylinux2014_aarch64.whl", hash = "sha256:8fdfcf45166cecdade78d3dcb9c7615793269fa3d2d7fea328fe007bd87d84c6", size = 118023 },
    { url = "https://files.pythonhosted.org/packages/51/07/2ed84e6863a0b5fb0e0933ac5023399b83000961849eb4cdf88916b5cb58/geventhttpclient-2.3.3-cp310-cp310-manylinux_2_17_ppc64le.manylinux2014_ppc64le.whl", hash = "sha256:35a6de7088ad69ba1561deaf854bf34c78a0eee33027b24aa7c44cdbe840b1d8", size = 123458 },
    { url = "https://files.pythonhosted.org/packages/9a/65/a7a04b10092713bacb20bcd68353accd8ee1a1064ab5417e663997c583a3/geventhttpclient-2.3.3-cp310-cp310-manylinux_2_5_i686.manylinux1_i686.manylinux_2_17_i686.manylinux2014_i686.whl", hash = "sha256:61b34527938e3ab477ecc90ec6bcde9780468722abececf548cbae89e4cd9d0b", size = 114506 },
    { url = "https://files.pythonhosted.org/packages/5b/c7/5841b3d2dd61c82ce6ecee4bc7342f432208da26abdba0ed7809f797a508/geventhttpclient-2.3.3-cp310-cp310-manylinux_2_5_x86_64.manylinux1_x86_64.manylinux_2_17_x86_64.manylinux2014_x86_64.whl", hash = "sha256:b366bf38dd5335868a2ea077091af707c1111f70ee4cc8aa60dc14f56928158e", size = 112889 },
    { url = "https://files.pythonhosted.org/packages/a3/4e/aab0bb6c63bb447736dee1444d5367a94532d0e0003e43d3f075ceaccf51/geventhttpclient-2.3.3-cp310-cp310-musllinux_1_2_aarch64.whl", hash = "sha256:1fbfeea0242f30b9bfd2e982fc82aa2977eeef17e2526a681f7e8e1e37b2569a", size = 110829 },
    { url = "https://files.pythonhosted.org/packages/4f/c2/fb328a778381117322eda014c357336c315686c4937b8bda198cc7ef7c75/geventhttpclient-2.3.3-cp310-cp310-musllinux_1_2_i686.whl", hash = "sha256:f584fa36981b8a93799c63226a3deb385d1cc4f19eacd5dd6c696da0ecb4cca6", size = 112527 },
    { url = "https://files.pythonhosted.org/packages/53/05/d877878a855c320dab5d90bb83c5d9cad387361159a8510f273cb3efead0/geventhttpclient-2.3.3-cp310-cp310-musllinux_1_2_ppc64le.whl", hash = "sha256:b29e1383725d99e583e8ad125cfa820b8368ae7cfad642167bca869f55c4b000", size = 117627 },
    { url = "https://files.pythonhosted.org/packages/e4/dd/db8060f94d09abe1b653338fda923ed20ffd0bbce11049b6d4e3b82d9693/geventhttpclient-2.3.3-cp310-cp310-musllinux_1_2_x86_64.whl", hash = "sha256:c02e50baf4589c7b35db0f96fae7f3bd7e2dfbed2e1a2c1a0aa5696b91dff889", size = 110993 },
    { url = "https://files.pythonhosted.org/packages/4c/5c/68756fc1ba44247b3e3328d540ed0f01cea84ab578b54ecafa06437b447f/geventhttpclient-2.3.3-cp310-cp310-win32.whl", hash = "sha256:5865be94cf03aa219ff4d6fe3a01be798f1205d7d9611e51e75f2606c7c9ae35", size = 48165 },
    { url = "https://files.pythonhosted.org/packages/89/7f/363815faa5f4bc27cef72dac0f7d03c19b8de45ff034975eb117bf182ffb/geventhttpclient-2.3.3-cp310-cp310-win_amd64.whl", hash = "sha256:53033fc1aac51b7513858662d8e17f44aa05207c3772d69fb1a07e2c5a2e45e4", size = 48793 },
    { url = "https://files.pythonhosted.org/packages/de/f0/689ada546c12ebdde04baade49ce2e5d00eec36a2486293fe8ea893f22cc/geventhttpclient-2.3.3-cp311-cp311-macosx_10_9_universal2.whl", hash = "sha256:0b1a60f810896a3e59a0e1036aa8fc31478e1ec0dd3faac7a771dd3d956580ce", size = 71589 },
    { url = "https://files.pythonhosted.org/packages/d5/8e/8bd0d39d18583410cb3cf4172e00b865e1ac77e9a08bdb52194e256cb466/geventhttpclient-2.3.3-cp311-cp311-macosx_10_9_x86_64.whl", hash = "sha256:452c3c2c15830fc0be7ea76c6d98f49df0a94327fbdd63822a840ad3125796dc", size = 52241 },
    { url = "https://files.pythonhosted.org/packages/b9/61/ecde771d686a64aab12d3ec8829fe41dd856f0c041fb8556b932a2a6731f/geventhttpclient-2.3.3-cp311-cp311-macosx_11_0_arm64.whl", hash = "sha256:947e4f511e45abcc24fc982cee6042d14dc765d1a9ebd3c660cb93714002f950", size = 51650 },
    { url = "https://files.pythonhosted.org/packages/8a/21/73a1f040aaccddae69fa2ca44fd2490647c658efb8d7353ff1adba675077/geventhttpclient-2.3.3-cp311-cp311-manylinux_2_17_aarch64.manylinux2014_aarch64.whl", hash = "sha256:a6dea544c829894366cfaa4d36a2014557a99f8769c9dd7b8fbf9b607126e04a", size = 118173 },
    { url = "https://files.pythonhosted.org/packages/4b/e5/e7e69c898a6341df846b24cb5ebf14fcb4e9fde8a0a16d9f4ec791d5ae2e/geventhttpclient-2.3.3-cp311-cp311-manylinux_2_17_ppc64le.manylinux2014_ppc64le.whl", hash = "sha256:3b5eba36ea0ad819386e3850a71a42af53e6b9be86d4605d6ded061503573928", size = 123536 },
    { url = "https://files.pythonhosted.org/packages/a6/77/c0d6784c5a99b4ff6f3d885b4a0703e97d4ed1e4d84038ed1f855d1528a0/geventhttpclient-2.3.3-cp311-cp311-manylinux_2_5_i686.manylinux1_i686.manylinux_2_17_i686.manylinux2014_i686.whl", hash = "sha256:a96e96b63ddcea3d25f62b204aafb523782ff0fcf45b38eb596f8ae4a0f17326", size = 114646 },
    { url = "https://files.pythonhosted.org/packages/04/e0/458a6c2bf281dc8390029fe34d0c8aabcdc9a9df32e122313ca8f2eaa434/geventhttpclient-2.3.3-cp311-cp311-manylinux_2_5_x86_64.manylinux1_x86_64.manylinux_2_17_x86_64.manylinux2014_x86_64.whl", hash = "sha256:386f0c9215958b9c974031fdbaa84002b4291b67bfe6dc5833cfb6e28083bb95", size = 112985 },
    { url = "https://files.pythonhosted.org/packages/b7/c1/f45a9c931230a2e18eec007aab33b349739b3c9303e331ba63e0144e2446/geventhttpclient-2.3.3-cp311-cp311-musllinux_1_2_aarch64.whl", hash = "sha256:2209e77a101ae67d3355d506f65257908f1eb41db74f765b01cb191e4a5160d5", size = 110943 },
    { url = "https://files.pythonhosted.org/packages/fc/e4/d96a551d5e0ad89ef0deeb332cc75e3691d3f4b44d926cbb8a594b258169/geventhttpclient-2.3.3-cp311-cp311-musllinux_1_2_i686.whl", hash = "sha256:6552c4d91c38007824f43a13fbbf4c615b7c6abe94fc2d482752ea91d976e140", size = 112194 },
    { url = "https://files.pythonhosted.org/packages/11/0d/3cbe9af29b4aecd8983a556249c2ebceeb4d3f41d953c6b380663cfaad8b/geventhttpclient-2.3.3-cp311-cp311-musllinux_1_2_ppc64le.whl", hash = "sha256:e4b503183be80a1fb027eb5582413ca2be60356a7cf8eb9d49b913703f4ecd93", size = 117768 },
    { url = "https://files.pythonhosted.org/packages/e4/6b/91b834caeeb9e442e4d4016b0b85bf7babbeb83b46698496fb1f093c378e/geventhttpclient-2.3.3-cp311-cp311-musllinux_1_2_x86_64.whl", hash = "sha256:c8831f3ff03c11f64ad3b306883a8b064ef75f16a9f6a85cd105286023fba030", size = 111082 },
    { url = "https://files.pythonhosted.org/packages/c1/cc/fa518eceadbdfc2edea68e6bfaaeefe9eff904c891fbb4996d401d75aba5/geventhttpclient-2.3.3-cp311-cp311-win32.whl", hash = "sha256:aa56b2b0477b4b9c325251c1672d29762d08c5d2ad8d9e5db0b8279872e0030d", size = 48165 },
    { url = "https://files.pythonhosted.org/packages/e5/61/add6ac2956fca1f6b244725b4db4d97b269a4fcd691c197f543e1121d674/geventhttpclient-2.3.3-cp311-cp311-win_amd64.whl", hash = "sha256:566d7fb431d416bfb0cc431ec74062858133ee94b5001e32f9607a9433cc1e4f", size = 48795 },
    { url = "https://files.pythonhosted.org/packages/85/dc/08138345692c38debeb822199be5daa32f2dc8e19615e2c511d423b3263b/geventhttpclient-2.3.3-cp312-cp312-macosx_10_13_universal2.whl", hash = "sha256:1ad896af16ffa276620f4f555ef057fe11a2aa6af21dc0136600d0b7738e67ae", size = 71649 },
    { url = "https://files.pythonhosted.org/packages/87/ae/f849381e097a409994ea0708bc7e06cbf1804a44bb8bf6542d76b015fce7/geventhttpclient-2.3.3-cp312-cp312-macosx_10_13_x86_64.whl", hash = "sha256:caf12944df25318a8c5b4deebc35ac94951562da154f039712ae3cde40ec5d95", size = 52301 },
    { url = "https://files.pythonhosted.org/packages/73/42/3e3c4f49918bae791633f5359f59758cd606aaa6e9bff74bc36424d42337/geventhttpclient-2.3.3-cp312-cp312-macosx_11_0_arm64.whl", hash = "sha256:c2586f3c2602cde0c3e5345813c0ab461142d1522667436b04d8a7dd7e7576c8", size = 51655 },
    { url = "https://files.pythonhosted.org/packages/b9/35/f5c33df76998b684db2e59205a58ef6480578bc5000a73c8fe795bd56331/geventhttpclient-2.3.3-cp312-cp312-manylinux_2_17_aarch64.manylinux2014_aarch64.whl", hash = "sha256:d0248bbc2ff430dc2bec89e44715e4a38c7f2097ad2a133ca190f74fee51e5ef", size = 118690 },
    { url = "https://files.pythonhosted.org/packages/d6/7f/ffc7a26454e249877b7b45ca1312323432c3da9acc444226f2cc06228bba/geventhttpclient-2.3.3-cp312-cp312-manylinux_2_17_ppc64le.manylinux2014_ppc64le.whl", hash = "sha256:493d5deb230e28fdd8d0d0f8e7addb4e7b9761e6a1115ea72f22b231835e546b", size = 124250 },
    { url = "https://files.pythonhosted.org/packages/e4/6c/25d5a1424dd12b3188fc23611d535b1beead11e14eef24a8aacbd2d1a90c/geventhttpclient-2.3.3-cp312-cp312-manylinux_2_5_i686.manylinux1_i686.manylinux_2_17_i686.manylinux2014_i686.whl", hash = "sha256:acccefebf3b1cc81f90d384dd17c1b3b58deee5ea1891025ef409307a22036b6", size = 115258 },
    { url = "https://files.pythonhosted.org/packages/28/71/cac8789a71359b5b90d1c83326633b693cd7e64108de2c24e85101ca683a/geventhttpclient-2.3.3-cp312-cp312-manylinux_2_5_x86_64.manylinux1_x86_64.manylinux_2_17_x86_64.manylinux2014_x86_64.whl", hash = "sha256:aadaabe9267aacec88912ae5ac84b232e16a0ed12c5256559637f4b74aa510e8", size = 113940 },
    { url = "https://files.pythonhosted.org/packages/57/44/77989104142992e93853880432db4f3c568648bcbfa86f8bdc7376764f21/geventhttpclient-2.3.3-cp312-cp312-musllinux_1_2_aarch64.whl", hash = "sha256:c16830c9cad42c50f87e939f8065dc922010bbcbfb801fa12fd74d091dae7bef", size = 111474 },
    { url = "https://files.pythonhosted.org/packages/0e/ea/fb5bb3de208c2a7622d990f0552dcd3dbe1e40e7f4afbc13ff58c19dc5ad/geventhttpclient-2.3.3-cp312-cp312-musllinux_1_2_i686.whl", hash = "sha256:d686ce9ad28ddcb36b7748a59e64e2d8acfaa0145f0817becace36b1cfa4e5c6", size = 112895 },
    { url = "https://files.pythonhosted.org/packages/90/98/7f6785810199f502f0f9b34491b47bcea80826501550439124ea420fd741/geventhttpclient-2.3.3-cp312-cp312-musllinux_1_2_ppc64le.whl", hash = "sha256:98bfa7cf5b6246b28e05a72505211b60a6ecb63c934dd70b806e662869b009f6", size = 118432 },
    { url = "https://files.pythonhosted.org/packages/06/20/3a1226ef5e97a2cda0b94721fc687314e6fc470ba0612ff98a82728078b8/geventhttpclient-2.3.3-cp312-cp312-musllinux_1_2_x86_64.whl", hash = "sha256:dc77b39246ba5d2484567100377f100e4aa50b6b8849d3e547d68dc0138087dd", size = 111888 },
    { url = "https://files.pythonhosted.org/packages/68/d2/220c9b0c27b2481d2037f2a7446efbd7979741dd606f3ed39ea0f3af6456/geventhttpclient-2.3.3-cp312-cp312-win32.whl", hash = "sha256:032b4c519b5e7022c9563dbc7d1fac21ededb49f9e46ff2a9c44d1095747d2ea", size = 48201 },
    { url = "https://files.pythonhosted.org/packages/b9/07/04f0ff60f94e1e4fc83d617ffb46fac1fd3a6c36ef73f42f8fe3adadb02f/geventhttpclient-2.3.3-cp312-cp312-win_amd64.whl", hash = "sha256:cf1051cc18521cd0819d3d69d930a4de916fb6f62be829b675481ca47e960765", size = 48780 },
    { url = "https://files.pythonhosted.org/packages/15/8a/1229ae5766cadee4517f9fe441abda0aedec06015912c56d312377e03843/geventhttpclient-2.3.3-cp313-cp313-macosx_10_13_universal2.whl", hash = "sha256:e5a14dd4e3504f05fc9febaedcb7cc91222da7176a6a9a2e703ab0cd85444016", size = 71640 },
    { url = "https://files.pythonhosted.org/packages/41/bd/58f5822779f05cb4410ab294adf9a7ef9b8822e2a8f091a72daebb391ddf/geventhttpclient-2.3.3-cp313-cp313-macosx_10_13_x86_64.whl", hash = "sha256:4d6ae4ce130bf91cbdbab951b39a5faeb82b50f37a027afaac1cc956b344cc5d", size = 52298 },
    { url = "https://files.pythonhosted.org/packages/0d/25/5a1a0d6e5ae5bcc0d6273bcab0d2a15d1c7768ef28ac057c5b721efb54a1/geventhttpclient-2.3.3-cp313-cp313-macosx_11_0_arm64.whl", hash = "sha256:82f16cf2fd71e6b77e6153a66aae282da00958b43345879e222605a3a7556e3a", size = 51646 },
    { url = "https://files.pythonhosted.org/packages/c1/7c/ed0a81d9a0f5d1a2ef7b4a17b5c56890cc918d9edbffd58c6f5a0c5b92f1/geventhttpclient-2.3.3-cp313-cp313-manylinux_2_17_aarch64.manylinux2014_aarch64.whl", hash = "sha256:50c62dbe5f43c9e0ee43f872de44aebf4968695d90804d71fc1bf32b827fae16", size = 118671 },
    { url = "https://files.pythonhosted.org/packages/5e/8b/5e5547d7804fde227a481c6cdfc166221362a04a473b07ae637787af6ff5/geventhttpclient-2.3.3-cp313-cp313-manylinux_2_17_ppc64le.manylinux2014_ppc64le.whl", hash = "sha256:d3a52ee992488ff087a3ec99d0076541ba1b07464c8eac22ad1a7778860bc345", size = 124205 },
    { url = "https://files.pythonhosted.org/packages/ac/9c/feac189cfc81bbd3dabf6cd42bfaf5142158bfce7ea1b1f26f599748f305/geventhttpclient-2.3.3-cp313-cp313-manylinux_2_5_i686.manylinux1_i686.manylinux_2_17_i686.manylinux2014_i686.whl", hash = "sha256:52450392f3b9d32563c685013ba30b028f948612ebb9b1bfd6ba4ae113d985dc", size = 115255 },
    { url = "https://files.pythonhosted.org/packages/eb/8f/8059a0dd967679c11fd65b0d0b4bb3f9a03c0a8aaa8496518ac09584d515/geventhttpclient-2.3.3-cp313-cp313-manylinux_2_5_x86_64.manylinux1_x86_64.manylinux_2_17_x86_64.manylinux2014_x86_64.whl", hash = "sha256:d1642c8b3042b675a5b7ad67bce9611415d7bce0cf0380c0be52b7e5f55bc3e8", size = 113899 },
    { url = "https://files.pythonhosted.org/packages/ef/94/5ac03198fd67de43f2f99ced69a669c80c7ffe789fe2ac6d4b93f90ade04/geventhttpclient-2.3.3-cp313-cp313-musllinux_1_2_aarch64.whl", hash = "sha256:a36145c0b34d3c0e8c0c4a9d2e6d6f2b9f382c12e698fadb6a646a9b320a6c69", size = 111544 },
    { url = "https://files.pythonhosted.org/packages/df/b8/22d5df0ea2e38a63c8ba6df4dd5d98c328301da8960e52955007fe82b4b1/geventhttpclient-2.3.3-cp313-cp313-musllinux_1_2_i686.whl", hash = "sha256:49512144af09fb2438a3e14e14863e7556434be3676efdaa0379198ce38bf1e2", size = 112922 },
    { url = "https://files.pythonhosted.org/packages/40/e6/579e43b837fc638a841063fce0d725958054c031338b1540d6bffcf780b7/geventhttpclient-2.3.3-cp313-cp313-musllinux_1_2_ppc64le.whl", hash = "sha256:8b78a8e5ff3c06dfee63b8457740c1d7d2f0687f85ded76dfca2b25f52200a1c", size = 118438 },
    { url = "https://files.pythonhosted.org/packages/56/88/caf0921b6629996041ef0cad3e3161af88368ea90189f5e809a41cd800b5/geventhttpclient-2.3.3-cp313-cp313-musllinux_1_2_x86_64.whl", hash = "sha256:8bba80efc5c95e94641dc3e9864ab37829111a4e90bdf2ef08b1206c7a89dd94", size = 111900 },
    { url = "https://files.pythonhosted.org/packages/2b/e9/9c03a604c4adec315f680c7bcf33a52f15c7090635ad4e80d0da98c03f86/geventhttpclient-2.3.3-cp313-cp313-win32.whl", hash = "sha256:4a942448e77c01286edc4c29c22575d701d0639d42d0061b37025e118129372a", size = 48195 },
    { url = "https://files.pythonhosted.org/packages/4e/63/7a75399172fbc0aaa7189d9d8c162297acadfe242eb958186bf31fcdfd4e/geventhttpclient-2.3.3-cp313-cp313-win_amd64.whl", hash = "sha256:b1ee31fed440029e20c99c89e49a0f983b771e7529db81fab33d942193036c41", size = 48778 },
    { url = "https://files.pythonhosted.org/packages/10/9c/8f285560739bd262b03e43111e1ee6f855b40c3daaeba8de93b0f9f2a776/geventhttpclient-2.3.3-cp39-cp39-macosx_10_9_universal2.whl", hash = "sha256:0e30bb1f0e754720ecbacf353db054ba1c3fa01d6016d00978eeed60b066703b", size = 71583 },
    { url = "https://files.pythonhosted.org/packages/81/d9/c49a051a34a2ca28ebecad8332cc23fc0277f71c564c8ca618eae7dd3c18/geventhttpclient-2.3.3-cp39-cp39-macosx_10_9_x86_64.whl", hash = "sha256:72011601bcd0952a8f4188893307dc0263f96e967126bc4df2e15d2f74fa4622", size = 52239 },
    { url = "https://files.pythonhosted.org/packages/61/5f/65c5f5625125c39d79d85cc9c9734a02a9e41d7cbe935cd9e48989a66cef/geventhttpclient-2.3.3-cp39-cp39-macosx_11_0_arm64.whl", hash = "sha256:12354718a63e2314c6dd1a6cd4d65cb0db7423062fb0aaaf1dee258cfa51e795", size = 51645 },
    { url = "https://files.pythonhosted.org/packages/b0/fe/900f983a3fbee5ac88fe5acf6cdecb9b3be4802723355ddfdd04bca21841/geventhttpclient-2.3.3-cp39-cp39-manylinux_2_17_aarch64.manylinux2014_aarch64.whl", hash = "sha256:6bbab6fef671cc7268cd54f9d018a703542ec767998da0164bb61eb789f8d069", size = 117772 },
    { url = "https://files.pythonhosted.org/packages/3b/a4/b8a5fa00c012bd6ab408499f83f452df43af64c3754f932837294fc34c0a/geventhttpclient-2.3.3-cp39-cp39-manylinux_2_17_ppc64le.manylinux2014_ppc64le.whl", hash = "sha256:34622d675af26d9289d6bd5f03721cedc01db3ed99e1244360b48c73228d113c", size = 123237 },
    { url = "https://files.pythonhosted.org/packages/45/85/f4b1fed7fded36fe1389d67b3df9bda6562f3e450c578e4c56196fa6cd5b/geventhttpclient-2.3.3-cp39-cp39-manylinux_2_5_i686.manylinux1_i686.manylinux_2_17_i686.manylinux2014_i686.whl", hash = "sha256:795ad495865fc535ceb19908c5b0b468d6ccf94b44c3c3229cae85616da400ab", size = 114281 },
    { url = "https://files.pythonhosted.org/packages/d1/9a/c709f2c980361c4ba69e72532e6ad4db4dc592837f402f727cf85612b424/geventhttpclient-2.3.3-cp39-cp39-manylinux_2_5_x86_64.manylinux1_x86_64.manylinux_2_17_x86_64.manylinux2014_x86_64.whl", hash = "sha256:0fbaedf4227f3691bc9e1080f42ebdf1b4131fc5aa09b00ed3934626197a9fbe", size = 112663 },
    { url = "https://files.pythonhosted.org/packages/bc/07/229f2b4fa25e183d98e9b30eb4613f77833f101ba1110c46a432bd9a718b/geventhttpclient-2.3.3-cp39-cp39-musllinux_1_2_aarch64.whl", hash = "sha256:f062f4120661c25cc87b7cbec1c4b27e83f618604d1403e950191835b999a61a", size = 110607 },
    { url = "https://files.pythonhosted.org/packages/9b/a8/d390f45b63de3f15ef8d797238dc68d89e845ce2bb0d7dba55b68e1efc64/geventhttpclient-2.3.3-cp39-cp39-musllinux_1_2_i686.whl", hash = "sha256:0d99d09fc20e91902a7b81000d4b819c4da1d5911b2452e948bffd00dbd3722e", size = 112287 },
    { url = "https://files.pythonhosted.org/packages/e3/14/de5e996b4f84e42d4567af68b6829d7463718f7eae5b74c29bf7b1159be0/geventhttpclient-2.3.3-cp39-cp39-musllinux_1_2_ppc64le.whl", hash = "sha256:aafdd67e7c4163f0245e1785c1dc42b2f4fdaacae1f28c68758f06010335f93c", size = 117389 },
    { url = "https://files.pythonhosted.org/packages/95/db/0db19ec48fcad94c9f91afdcdb67a1a106ffb83707aa7e3761dac7a4db4f/geventhttpclient-2.3.3-cp39-cp39-musllinux_1_2_x86_64.whl", hash = "sha256:36f9a4c93eb8927376c995cc91857a1e94dd4a68a0c459870adb11799ceea75d", size = 110782 },
    { url = "https://files.pythonhosted.org/packages/73/bc/969364874f4017196742c3e63fa4228b6523183508d1d615578f8ad1e85e/geventhttpclient-2.3.3-cp39-cp39-win32.whl", hash = "sha256:a4d4f777a9b55d6babbf5525623ad74e543e6fbb86bc3305bf24d80fcc0190dc", size = 48170 },
    { url = "https://files.pythonhosted.org/packages/e7/f2/b4880ab65918b03165cedc90bd1da3405b47f7054cbad4d628fba6dcea6f/geventhttpclient-2.3.3-cp39-cp39-win_amd64.whl", hash = "sha256:f5724370d95ce9753846ff90d7805a11f7981d9dc579e3a229fa594cb401da98", size = 48797 },
    { url = "https://files.pythonhosted.org/packages/80/4d/5f6ef87025c55cc2db4566fe98aae8e07f8cb535e51ef7cdf4aa0fb6f0ca/geventhttpclient-2.3.3-pp310-pypy310_pp73-macosx_10_15_x86_64.whl", hash = "sha256:a8519b9aacad25696a220c1217047d5277403df96cb8aa8e9a5ec5271798cb87", size = 50497 },
    { url = "https://files.pythonhosted.org/packages/20/f6/c493e853ec3cecbd8ddb34e3433e39b826568a4e7b8f114ad8570491bb7e/geventhttpclient-2.3.3-pp310-pypy310_pp73-macosx_11_0_arm64.whl", hash = "sha256:cbfcb54ee015aa38c8e9eb3bb4be68f88fbce6cbf90f716fc3ffc5f49892f721", size = 49752 },
    { url = "https://files.pythonhosted.org/packages/5e/7d/a063d668d92893274f1d9e36c7b0fe079e55650cc2934b50441c52274538/geventhttpclient-2.3.3-pp310-pypy310_pp73-manylinux_2_17_aarch64.manylinux2014_aarch64.whl", hash = "sha256:93e9c4f27d48ce4da6dde530aea00e8d427965ace0801fe3d7c4739e167c10de", size = 54202 },
    { url = "https://files.pythonhosted.org/packages/92/ce/6cc6e30b66c147128d7662cf4909fe038b81792d2617a748dfe4ee0ae98a/geventhttpclient-2.3.3-pp310-pypy310_pp73-manylinux_2_5_i686.manylinux1_i686.manylinux_2_17_i686.manylinux2014_i686.whl", hash = "sha256:447fc2d49a41449684154c12c03ab80176a413e9810d974363a061b71bdbf5a0", size = 58540 },
    { url = "https://files.pythonhosted.org/packages/7e/f4/5214ea44055c82d92adaaaddb19d2791addd3ce60af863aec03384e7c88a/geventhttpclient-2.3.3-pp310-pypy310_pp73-manylinux_2_5_x86_64.manylinux1_x86_64.manylinux_2_17_x86_64.manylinux2014_x86_64.whl", hash = "sha256:4598c2aa14c866a10a07a2944e2c212f53d0c337ce211336ad68ae8243646216", size = 54445 },
    { url = "https://files.pythonhosted.org/packages/06/1d/f65b4ac42cce6cef707ace606bbdc1142aa0f3863ad16fa615004b9461d7/geventhttpclient-2.3.3-pp310-pypy310_pp73-win_amd64.whl", hash = "sha256:69d2bd7ab7f94a6c73325f4b88fd07b0d5f4865672ed7a519f2d896949353761", size = 48838 },
    { url = "https://files.pythonhosted.org/packages/34/e4/ab4966fb1dcfc855a40d80f7493f597a43ce9c24311ba4f9664da8f7cb1a/geventhttpclient-2.3.3-pp39-pypy39_pp73-macosx_10_15_x86_64.whl", hash = "sha256:7a3182f1457599c2901c48a1def37a5bc4762f696077e186e2050fcc60b2fbdf", size = 50495 },
    { url = "https://files.pythonhosted.org/packages/db/00/6798f14669b27dcfdbbabe98180d7ee578aa410d43c1946f2af88cd50bc6/geventhttpclient-2.3.3-pp39-pypy39_pp73-macosx_11_0_arm64.whl", hash = "sha256:86b489238dc2cbfa53cdd5621e888786a53031d327e0a8509529c7568292b0ce", size = 49739 },
    { url = "https://files.pythonhosted.org/packages/da/e2/ff407218bc6222ea448008a92bf6152565a342136dc6db5ab5244827f8b3/geventhttpclient-2.3.3-pp39-pypy39_pp73-manylinux_2_17_aarch64.manylinux2014_aarch64.whl", hash = "sha256:c4c8aca6ab5da4211870c1d8410c699a9d543e86304aac47e1558ec94d0da97a", size = 54201 },
    { url = "https://files.pythonhosted.org/packages/50/42/775e66f52059dbe213dbef16657dee456f1e1a602260514de629879f6463/geventhttpclient-2.3.3-pp39-pypy39_pp73-manylinux_2_5_i686.manylinux1_i686.manylinux_2_17_i686.manylinux2014_i686.whl", hash = "sha256:29fe3b6523efa8cdcb5e9bad379f9055e4f0ebb914e4dcd8a0ca33b003b402f5", size = 58541 },
    { url = "https://files.pythonhosted.org/packages/fb/50/7dbe5b3693936e561768e1e41e5e7ed139031c656c62c13a398f36f9ca74/geventhttpclient-2.3.3-pp39-pypy39_pp73-manylinux_2_5_x86_64.manylinux1_x86_64.manylinux_2_17_x86_64.manylinux2014_x86_64.whl", hash = "sha256:e32313c833dfbe27d3f66feacac667ae937859dbbd58e25d1172329c8b368426", size = 54443 },
    { url = "https://files.pythonhosted.org/packages/44/4a/8df48837b520782fb158ec946329bd24a6286d3be801552ebcafee258968/geventhttpclient-2.3.3-pp39-pypy39_pp73-win_amd64.whl", hash = "sha256:4fc1d824602d9590a2b88ac14cfe6d2ecc357e91472ecfe719973c40aab25f4e", size = 48827 },
]

[[package]]
name = "googleapis-common-protos"
version = "1.66.0"
source = { registry = "https://pypi.org/simple" }
dependencies = [
    { name = "protobuf" },
]
sdist = { url = "https://files.pythonhosted.org/packages/ff/a7/8e9cccdb1c49870de6faea2a2764fa23f627dd290633103540209f03524c/googleapis_common_protos-1.66.0.tar.gz", hash = "sha256:c3e7b33d15fdca5374cc0a7346dd92ffa847425cc4ea941d970f13680052ec8c", size = 114376 }
wheels = [
    { url = "https://files.pythonhosted.org/packages/a0/0f/c0713fb2b3d28af4b2fded3291df1c4d4f79a00d15c2374a9e010870016c/googleapis_common_protos-1.66.0-py2.py3-none-any.whl", hash = "sha256:d7abcd75fabb2e0ec9f74466401f6c119a0b498e27370e9be4c94cb7e382b8ed", size = 221682 },
]

[[package]]
name = "greenlet"
version = "3.1.1"
source = { registry = "https://pypi.org/simple" }
sdist = { url = "https://files.pythonhosted.org/packages/2f/ff/df5fede753cc10f6a5be0931204ea30c35fa2f2ea7a35b25bdaf4fe40e46/greenlet-3.1.1.tar.gz", hash = "sha256:4ce3ac6cdb6adf7946475d7ef31777c26d94bccc377e070a7986bd2d5c515467", size = 186022 }
wheels = [
    { url = "https://files.pythonhosted.org/packages/25/90/5234a78dc0ef6496a6eb97b67a42a8e96742a56f7dc808cb954a85390448/greenlet-3.1.1-cp310-cp310-macosx_11_0_universal2.whl", hash = "sha256:0bbae94a29c9e5c7e4a2b7f0aae5c17e8e90acbfd3bf6270eeba60c39fce3563", size = 271235 },
    { url = "https://files.pythonhosted.org/packages/7c/16/cd631fa0ab7d06ef06387135b7549fdcc77d8d859ed770a0d28e47b20972/greenlet-3.1.1-cp310-cp310-manylinux_2_17_aarch64.manylinux2014_aarch64.whl", hash = "sha256:0fde093fb93f35ca72a556cf72c92ea3ebfda3d79fc35bb19fbe685853869a83", size = 637168 },
    { url = "https://files.pythonhosted.org/packages/2f/b1/aed39043a6fec33c284a2c9abd63ce191f4f1a07319340ffc04d2ed3256f/greenlet-3.1.1-cp310-cp310-manylinux_2_17_ppc64le.manylinux2014_ppc64le.whl", hash = "sha256:36b89d13c49216cadb828db8dfa6ce86bbbc476a82d3a6c397f0efae0525bdd0", size = 648826 },
    { url = "https://files.pythonhosted.org/packages/76/25/40e0112f7f3ebe54e8e8ed91b2b9f970805143efef16d043dfc15e70f44b/greenlet-3.1.1-cp310-cp310-manylinux_2_17_s390x.manylinux2014_s390x.whl", hash = "sha256:94b6150a85e1b33b40b1464a3f9988dcc5251d6ed06842abff82e42632fac120", size = 644443 },
    { url = "https://files.pythonhosted.org/packages/fb/2f/3850b867a9af519794784a7eeed1dd5bc68ffbcc5b28cef703711025fd0a/greenlet-3.1.1-cp310-cp310-manylinux_2_17_x86_64.manylinux2014_x86_64.whl", hash = "sha256:93147c513fac16385d1036b7e5b102c7fbbdb163d556b791f0f11eada7ba65dc", size = 643295 },
    { url = "https://files.pythonhosted.org/packages/cf/69/79e4d63b9387b48939096e25115b8af7cd8a90397a304f92436bcb21f5b2/greenlet-3.1.1-cp310-cp310-manylinux_2_24_x86_64.manylinux_2_28_x86_64.whl", hash = "sha256:da7a9bff22ce038e19bf62c4dd1ec8391062878710ded0a845bcf47cc0200617", size = 599544 },
    { url = "https://files.pythonhosted.org/packages/46/1d/44dbcb0e6c323bd6f71b8c2f4233766a5faf4b8948873225d34a0b7efa71/greenlet-3.1.1-cp310-cp310-musllinux_1_1_aarch64.whl", hash = "sha256:b2795058c23988728eec1f36a4e5e4ebad22f8320c85f3587b539b9ac84128d7", size = 1125456 },
    { url = "https://files.pythonhosted.org/packages/e0/1d/a305dce121838d0278cee39d5bb268c657f10a5363ae4b726848f833f1bb/greenlet-3.1.1-cp310-cp310-musllinux_1_1_x86_64.whl", hash = "sha256:ed10eac5830befbdd0c32f83e8aa6288361597550ba669b04c48f0f9a2c843c6", size = 1149111 },
    { url = "https://files.pythonhosted.org/packages/96/28/d62835fb33fb5652f2e98d34c44ad1a0feacc8b1d3f1aecab035f51f267d/greenlet-3.1.1-cp310-cp310-win_amd64.whl", hash = "sha256:77c386de38a60d1dfb8e55b8c1101d68c79dfdd25c7095d51fec2dd800892b80", size = 298392 },
    { url = "https://files.pythonhosted.org/packages/28/62/1c2665558618553c42922ed47a4e6d6527e2fa3516a8256c2f431c5d0441/greenlet-3.1.1-cp311-cp311-macosx_11_0_universal2.whl", hash = "sha256:e4d333e558953648ca09d64f13e6d8f0523fa705f51cae3f03b5983489958c70", size = 272479 },
    { url = "https://files.pythonhosted.org/packages/76/9d/421e2d5f07285b6e4e3a676b016ca781f63cfe4a0cd8eaecf3fd6f7a71ae/greenlet-3.1.1-cp311-cp311-manylinux_2_17_aarch64.manylinux2014_aarch64.whl", hash = "sha256:09fc016b73c94e98e29af67ab7b9a879c307c6731a2c9da0db5a7d9b7edd1159", size = 640404 },
    { url = "https://files.pythonhosted.org/packages/e5/de/6e05f5c59262a584e502dd3d261bbdd2c97ab5416cc9c0b91ea38932a901/greenlet-3.1.1-cp311-cp311-manylinux_2_17_ppc64le.manylinux2014_ppc64le.whl", hash = "sha256:d5e975ca70269d66d17dd995dafc06f1b06e8cb1ec1e9ed54c1d1e4a7c4cf26e", size = 652813 },
    { url = "https://files.pythonhosted.org/packages/49/93/d5f93c84241acdea15a8fd329362c2c71c79e1a507c3f142a5d67ea435ae/greenlet-3.1.1-cp311-cp311-manylinux_2_17_s390x.manylinux2014_s390x.whl", hash = "sha256:3b2813dc3de8c1ee3f924e4d4227999285fd335d1bcc0d2be6dc3f1f6a318ec1", size = 648517 },
    { url = "https://files.pythonhosted.org/packages/15/85/72f77fc02d00470c86a5c982b8daafdf65d38aefbbe441cebff3bf7037fc/greenlet-3.1.1-cp311-cp311-manylinux_2_17_x86_64.manylinux2014_x86_64.whl", hash = "sha256:e347b3bfcf985a05e8c0b7d462ba6f15b1ee1c909e2dcad795e49e91b152c383", size = 647831 },
    { url = "https://files.pythonhosted.org/packages/f7/4b/1c9695aa24f808e156c8f4813f685d975ca73c000c2a5056c514c64980f6/greenlet-3.1.1-cp311-cp311-manylinux_2_24_x86_64.manylinux_2_28_x86_64.whl", hash = "sha256:9e8f8c9cb53cdac7ba9793c276acd90168f416b9ce36799b9b885790f8ad6c0a", size = 602413 },
    { url = "https://files.pythonhosted.org/packages/76/70/ad6e5b31ef330f03b12559d19fda2606a522d3849cde46b24f223d6d1619/greenlet-3.1.1-cp311-cp311-musllinux_1_1_aarch64.whl", hash = "sha256:62ee94988d6b4722ce0028644418d93a52429e977d742ca2ccbe1c4f4a792511", size = 1129619 },
    { url = "https://files.pythonhosted.org/packages/f4/fb/201e1b932e584066e0f0658b538e73c459b34d44b4bd4034f682423bc801/greenlet-3.1.1-cp311-cp311-musllinux_1_1_x86_64.whl", hash = "sha256:1776fd7f989fc6b8d8c8cb8da1f6b82c5814957264d1f6cf818d475ec2bf6395", size = 1155198 },
    { url = "https://files.pythonhosted.org/packages/12/da/b9ed5e310bb8b89661b80cbcd4db5a067903bbcd7fc854923f5ebb4144f0/greenlet-3.1.1-cp311-cp311-win_amd64.whl", hash = "sha256:48ca08c771c268a768087b408658e216133aecd835c0ded47ce955381105ba39", size = 298930 },
    { url = "https://files.pythonhosted.org/packages/7d/ec/bad1ac26764d26aa1353216fcbfa4670050f66d445448aafa227f8b16e80/greenlet-3.1.1-cp312-cp312-macosx_11_0_universal2.whl", hash = "sha256:4afe7ea89de619adc868e087b4d2359282058479d7cfb94970adf4b55284574d", size = 274260 },
    { url = "https://files.pythonhosted.org/packages/66/d4/c8c04958870f482459ab5956c2942c4ec35cac7fe245527f1039837c17a9/greenlet-3.1.1-cp312-cp312-manylinux_2_17_aarch64.manylinux2014_aarch64.whl", hash = "sha256:f406b22b7c9a9b4f8aa9d2ab13d6ae0ac3e85c9a809bd590ad53fed2bf70dc79", size = 649064 },
    { url = "https://files.pythonhosted.org/packages/51/41/467b12a8c7c1303d20abcca145db2be4e6cd50a951fa30af48b6ec607581/greenlet-3.1.1-cp312-cp312-manylinux_2_17_ppc64le.manylinux2014_ppc64le.whl", hash = "sha256:c3a701fe5a9695b238503ce5bbe8218e03c3bcccf7e204e455e7462d770268aa", size = 663420 },
    { url = "https://files.pythonhosted.org/packages/27/8f/2a93cd9b1e7107d5c7b3b7816eeadcac2ebcaf6d6513df9abaf0334777f6/greenlet-3.1.1-cp312-cp312-manylinux_2_17_s390x.manylinux2014_s390x.whl", hash = "sha256:2846930c65b47d70b9d178e89c7e1a69c95c1f68ea5aa0a58646b7a96df12441", size = 658035 },
    { url = "https://files.pythonhosted.org/packages/57/5c/7c6f50cb12be092e1dccb2599be5a942c3416dbcfb76efcf54b3f8be4d8d/greenlet-3.1.1-cp312-cp312-manylinux_2_17_x86_64.manylinux2014_x86_64.whl", hash = "sha256:99cfaa2110534e2cf3ba31a7abcac9d328d1d9f1b95beede58294a60348fba36", size = 660105 },
    { url = "https://files.pythonhosted.org/packages/f1/66/033e58a50fd9ec9df00a8671c74f1f3a320564c6415a4ed82a1c651654ba/greenlet-3.1.1-cp312-cp312-manylinux_2_24_x86_64.manylinux_2_28_x86_64.whl", hash = "sha256:1443279c19fca463fc33e65ef2a935a5b09bb90f978beab37729e1c3c6c25fe9", size = 613077 },
    { url = "https://files.pythonhosted.org/packages/19/c5/36384a06f748044d06bdd8776e231fadf92fc896bd12cb1c9f5a1bda9578/greenlet-3.1.1-cp312-cp312-musllinux_1_1_aarch64.whl", hash = "sha256:b7cede291382a78f7bb5f04a529cb18e068dd29e0fb27376074b6d0317bf4dd0", size = 1135975 },
    { url = "https://files.pythonhosted.org/packages/38/f9/c0a0eb61bdf808d23266ecf1d63309f0e1471f284300ce6dac0ae1231881/greenlet-3.1.1-cp312-cp312-musllinux_1_1_x86_64.whl", hash = "sha256:23f20bb60ae298d7d8656c6ec6db134bca379ecefadb0b19ce6f19d1f232a942", size = 1163955 },
    { url = "https://files.pythonhosted.org/packages/43/21/a5d9df1d21514883333fc86584c07c2b49ba7c602e670b174bd73cfc9c7f/greenlet-3.1.1-cp312-cp312-win_amd64.whl", hash = "sha256:7124e16b4c55d417577c2077be379514321916d5790fa287c9ed6f23bd2ffd01", size = 299655 },
    { url = "https://files.pythonhosted.org/packages/f3/57/0db4940cd7bb461365ca8d6fd53e68254c9dbbcc2b452e69d0d41f10a85e/greenlet-3.1.1-cp313-cp313-macosx_11_0_universal2.whl", hash = "sha256:05175c27cb459dcfc05d026c4232f9de8913ed006d42713cb8a5137bd49375f1", size = 272990 },
    { url = "https://files.pythonhosted.org/packages/1c/ec/423d113c9f74e5e402e175b157203e9102feeb7088cee844d735b28ef963/greenlet-3.1.1-cp313-cp313-manylinux_2_17_aarch64.manylinux2014_aarch64.whl", hash = "sha256:935e943ec47c4afab8965954bf49bfa639c05d4ccf9ef6e924188f762145c0ff", size = 649175 },
    { url = "https://files.pythonhosted.org/packages/a9/46/ddbd2db9ff209186b7b7c621d1432e2f21714adc988703dbdd0e65155c77/greenlet-3.1.1-cp313-cp313-manylinux_2_17_ppc64le.manylinux2014_ppc64le.whl", hash = "sha256:667a9706c970cb552ede35aee17339a18e8f2a87a51fba2ed39ceeeb1004798a", size = 663425 },
    { url = "https://files.pythonhosted.org/packages/bc/f9/9c82d6b2b04aa37e38e74f0c429aece5eeb02bab6e3b98e7db89b23d94c6/greenlet-3.1.1-cp313-cp313-manylinux_2_17_s390x.manylinux2014_s390x.whl", hash = "sha256:b8a678974d1f3aa55f6cc34dc480169d58f2e6d8958895d68845fa4ab566509e", size = 657736 },
    { url = "https://files.pythonhosted.org/packages/d9/42/b87bc2a81e3a62c3de2b0d550bf91a86939442b7ff85abb94eec3fc0e6aa/greenlet-3.1.1-cp313-cp313-manylinux_2_17_x86_64.manylinux2014_x86_64.whl", hash = "sha256:efc0f674aa41b92da8c49e0346318c6075d734994c3c4e4430b1c3f853e498e4", size = 660347 },
    { url = "https://files.pythonhosted.org/packages/37/fa/71599c3fd06336cdc3eac52e6871cfebab4d9d70674a9a9e7a482c318e99/greenlet-3.1.1-cp313-cp313-manylinux_2_24_x86_64.manylinux_2_28_x86_64.whl", hash = "sha256:0153404a4bb921f0ff1abeb5ce8a5131da56b953eda6e14b88dc6bbc04d2049e", size = 615583 },
    { url = "https://files.pythonhosted.org/packages/4e/96/e9ef85de031703ee7a4483489b40cf307f93c1824a02e903106f2ea315fe/greenlet-3.1.1-cp313-cp313-musllinux_1_1_aarch64.whl", hash = "sha256:275f72decf9932639c1c6dd1013a1bc266438eb32710016a1c742df5da6e60a1", size = 1133039 },
    { url = "https://files.pythonhosted.org/packages/87/76/b2b6362accd69f2d1889db61a18c94bc743e961e3cab344c2effaa4b4a25/greenlet-3.1.1-cp313-cp313-musllinux_1_1_x86_64.whl", hash = "sha256:c4aab7f6381f38a4b42f269057aee279ab0fc7bf2e929e3d4abfae97b682a12c", size = 1160716 },
    { url = "https://files.pythonhosted.org/packages/1f/1b/54336d876186920e185066d8c3024ad55f21d7cc3683c856127ddb7b13ce/greenlet-3.1.1-cp313-cp313-win_amd64.whl", hash = "sha256:b42703b1cf69f2aa1df7d1030b9d77d3e584a70755674d60e710f0af570f3761", size = 299490 },
    { url = "https://files.pythonhosted.org/packages/5f/17/bea55bf36990e1638a2af5ba10c1640273ef20f627962cf97107f1e5d637/greenlet-3.1.1-cp313-cp313t-manylinux_2_17_aarch64.manylinux2014_aarch64.whl", hash = "sha256:f1695e76146579f8c06c1509c7ce4dfe0706f49c6831a817ac04eebb2fd02011", size = 643731 },
    { url = "https://files.pythonhosted.org/packages/78/d2/aa3d2157f9ab742a08e0fd8f77d4699f37c22adfbfeb0c610a186b5f75e0/greenlet-3.1.1-cp313-cp313t-manylinux_2_17_ppc64le.manylinux2014_ppc64le.whl", hash = "sha256:7876452af029456b3f3549b696bb36a06db7c90747740c5302f74a9e9fa14b13", size = 649304 },
    { url = "https://files.pythonhosted.org/packages/f1/8e/d0aeffe69e53ccff5a28fa86f07ad1d2d2d6537a9506229431a2a02e2f15/greenlet-3.1.1-cp313-cp313t-manylinux_2_17_s390x.manylinux2014_s390x.whl", hash = "sha256:4ead44c85f8ab905852d3de8d86f6f8baf77109f9da589cb4fa142bd3b57b475", size = 646537 },
    { url = "https://files.pythonhosted.org/packages/05/79/e15408220bbb989469c8871062c97c6c9136770657ba779711b90870d867/greenlet-3.1.1-cp313-cp313t-manylinux_2_17_x86_64.manylinux2014_x86_64.whl", hash = "sha256:8320f64b777d00dd7ccdade271eaf0cad6636343293a25074cc5566160e4de7b", size = 642506 },
    { url = "https://files.pythonhosted.org/packages/18/87/470e01a940307796f1d25f8167b551a968540fbe0551c0ebb853cb527dd6/greenlet-3.1.1-cp313-cp313t-manylinux_2_24_x86_64.manylinux_2_28_x86_64.whl", hash = "sha256:6510bf84a6b643dabba74d3049ead221257603a253d0a9873f55f6a59a65f822", size = 602753 },
    { url = "https://files.pythonhosted.org/packages/e2/72/576815ba674eddc3c25028238f74d7b8068902b3968cbe456771b166455e/greenlet-3.1.1-cp313-cp313t-musllinux_1_1_aarch64.whl", hash = "sha256:04b013dc07c96f83134b1e99888e7a79979f1a247e2a9f59697fa14b5862ed01", size = 1122731 },
    { url = "https://files.pythonhosted.org/packages/ac/38/08cc303ddddc4b3d7c628c3039a61a3aae36c241ed01393d00c2fd663473/greenlet-3.1.1-cp313-cp313t-musllinux_1_1_x86_64.whl", hash = "sha256:411f015496fec93c1c8cd4e5238da364e1da7a124bcb293f085bf2860c32c6f6", size = 1142112 },
    { url = "https://files.pythonhosted.org/packages/8c/82/8051e82af6d6b5150aacb6789a657a8afd48f0a44d8e91cb72aaaf28553a/greenlet-3.1.1-cp39-cp39-macosx_11_0_universal2.whl", hash = "sha256:396979749bd95f018296af156201d6211240e7a23090f50a8d5d18c370084dc3", size = 270027 },
    { url = "https://files.pythonhosted.org/packages/f9/74/f66de2785880293780eebd18a2958aeea7cbe7814af1ccef634f4701f846/greenlet-3.1.1-cp39-cp39-manylinux_2_17_aarch64.manylinux2014_aarch64.whl", hash = "sha256:ca9d0ff5ad43e785350894d97e13633a66e2b50000e8a183a50a88d834752d42", size = 634822 },
    { url = "https://files.pythonhosted.org/packages/68/23/acd9ca6bc412b02b8aa755e47b16aafbe642dde0ad2f929f836e57a7949c/greenlet-3.1.1-cp39-cp39-manylinux_2_17_ppc64le.manylinux2014_ppc64le.whl", hash = "sha256:f6ff3b14f2df4c41660a7dec01045a045653998784bf8cfcb5a525bdffffbc8f", size = 646866 },
    { url = "https://files.pythonhosted.org/packages/a9/ab/562beaf8a53dc9f6b2459f200e7bc226bb07e51862a66351d8b7817e3efd/greenlet-3.1.1-cp39-cp39-manylinux_2_17_s390x.manylinux2014_s390x.whl", hash = "sha256:94ebba31df2aa506d7b14866fed00ac141a867e63143fe5bca82a8e503b36437", size = 641985 },
    { url = "https://files.pythonhosted.org/packages/03/d3/1006543621f16689f6dc75f6bcf06e3c23e044c26fe391c16c253623313e/greenlet-3.1.1-cp39-cp39-manylinux_2_17_x86_64.manylinux2014_x86_64.whl", hash = "sha256:73aaad12ac0ff500f62cebed98d8789198ea0e6f233421059fa68a5aa7220145", size = 641268 },
    { url = "https://files.pythonhosted.org/packages/2f/c1/ad71ce1b5f61f900593377b3f77b39408bce5dc96754790311b49869e146/greenlet-3.1.1-cp39-cp39-manylinux_2_24_x86_64.manylinux_2_28_x86_64.whl", hash = "sha256:63e4844797b975b9af3a3fb8f7866ff08775f5426925e1e0bbcfe7932059a12c", size = 597376 },
    { url = "https://files.pythonhosted.org/packages/f7/ff/183226685b478544d61d74804445589e069d00deb8ddef042699733950c7/greenlet-3.1.1-cp39-cp39-musllinux_1_1_aarch64.whl", hash = "sha256:7939aa3ca7d2a1593596e7ac6d59391ff30281ef280d8632fa03d81f7c5f955e", size = 1123359 },
    { url = "https://files.pythonhosted.org/packages/c0/8b/9b3b85a89c22f55f315908b94cd75ab5fed5973f7393bbef000ca8b2c5c1/greenlet-3.1.1-cp39-cp39-musllinux_1_1_x86_64.whl", hash = "sha256:d0028e725ee18175c6e422797c407874da24381ce0690d6b9396c204c7f7276e", size = 1147458 },
    { url = "https://files.pythonhosted.org/packages/b8/1c/248fadcecd1790b0ba793ff81fa2375c9ad6442f4c748bf2cc2e6563346a/greenlet-3.1.1-cp39-cp39-win32.whl", hash = "sha256:5e06afd14cbaf9e00899fae69b24a32f2196c19de08fcb9f4779dd4f004e5e7c", size = 281131 },
    { url = "https://files.pythonhosted.org/packages/ae/02/e7d0aef2354a38709b764df50b2b83608f0621493e47f47694eb80922822/greenlet-3.1.1-cp39-cp39-win_amd64.whl", hash = "sha256:3319aa75e0e0639bc15ff54ca327e8dc7a6fe404003496e3c6925cd3142e0e22", size = 298306 },
]

[[package]]
name = "grpcio"
version = "1.68.1"
source = { registry = "https://pypi.org/simple" }
sdist = { url = "https://files.pythonhosted.org/packages/91/ec/b76ff6d86bdfd1737a5ec889394b54c18b1ec3832d91041e25023fbcb67d/grpcio-1.68.1.tar.gz", hash = "sha256:44a8502dd5de653ae6a73e2de50a401d84184f0331d0ac3daeb044e66d5c5054", size = 12694654 }
wheels = [
    { url = "https://files.pythonhosted.org/packages/f5/88/d1ac9676a0809e3efec154d45246474ec12a4941686da71ffb3d34190294/grpcio-1.68.1-cp310-cp310-linux_armv7l.whl", hash = "sha256:d35740e3f45f60f3c37b1e6f2f4702c23867b9ce21c6410254c9c682237da68d", size = 5171054 },
    { url = "https://files.pythonhosted.org/packages/ec/cb/94ca41e100201fee8876a4b44d64e43ac7405929909afe1fa943d65b25ef/grpcio-1.68.1-cp310-cp310-macosx_12_0_universal2.whl", hash = "sha256:d99abcd61760ebb34bdff37e5a3ba333c5cc09feda8c1ad42547bea0416ada78", size = 11078566 },
    { url = "https://files.pythonhosted.org/packages/d5/b0/ad4c66f2e3181b4eab99885686c960c403ae2300bacfe427526282facc07/grpcio-1.68.1-cp310-cp310-manylinux_2_17_aarch64.whl", hash = "sha256:f8261fa2a5f679abeb2a0a93ad056d765cdca1c47745eda3f2d87f874ff4b8c9", size = 5690039 },
    { url = "https://files.pythonhosted.org/packages/67/1e/f5d3410674d021831c9fef2d1d7ca2357b08d09c840ad4e054ea8ffc302e/grpcio-1.68.1-cp310-cp310-manylinux_2_17_i686.manylinux2014_i686.whl", hash = "sha256:0feb02205a27caca128627bd1df4ee7212db051019a9afa76f4bb6a1a80ca95e", size = 6317470 },
    { url = "https://files.pythonhosted.org/packages/91/93/701d5f33b163a621c8f2d4453f9e22f6c14e996baed54118d0dea93fc8c7/grpcio-1.68.1-cp310-cp310-manylinux_2_17_x86_64.manylinux2014_x86_64.whl", hash = "sha256:919d7f18f63bcad3a0f81146188e90274fde800a94e35d42ffe9eadf6a9a6330", size = 5941884 },
    { url = "https://files.pythonhosted.org/packages/67/44/06917ffaa35ca463b93dde60f324015fe4192312b0f4dd0faec061e7ca7f/grpcio-1.68.1-cp310-cp310-musllinux_1_1_i686.whl", hash = "sha256:963cc8d7d79b12c56008aabd8b457f400952dbea8997dd185f155e2f228db079", size = 6646332 },
    { url = "https://files.pythonhosted.org/packages/d4/94/074db039532687ec8ef07ebbcc747c46547c94329016e22b97d97b9e5f3b/grpcio-1.68.1-cp310-cp310-musllinux_1_1_x86_64.whl", hash = "sha256:ccf2ebd2de2d6661e2520dae293298a3803a98ebfc099275f113ce1f6c2a80f1", size = 6212515 },
    { url = "https://files.pythonhosted.org/packages/c5/f2/0c939264c36c6038fae1732a2a3e01a7075ba171a2154d86842ee0ac9b0a/grpcio-1.68.1-cp310-cp310-win32.whl", hash = "sha256:2cc1fd04af8399971bcd4f43bd98c22d01029ea2e56e69c34daf2bf8470e47f5", size = 3650459 },
    { url = "https://files.pythonhosted.org/packages/b6/90/b0e9278e88f747879d13b79fb893c9acb381fb90541ad9e416c7816c5eaf/grpcio-1.68.1-cp310-cp310-win_amd64.whl", hash = "sha256:ee2e743e51cb964b4975de572aa8fb95b633f496f9fcb5e257893df3be854746", size = 4399144 },
    { url = "https://files.pythonhosted.org/packages/fe/0d/fde5a5777d65696c39bb3e622fe1239dd0a878589bf6c5066980e7d19154/grpcio-1.68.1-cp311-cp311-linux_armv7l.whl", hash = "sha256:55857c71641064f01ff0541a1776bfe04a59db5558e82897d35a7793e525774c", size = 5180919 },
    { url = "https://files.pythonhosted.org/packages/07/fd/e5fa75b5ddf5d9f16606196973f9c2b4b1adf5a1735117eb7129fc33d2ec/grpcio-1.68.1-cp311-cp311-macosx_10_9_universal2.whl", hash = "sha256:4b177f5547f1b995826ef529d2eef89cca2f830dd8b2c99ffd5fde4da734ba73", size = 11150922 },
    { url = "https://files.pythonhosted.org/packages/86/1e/aaf5a1dae87fe47f277c5a1be72b31d2c209d095bebb0ce1d2df5cb8779c/grpcio-1.68.1-cp311-cp311-manylinux_2_17_aarch64.whl", hash = "sha256:3522c77d7e6606d6665ec8d50e867f13f946a4e00c7df46768f1c85089eae515", size = 5685685 },
    { url = "https://files.pythonhosted.org/packages/a9/69/c4fdf87d5c5696207e2ed232e4bdde656d8c99ba91f361927f3f06aa41ca/grpcio-1.68.1-cp311-cp311-manylinux_2_17_i686.manylinux2014_i686.whl", hash = "sha256:9d1fae6bbf0816415b81db1e82fb3bf56f7857273c84dcbe68cbe046e58e1ccd", size = 6316535 },
    { url = "https://files.pythonhosted.org/packages/6f/c6/539660516ea7db7bc3d39e07154512ae807961b14ec6b5b0c58d15657ff1/grpcio-1.68.1-cp311-cp311-manylinux_2_17_x86_64.manylinux2014_x86_64.whl", hash = "sha256:298ee7f80e26f9483f0b6f94cc0a046caf54400a11b644713bb5b3d8eb387600", size = 5939920 },
    { url = "https://files.pythonhosted.org/packages/38/f3/97a74dc4dd95bf195168d6da2ca4731ab7d3d0b03078f2833b4ff9c4f48f/grpcio-1.68.1-cp311-cp311-musllinux_1_1_i686.whl", hash = "sha256:cbb5780e2e740b6b4f2d208e90453591036ff80c02cc605fea1af8e6fc6b1bbe", size = 6644770 },
    { url = "https://files.pythonhosted.org/packages/cb/36/79a5e04073e58106aff442509a0c459151fa4f43202395db3eb8f77b78e9/grpcio-1.68.1-cp311-cp311-musllinux_1_1_x86_64.whl", hash = "sha256:ddda1aa22495d8acd9dfbafff2866438d12faec4d024ebc2e656784d96328ad0", size = 6211743 },
    { url = "https://files.pythonhosted.org/packages/73/0f/2250f4a0de1a0bec0726c47a021cbf71af6105f512ecaf67703e2eb1ad2f/grpcio-1.68.1-cp311-cp311-win32.whl", hash = "sha256:b33bd114fa5a83f03ec6b7b262ef9f5cac549d4126f1dc702078767b10c46ed9", size = 3650734 },
    { url = "https://files.pythonhosted.org/packages/4b/29/061c93a35f498238dc35eb8fb039ce168aa99cac2f0f1ce0c8a0a4bdb274/grpcio-1.68.1-cp311-cp311-win_amd64.whl", hash = "sha256:7f20ebec257af55694d8f993e162ddf0d36bd82d4e57f74b31c67b3c6d63d8b2", size = 4400816 },
    { url = "https://files.pythonhosted.org/packages/f5/15/674a1468fef234fa996989509bbdfc0d695878cbb385b9271f5d690d5cd3/grpcio-1.68.1-cp312-cp312-linux_armv7l.whl", hash = "sha256:8829924fffb25386995a31998ccbbeaa7367223e647e0122043dfc485a87c666", size = 5148351 },
    { url = "https://files.pythonhosted.org/packages/62/f5/edce368682d6d0b3573b883b134df022a44b1c888ea416dd7d78d480ab24/grpcio-1.68.1-cp312-cp312-macosx_10_9_universal2.whl", hash = "sha256:3aed6544e4d523cd6b3119b0916cef3d15ef2da51e088211e4d1eb91a6c7f4f1", size = 11127559 },
    { url = "https://files.pythonhosted.org/packages/ce/14/a6fde3114eafd9e4e345d1ebd0291c544d83b22f0554b1678a2968ae39e1/grpcio-1.68.1-cp312-cp312-manylinux_2_17_aarch64.whl", hash = "sha256:4efac5481c696d5cb124ff1c119a78bddbfdd13fc499e3bc0ca81e95fc573684", size = 5645221 },
    { url = "https://files.pythonhosted.org/packages/21/21/d1865bd6a22f9a26217e4e1b35f9105f7a0cdfb7a5fffe8be48e1a1afafc/grpcio-1.68.1-cp312-cp312-manylinux_2_17_i686.manylinux2014_i686.whl", hash = "sha256:6ab2d912ca39c51f46baf2a0d92aa265aa96b2443266fc50d234fa88bf877d8e", size = 6292270 },
    { url = "https://files.pythonhosted.org/packages/3a/f6/19798be6c3515a7b1fb9570198c91710472e2eb21f1900109a76834829e3/grpcio-1.68.1-cp312-cp312-manylinux_2_17_x86_64.manylinux2014_x86_64.whl", hash = "sha256:95c87ce2a97434dffe7327a4071839ab8e8bffd0054cc74cbe971fba98aedd60", size = 5905978 },
    { url = "https://files.pythonhosted.org/packages/9b/43/c3670a657445cd55be1246f64dbc3a6a33cab0f0141c5836df2e04f794c8/grpcio-1.68.1-cp312-cp312-musllinux_1_1_i686.whl", hash = "sha256:e4842e4872ae4ae0f5497bf60a0498fa778c192cc7a9e87877abd2814aca9475", size = 6630444 },
    { url = "https://files.pythonhosted.org/packages/80/69/fbbebccffd266bea4268b685f3e8e03613405caba69e93125dc783036465/grpcio-1.68.1-cp312-cp312-musllinux_1_1_x86_64.whl", hash = "sha256:255b1635b0ed81e9f91da4fcc8d43b7ea5520090b9a9ad9340d147066d1d3613", size = 6200324 },
    { url = "https://files.pythonhosted.org/packages/65/5c/27a26c21916f94f0c1585111974a5d5a41d8420dcb42c2717ee514c97a97/grpcio-1.68.1-cp312-cp312-win32.whl", hash = "sha256:7dfc914cc31c906297b30463dde0b9be48e36939575eaf2a0a22a8096e69afe5", size = 3638381 },
    { url = "https://files.pythonhosted.org/packages/a3/ba/ba6b65ccc93c7df1031c6b41e45b79a5a37e46b81d816bb3ea68ba476d77/grpcio-1.68.1-cp312-cp312-win_amd64.whl", hash = "sha256:a0c8ddabef9c8f41617f213e527254c41e8b96ea9d387c632af878d05db9229c", size = 4389959 },
    { url = "https://files.pythonhosted.org/packages/37/1a/15ccc08da339a5536690e6f877963422a5abf3f6dfeed96b3175f5c816b9/grpcio-1.68.1-cp313-cp313-linux_armv7l.whl", hash = "sha256:a47faedc9ea2e7a3b6569795c040aae5895a19dde0c728a48d3c5d7995fda385", size = 5149822 },
    { url = "https://files.pythonhosted.org/packages/bc/fe/91bb4b160cd251d5b5ee722e6342355f76d1ffe176c50a6ef0e8256fbb47/grpcio-1.68.1-cp313-cp313-macosx_10_13_universal2.whl", hash = "sha256:390eee4225a661c5cd133c09f5da1ee3c84498dc265fd292a6912b65c421c78c", size = 11085016 },
    { url = "https://files.pythonhosted.org/packages/55/2d/0bb2478410f5896da1090b9f43c2979dd72e7e97d10bc223bfbdddcf8eca/grpcio-1.68.1-cp313-cp313-manylinux_2_17_aarch64.whl", hash = "sha256:66a24f3d45c33550703f0abb8b656515b0ab777970fa275693a2f6dc8e35f1c1", size = 5645634 },
    { url = "https://files.pythonhosted.org/packages/f5/6c/e2d22d963b695f87a09965246beb1c3224b09ffc666fc0b285820926499a/grpcio-1.68.1-cp313-cp313-manylinux_2_17_i686.manylinux2014_i686.whl", hash = "sha256:c08079b4934b0bf0a8847f42c197b1d12cba6495a3d43febd7e99ecd1cdc8d54", size = 6291096 },
    { url = "https://files.pythonhosted.org/packages/6f/f6/21d9204e2c4c0804ad72be8c830c44f0e1355e649c173f87508b7f0e5488/grpcio-1.68.1-cp313-cp313-manylinux_2_17_x86_64.manylinux2014_x86_64.whl", hash = "sha256:8720c25cd9ac25dd04ee02b69256d0ce35bf8a0f29e20577427355272230965a", size = 5906528 },
    { url = "https://files.pythonhosted.org/packages/39/2a/bf6ae4fef13755ca236d587d630b82207cfad43cf956870adead97fd1ef1/grpcio-1.68.1-cp313-cp313-musllinux_1_1_i686.whl", hash = "sha256:04cfd68bf4f38f5bb959ee2361a7546916bd9a50f78617a346b3aeb2b42e2161", size = 6634215 },
    { url = "https://files.pythonhosted.org/packages/5b/83/9c96a6adfbea5e8a9ed408410c0259942713be64173b8816c7bf6ac2d830/grpcio-1.68.1-cp313-cp313-musllinux_1_1_x86_64.whl", hash = "sha256:c28848761a6520c5c6071d2904a18d339a796ebe6b800adc8b3f474c5ce3c3ad", size = 6200750 },
    { url = "https://files.pythonhosted.org/packages/b4/3e/af42f87759c6301c4fed894b3dd801b13162ba1d8e2942412e788ac749eb/grpcio-1.68.1-cp313-cp313-win32.whl", hash = "sha256:77d65165fc35cff6e954e7fd4229e05ec76102d4406d4576528d3a3635fc6172", size = 3637594 },
    { url = "https://files.pythonhosted.org/packages/7e/d1/3bef33a3d5d26d4ea9284e1b464f481d6d21ed8ae1c3da381b05f62c701d/grpcio-1.68.1-cp313-cp313-win_amd64.whl", hash = "sha256:a8040f85dcb9830d8bbb033ae66d272614cec6faceee88d37a88a9bd1a7a704e", size = 4391184 },
    { url = "https://files.pythonhosted.org/packages/c7/44/8ad69230a2ecb248d0cb1e46c7b14a9e5625e61961f5118127e726c6dfa3/grpcio-1.68.1-cp39-cp39-linux_armv7l.whl", hash = "sha256:cb400138e73969eb5e0535d1d06cae6a6f7a15f2cc74add320e2130b8179211a", size = 5171490 },
    { url = "https://files.pythonhosted.org/packages/28/a8/21f4a3d13c4a940442aaa691dd4883768f2d8f5733ed52ac335b05b80a6a/grpcio-1.68.1-cp39-cp39-macosx_10_9_universal2.whl", hash = "sha256:a1b988b40f2fd9de5c820f3a701a43339d8dcf2cb2f1ca137e2c02671cc83ac1", size = 11144164 },
    { url = "https://files.pythonhosted.org/packages/20/e9/ad4a4ebbee59994717a8cd0d43810d7838e48ff879680cb512054464a731/grpcio-1.68.1-cp39-cp39-manylinux_2_17_aarch64.whl", hash = "sha256:96f473cdacfdd506008a5d7579c9f6a7ff245a9ade92c3c0265eb76cc591914f", size = 5688618 },
    { url = "https://files.pythonhosted.org/packages/63/a6/e9eea6ea8d51e9bcb3a1ceadf696d099ff9f822d92a4b872f4c7f42dc3f8/grpcio-1.68.1-cp39-cp39-manylinux_2_17_i686.manylinux2014_i686.whl", hash = "sha256:37ea3be171f3cf3e7b7e412a98b77685eba9d4fd67421f4a34686a63a65d99f9", size = 6317135 },
    { url = "https://files.pythonhosted.org/packages/f7/2f/44e2f3199565da84d58df5e26ec68577ba8c1f8a19b1c8413919f75df845/grpcio-1.68.1-cp39-cp39-manylinux_2_17_x86_64.manylinux2014_x86_64.whl", hash = "sha256:3ceb56c4285754e33bb3c2fa777d055e96e6932351a3082ce3559be47f8024f0", size = 5941760 },
    { url = "https://files.pythonhosted.org/packages/51/cf/f00e13b50db135dace2351fbdcefef74eeb847cdf1eef85ac0a8c06044f5/grpcio-1.68.1-cp39-cp39-musllinux_1_1_i686.whl", hash = "sha256:dffd29a2961f3263a16d73945b57cd44a8fd0b235740cb14056f0612329b345e", size = 6647728 },
    { url = "https://files.pythonhosted.org/packages/ee/a3/35d5b641d80696feee278166c5fea013fad65673dca6abf2245174beb179/grpcio-1.68.1-cp39-cp39-musllinux_1_1_x86_64.whl", hash = "sha256:025f790c056815b3bf53da850dd70ebb849fd755a4b1ac822cb65cd631e37d43", size = 6212372 },
    { url = "https://files.pythonhosted.org/packages/28/38/ec2c6dde7274fca6ecfc39cde8ae8b437871c9a90679f72704d7e4fae33f/grpcio-1.68.1-cp39-cp39-win32.whl", hash = "sha256:1098f03dedc3b9810810568060dea4ac0822b4062f537b0f53aa015269be0a76", size = 3649692 },
    { url = "https://files.pythonhosted.org/packages/58/fb/73d7686fd51955de6fe0d635404eca5a9efbee415f04c1c572b5becd010b/grpcio-1.68.1-cp39-cp39-win_amd64.whl", hash = "sha256:334ab917792904245a028f10e803fcd5b6f36a7b2173a820c0b5b076555825e1", size = 4398968 },
]

[[package]]
name = "gunicorn"
version = "23.0.0"
source = { registry = "https://pypi.org/simple" }
dependencies = [
    { name = "packaging" },
]
sdist = { url = "https://files.pythonhosted.org/packages/34/72/9614c465dc206155d93eff0ca20d42e1e35afc533971379482de953521a4/gunicorn-23.0.0.tar.gz", hash = "sha256:f014447a0101dc57e294f6c18ca6b40227a4c90e9bdb586042628030cba004ec", size = 375031 }
wheels = [
    { url = "https://files.pythonhosted.org/packages/cb/7d/6dac2a6e1eba33ee43f318edbed4ff29151a49b5d37f080aad1e6469bca4/gunicorn-23.0.0-py3-none-any.whl", hash = "sha256:ec400d38950de4dfd418cff8328b2c8faed0edb0d517d3394e457c317908ca4d", size = 85029 },
]

[[package]]
name = "h11"
version = "0.14.0"
source = { registry = "https://pypi.org/simple" }
sdist = { url = "https://files.pythonhosted.org/packages/f5/38/3af3d3633a34a3316095b39c8e8fb4853a28a536e55d347bd8d8e9a14b03/h11-0.14.0.tar.gz", hash = "sha256:8f19fbbe99e72420ff35c00b27a34cb9937e902a8b810e2c88300c6f0a3b699d", size = 100418 }
wheels = [
    { url = "https://files.pythonhosted.org/packages/95/04/ff642e65ad6b90db43e668d70ffb6736436c7ce41fcc549f4e9472234127/h11-0.14.0-py3-none-any.whl", hash = "sha256:e3fe4ac4b851c468cc8363d500db52c2ead036020723024a109d37346efaa761", size = 58259 },
]

[[package]]
name = "httpcore"
version = "1.0.7"
source = { registry = "https://pypi.org/simple" }
dependencies = [
    { name = "certifi" },
    { name = "h11" },
]
sdist = { url = "https://files.pythonhosted.org/packages/6a/41/d7d0a89eb493922c37d343b607bc1b5da7f5be7e383740b4753ad8943e90/httpcore-1.0.7.tar.gz", hash = "sha256:8551cb62a169ec7162ac7be8d4817d561f60e08eaa485234898414bb5a8a0b4c", size = 85196 }
wheels = [
    { url = "https://files.pythonhosted.org/packages/87/f5/72347bc88306acb359581ac4d52f23c0ef445b57157adedb9aee0cd689d2/httpcore-1.0.7-py3-none-any.whl", hash = "sha256:a3fff8f43dc260d5bd363d9f9cf1830fa3a458b332856f34282de498ed420edd", size = 78551 },
]

[[package]]
name = "httpx"
version = "0.28.1"
source = { registry = "https://pypi.org/simple" }
dependencies = [
    { name = "anyio" },
    { name = "certifi" },
    { name = "httpcore" },
    { name = "idna" },
]
sdist = { url = "https://files.pythonhosted.org/packages/b1/df/48c586a5fe32a0f01324ee087459e112ebb7224f646c0b5023f5e79e9956/httpx-0.28.1.tar.gz", hash = "sha256:75e98c5f16b0f35b567856f597f06ff2270a374470a5c2392242528e3e3e42fc", size = 141406 }
wheels = [
    { url = "https://files.pythonhosted.org/packages/2a/39/e50c7c3a983047577ee07d2a9e53faf5a69493943ec3f6a384bdc792deb2/httpx-0.28.1-py3-none-any.whl", hash = "sha256:d909fcccc110f8c7faf814ca82a9a4d816bc5a6dbfea25d6591d6985b8ba59ad", size = 73517 },
]

[[package]]
name = "identify"
version = "2.6.3"
source = { registry = "https://pypi.org/simple" }
sdist = { url = "https://files.pythonhosted.org/packages/1a/5f/05f0d167be94585d502b4adf8c7af31f1dc0b1c7e14f9938a88fdbbcf4a7/identify-2.6.3.tar.gz", hash = "sha256:62f5dae9b5fef52c84cc188514e9ea4f3f636b1d8799ab5ebc475471f9e47a02", size = 99179 }
wheels = [
    { url = "https://files.pythonhosted.org/packages/c9/f5/09644a3ad803fae9eca8efa17e1f2aef380c7f0b02f7ec4e8d446e51d64a/identify-2.6.3-py2.py3-none-any.whl", hash = "sha256:9edba65473324c2ea9684b1f944fe3191db3345e50b6d04571d10ed164f8d7bd", size = 99049 },
]

[[package]]
name = "idna"
version = "3.10"
source = { registry = "https://pypi.org/simple" }
sdist = { url = "https://files.pythonhosted.org/packages/f1/70/7703c29685631f5a7590aa73f1f1d3fa9a380e654b86af429e0934a32f7d/idna-3.10.tar.gz", hash = "sha256:12f65c9b470abda6dc35cf8e63cc574b1c52b11df2c86030af0ac09b01b13ea9", size = 190490 }
wheels = [
    { url = "https://files.pythonhosted.org/packages/76/c6/c88e154df9c4e1a2a66ccf0005a88dfb2650c1dffb6f5ce603dfbd452ce3/idna-3.10-py3-none-any.whl", hash = "sha256:946d195a0d259cbba61165e88e65941f16e9b36ea6ddb97f00452bae8b1287d3", size = 70442 },
]

[[package]]
name = "importlib-metadata"
version = "8.5.0"
source = { registry = "https://pypi.org/simple" }
dependencies = [
    { name = "zipp" },
]
sdist = { url = "https://files.pythonhosted.org/packages/cd/12/33e59336dca5be0c398a7482335911a33aa0e20776128f038019f1a95f1b/importlib_metadata-8.5.0.tar.gz", hash = "sha256:71522656f0abace1d072b9e5481a48f07c138e00f079c38c8f883823f9c26bd7", size = 55304 }
wheels = [
    { url = "https://files.pythonhosted.org/packages/a0/d9/a1e041c5e7caa9a05c925f4bdbdfb7f006d1f74996af53467bc394c97be7/importlib_metadata-8.5.0-py3-none-any.whl", hash = "sha256:45e54197d28b7a7f1559e60b95e7c567032b602131fbd588f1497f47880aa68b", size = 26514 },
]

[[package]]
name = "iniconfig"
version = "2.0.0"
source = { registry = "https://pypi.org/simple" }
sdist = { url = "https://files.pythonhosted.org/packages/d7/4b/cbd8e699e64a6f16ca3a8220661b5f83792b3017d0f79807cb8708d33913/iniconfig-2.0.0.tar.gz", hash = "sha256:2d91e135bf72d31a410b17c16da610a82cb55f6b0477d1a902134b24a455b8b3", size = 4646 }
wheels = [
    { url = "https://files.pythonhosted.org/packages/ef/a6/62565a6e1cf69e10f5727360368e451d4b7f58beeac6173dc9db836a5b46/iniconfig-2.0.0-py3-none-any.whl", hash = "sha256:b6a85871a79d2e3b22d2d1b94ac2824226a63c6b741c88f7ae975f18b6778374", size = 5892 },
]

[[package]]
name = "ipykernel"
version = "6.29.5"
source = { registry = "https://pypi.org/simple" }
dependencies = [
    { name = "appnope", marker = "platform_system == 'Darwin'" },
    { name = "comm" },
    { name = "debugpy" },
    { name = "ipython" },
    { name = "jupyter-client" },
    { name = "jupyter-core" },
    { name = "matplotlib-inline" },
    { name = "nest-asyncio" },
    { name = "packaging" },
    { name = "psutil" },
    { name = "pyzmq" },
    { name = "tornado" },
    { name = "traitlets" },
]
sdist = { url = "https://files.pythonhosted.org/packages/e9/5c/67594cb0c7055dc50814b21731c22a601101ea3b1b50a9a1b090e11f5d0f/ipykernel-6.29.5.tar.gz", hash = "sha256:f093a22c4a40f8828f8e330a9c297cb93dcab13bd9678ded6de8e5cf81c56215", size = 163367 }
wheels = [
    { url = "https://files.pythonhosted.org/packages/94/5c/368ae6c01c7628438358e6d337c19b05425727fbb221d2a3c4303c372f42/ipykernel-6.29.5-py3-none-any.whl", hash = "sha256:afdb66ba5aa354b09b91379bac28ae4afebbb30e8b39510c9690afb7a10421b5", size = 117173 },
]

[[package]]
name = "ipython"
version = "8.18.1"
source = { registry = "https://pypi.org/simple" }
dependencies = [
    { name = "colorama", marker = "sys_platform == 'win32'" },
    { name = "decorator" },
    { name = "exceptiongroup", marker = "python_full_version < '3.11'" },
    { name = "jedi" },
    { name = "matplotlib-inline" },
    { name = "pexpect", marker = "sys_platform != 'win32'" },
    { name = "prompt-toolkit" },
    { name = "pygments" },
    { name = "stack-data" },
    { name = "traitlets" },
    { name = "typing-extensions", marker = "python_full_version < '3.10'" },
]
sdist = { url = "https://files.pythonhosted.org/packages/b1/b9/3ba6c45a6df813c09a48bac313c22ff83efa26cbb55011218d925a46e2ad/ipython-8.18.1.tar.gz", hash = "sha256:ca6f079bb33457c66e233e4580ebfc4128855b4cf6370dddd73842a9563e8a27", size = 5486330 }
wheels = [
    { url = "https://files.pythonhosted.org/packages/47/6b/d9fdcdef2eb6a23f391251fde8781c38d42acd82abe84d054cb74f7863b0/ipython-8.18.1-py3-none-any.whl", hash = "sha256:e8267419d72d81955ec1177f8a29aaa90ac80ad647499201119e2f05e99aa397", size = 808161 },
]

[[package]]
name = "itsdangerous"
version = "2.2.0"
source = { registry = "https://pypi.org/simple" }
sdist = { url = "https://files.pythonhosted.org/packages/9c/cb/8ac0172223afbccb63986cc25049b154ecfb5e85932587206f42317be31d/itsdangerous-2.2.0.tar.gz", hash = "sha256:e0050c0b7da1eea53ffaf149c0cfbb5c6e2e2b69c4bef22c81fa6eb73e5f6173", size = 54410 }
wheels = [
    { url = "https://files.pythonhosted.org/packages/04/96/92447566d16df59b2a776c0fb82dbc4d9e07cd95062562af01e408583fc4/itsdangerous-2.2.0-py3-none-any.whl", hash = "sha256:c6242fc49e35958c8b15141343aa660db5fc54d4f13a1db01a3f5891b98700ef", size = 16234 },
]

[[package]]
name = "jedi"
version = "0.19.2"
source = { registry = "https://pypi.org/simple" }
dependencies = [
    { name = "parso" },
]
sdist = { url = "https://files.pythonhosted.org/packages/72/3a/79a912fbd4d8dd6fbb02bf69afd3bb72cf0c729bb3063c6f4498603db17a/jedi-0.19.2.tar.gz", hash = "sha256:4770dc3de41bde3966b02eb84fbcf557fb33cce26ad23da12c742fb50ecb11f0", size = 1231287 }
wheels = [
    { url = "https://files.pythonhosted.org/packages/c0/5a/9cac0c82afec3d09ccd97c8b6502d48f165f9124db81b4bcb90b4af974ee/jedi-0.19.2-py2.py3-none-any.whl", hash = "sha256:a8ef22bde8490f57fe5c7681a3c83cb58874daf72b4784de3cce5b6ef6edb5b9", size = 1572278 },
]

[[package]]
name = "jinja2"
version = "3.1.4"
source = { registry = "https://pypi.org/simple" }
dependencies = [
    { name = "markupsafe" },
]
sdist = { url = "https://files.pythonhosted.org/packages/ed/55/39036716d19cab0747a5020fc7e907f362fbf48c984b14e62127f7e68e5d/jinja2-3.1.4.tar.gz", hash = "sha256:4a3aee7acbbe7303aede8e9648d13b8bf88a429282aa6122a993f0ac800cb369", size = 240245 }
wheels = [
    { url = "https://files.pythonhosted.org/packages/31/80/3a54838c3fb461f6fec263ebf3a3a41771bd05190238de3486aae8540c36/jinja2-3.1.4-py3-none-any.whl", hash = "sha256:bc5dd2abb727a5319567b7a813e6a2e7318c39f4f487cfe6c89c6f9c7d25197d", size = 133271 },
]

[[package]]
name = "jupyter-client"
version = "8.6.3"
source = { registry = "https://pypi.org/simple" }
dependencies = [
    { name = "importlib-metadata", marker = "python_full_version < '3.10'" },
    { name = "jupyter-core" },
    { name = "python-dateutil" },
    { name = "pyzmq" },
    { name = "tornado" },
    { name = "traitlets" },
]
sdist = { url = "https://files.pythonhosted.org/packages/71/22/bf9f12fdaeae18019a468b68952a60fe6dbab5d67cd2a103cac7659b41ca/jupyter_client-8.6.3.tar.gz", hash = "sha256:35b3a0947c4a6e9d589eb97d7d4cd5e90f910ee73101611f01283732bd6d9419", size = 342019 }
wheels = [
    { url = "https://files.pythonhosted.org/packages/11/85/b0394e0b6fcccd2c1eeefc230978a6f8cb0c5df1e4cd3e7625735a0d7d1e/jupyter_client-8.6.3-py3-none-any.whl", hash = "sha256:e8a19cc986cc45905ac3362915f410f3af85424b4c0905e94fa5f2cb08e8f23f", size = 106105 },
]

[[package]]
name = "jupyter-core"
version = "5.7.2"
source = { registry = "https://pypi.org/simple" }
dependencies = [
    { name = "platformdirs" },
    { name = "pywin32", marker = "platform_python_implementation != 'PyPy' and sys_platform == 'win32'" },
    { name = "traitlets" },
]
sdist = { url = "https://files.pythonhosted.org/packages/00/11/b56381fa6c3f4cc5d2cf54a7dbf98ad9aa0b339ef7a601d6053538b079a7/jupyter_core-5.7.2.tar.gz", hash = "sha256:aa5f8d32bbf6b431ac830496da7392035d6f61b4f54872f15c4bd2a9c3f536d9", size = 87629 }
wheels = [
    { url = "https://files.pythonhosted.org/packages/c9/fb/108ecd1fe961941959ad0ee4e12ee7b8b1477247f30b1fdfd83ceaf017f0/jupyter_core-5.7.2-py3-none-any.whl", hash = "sha256:4f7315d2f6b4bcf2e3e7cb6e46772eba760ae459cd1f59d29eb57b0a01bd7409", size = 28965 },
]

[[package]]
name = "locust"
version = "2.32.4"
source = { registry = "https://pypi.org/simple" }
dependencies = [
    { name = "configargparse" },
    { name = "flask" },
    { name = "flask-cors" },
    { name = "flask-login" },
    { name = "gevent", marker = "python_full_version <= '3.12' or python_full_version > '3.13'" },
    { name = "geventhttpclient" },
    { name = "msgpack" },
    { name = "psutil" },
    { name = "pywin32", marker = "sys_platform == 'win32'" },
    { name = "pyzmq" },
    { name = "requests" },
    { name = "setuptools" },
    { name = "tomli", marker = "python_full_version < '3.11'" },
    { name = "typing-extensions", marker = "python_full_version < '3.11'" },
    { name = "werkzeug" },
]
sdist = { url = "https://files.pythonhosted.org/packages/25/2e/482d251c300ad9acb2476ab26a2d7956302e4cd58c663f91fa04a37c71f2/locust-2.32.4.tar.gz", hash = "sha256:fd650cbc40842e721668a8d0f7f8224775432b40c63d0a378546b9a9f54b7559", size = 1196827 }
wheels = [
    { url = "https://files.pythonhosted.org/packages/b2/6e/09d99fd6d153d90440f11d3bed3abd07dcfd9eed44b2aae7db355ecdd711/locust-2.32.4-py3-none-any.whl", hash = "sha256:7c5b8767c0d771b5167d5d6b82878622faead74f394eb9cafe8891d89eb36b97", size = 1214885 },
]

[[package]]
name = "loguru"
version = "0.7.3"
source = { registry = "https://pypi.org/simple" }
dependencies = [
    { name = "colorama", marker = "sys_platform == 'win32'" },
    { name = "win32-setctime", marker = "sys_platform == 'win32'" },
]
sdist = { url = "https://files.pythonhosted.org/packages/3a/05/a1dae3dffd1116099471c643b8924f5aa6524411dc6c63fdae648c4f1aca/loguru-0.7.3.tar.gz", hash = "sha256:19480589e77d47b8d85b2c827ad95d49bf31b0dcde16593892eb51dd18706eb6", size = 63559 }
wheels = [
    { url = "https://files.pythonhosted.org/packages/0c/29/0348de65b8cc732daa3e33e67806420b2ae89bdce2b04af740289c5c6c8c/loguru-0.7.3-py3-none-any.whl", hash = "sha256:31a33c10c8e1e10422bfd431aeb5d351c7cf7fa671e3c4df004162264b28220c", size = 61595 },
]

[[package]]
name = "markdown-it-py"
version = "3.0.0"
source = { registry = "https://pypi.org/simple" }
dependencies = [
    { name = "mdurl" },
]
sdist = { url = "https://files.pythonhosted.org/packages/38/71/3b932df36c1a044d397a1f92d1cf91ee0a503d91e470cbd670aa66b07ed0/markdown-it-py-3.0.0.tar.gz", hash = "sha256:e3f60a94fa066dc52ec76661e37c851cb232d92f9886b15cb560aaada2df8feb", size = 74596 }
wheels = [
    { url = "https://files.pythonhosted.org/packages/42/d7/1ec15b46af6af88f19b8e5ffea08fa375d433c998b8a7639e76935c14f1f/markdown_it_py-3.0.0-py3-none-any.whl", hash = "sha256:355216845c60bd96232cd8d8c40e8f9765cc86f46880e43a8fd22dc1a1a8cab1", size = 87528 },
]

[[package]]
name = "markupsafe"
version = "3.0.2"
source = { registry = "https://pypi.org/simple" }
sdist = { url = "https://files.pythonhosted.org/packages/b2/97/5d42485e71dfc078108a86d6de8fa46db44a1a9295e89c5d6d4a06e23a62/markupsafe-3.0.2.tar.gz", hash = "sha256:ee55d3edf80167e48ea11a923c7386f4669df67d7994554387f84e7d8b0a2bf0", size = 20537 }
wheels = [
    { url = "https://files.pythonhosted.org/packages/04/90/d08277ce111dd22f77149fd1a5d4653eeb3b3eaacbdfcbae5afb2600eebd/MarkupSafe-3.0.2-cp310-cp310-macosx_10_9_universal2.whl", hash = "sha256:7e94c425039cde14257288fd61dcfb01963e658efbc0ff54f5306b06054700f8", size = 14357 },
    { url = "https://files.pythonhosted.org/packages/04/e1/6e2194baeae0bca1fae6629dc0cbbb968d4d941469cbab11a3872edff374/MarkupSafe-3.0.2-cp310-cp310-macosx_11_0_arm64.whl", hash = "sha256:9e2d922824181480953426608b81967de705c3cef4d1af983af849d7bd619158", size = 12393 },
    { url = "https://files.pythonhosted.org/packages/1d/69/35fa85a8ece0a437493dc61ce0bb6d459dcba482c34197e3efc829aa357f/MarkupSafe-3.0.2-cp310-cp310-manylinux_2_17_aarch64.manylinux2014_aarch64.whl", hash = "sha256:38a9ef736c01fccdd6600705b09dc574584b89bea478200c5fbf112a6b0d5579", size = 21732 },
    { url = "https://files.pythonhosted.org/packages/22/35/137da042dfb4720b638d2937c38a9c2df83fe32d20e8c8f3185dbfef05f7/MarkupSafe-3.0.2-cp310-cp310-manylinux_2_17_x86_64.manylinux2014_x86_64.whl", hash = "sha256:bbcb445fa71794da8f178f0f6d66789a28d7319071af7a496d4d507ed566270d", size = 20866 },
    { url = "https://files.pythonhosted.org/packages/29/28/6d029a903727a1b62edb51863232152fd335d602def598dade38996887f0/MarkupSafe-3.0.2-cp310-cp310-manylinux_2_5_i686.manylinux1_i686.manylinux_2_17_i686.manylinux2014_i686.whl", hash = "sha256:57cb5a3cf367aeb1d316576250f65edec5bb3be939e9247ae594b4bcbc317dfb", size = 20964 },
    { url = "https://files.pythonhosted.org/packages/cc/cd/07438f95f83e8bc028279909d9c9bd39e24149b0d60053a97b2bc4f8aa51/MarkupSafe-3.0.2-cp310-cp310-musllinux_1_2_aarch64.whl", hash = "sha256:3809ede931876f5b2ec92eef964286840ed3540dadf803dd570c3b7e13141a3b", size = 21977 },
    { url = "https://files.pythonhosted.org/packages/29/01/84b57395b4cc062f9c4c55ce0df7d3108ca32397299d9df00fedd9117d3d/MarkupSafe-3.0.2-cp310-cp310-musllinux_1_2_i686.whl", hash = "sha256:e07c3764494e3776c602c1e78e298937c3315ccc9043ead7e685b7f2b8d47b3c", size = 21366 },
    { url = "https://files.pythonhosted.org/packages/bd/6e/61ebf08d8940553afff20d1fb1ba7294b6f8d279df9fd0c0db911b4bbcfd/MarkupSafe-3.0.2-cp310-cp310-musllinux_1_2_x86_64.whl", hash = "sha256:b424c77b206d63d500bcb69fa55ed8d0e6a3774056bdc4839fc9298a7edca171", size = 21091 },
    { url = "https://files.pythonhosted.org/packages/11/23/ffbf53694e8c94ebd1e7e491de185124277964344733c45481f32ede2499/MarkupSafe-3.0.2-cp310-cp310-win32.whl", hash = "sha256:fcabf5ff6eea076f859677f5f0b6b5c1a51e70a376b0579e0eadef8db48c6b50", size = 15065 },
    { url = "https://files.pythonhosted.org/packages/44/06/e7175d06dd6e9172d4a69a72592cb3f7a996a9c396eee29082826449bbc3/MarkupSafe-3.0.2-cp310-cp310-win_amd64.whl", hash = "sha256:6af100e168aa82a50e186c82875a5893c5597a0c1ccdb0d8b40240b1f28b969a", size = 15514 },
    { url = "https://files.pythonhosted.org/packages/6b/28/bbf83e3f76936960b850435576dd5e67034e200469571be53f69174a2dfd/MarkupSafe-3.0.2-cp311-cp311-macosx_10_9_universal2.whl", hash = "sha256:9025b4018f3a1314059769c7bf15441064b2207cb3f065e6ea1e7359cb46db9d", size = 14353 },
    { url = "https://files.pythonhosted.org/packages/6c/30/316d194b093cde57d448a4c3209f22e3046c5bb2fb0820b118292b334be7/MarkupSafe-3.0.2-cp311-cp311-macosx_11_0_arm64.whl", hash = "sha256:93335ca3812df2f366e80509ae119189886b0f3c2b81325d39efdb84a1e2ae93", size = 12392 },
    { url = "https://files.pythonhosted.org/packages/f2/96/9cdafba8445d3a53cae530aaf83c38ec64c4d5427d975c974084af5bc5d2/MarkupSafe-3.0.2-cp311-cp311-manylinux_2_17_aarch64.manylinux2014_aarch64.whl", hash = "sha256:2cb8438c3cbb25e220c2ab33bb226559e7afb3baec11c4f218ffa7308603c832", size = 23984 },
    { url = "https://files.pythonhosted.org/packages/f1/a4/aefb044a2cd8d7334c8a47d3fb2c9f328ac48cb349468cc31c20b539305f/MarkupSafe-3.0.2-cp311-cp311-manylinux_2_17_x86_64.manylinux2014_x86_64.whl", hash = "sha256:a123e330ef0853c6e822384873bef7507557d8e4a082961e1defa947aa59ba84", size = 23120 },
    { url = "https://files.pythonhosted.org/packages/8d/21/5e4851379f88f3fad1de30361db501300d4f07bcad047d3cb0449fc51f8c/MarkupSafe-3.0.2-cp311-cp311-manylinux_2_5_i686.manylinux1_i686.manylinux_2_17_i686.manylinux2014_i686.whl", hash = "sha256:1e084f686b92e5b83186b07e8a17fc09e38fff551f3602b249881fec658d3eca", size = 23032 },
    { url = "https://files.pythonhosted.org/packages/00/7b/e92c64e079b2d0d7ddf69899c98842f3f9a60a1ae72657c89ce2655c999d/MarkupSafe-3.0.2-cp311-cp311-musllinux_1_2_aarch64.whl", hash = "sha256:d8213e09c917a951de9d09ecee036d5c7d36cb6cb7dbaece4c71a60d79fb9798", size = 24057 },
    { url = "https://files.pythonhosted.org/packages/f9/ac/46f960ca323037caa0a10662ef97d0a4728e890334fc156b9f9e52bcc4ca/MarkupSafe-3.0.2-cp311-cp311-musllinux_1_2_i686.whl", hash = "sha256:5b02fb34468b6aaa40dfc198d813a641e3a63b98c2b05a16b9f80b7ec314185e", size = 23359 },
    { url = "https://files.pythonhosted.org/packages/69/84/83439e16197337b8b14b6a5b9c2105fff81d42c2a7c5b58ac7b62ee2c3b1/MarkupSafe-3.0.2-cp311-cp311-musllinux_1_2_x86_64.whl", hash = "sha256:0bff5e0ae4ef2e1ae4fdf2dfd5b76c75e5c2fa4132d05fc1b0dabcd20c7e28c4", size = 23306 },
    { url = "https://files.pythonhosted.org/packages/9a/34/a15aa69f01e2181ed8d2b685c0d2f6655d5cca2c4db0ddea775e631918cd/MarkupSafe-3.0.2-cp311-cp311-win32.whl", hash = "sha256:6c89876f41da747c8d3677a2b540fb32ef5715f97b66eeb0c6b66f5e3ef6f59d", size = 15094 },
    { url = "https://files.pythonhosted.org/packages/da/b8/3a3bd761922d416f3dc5d00bfbed11f66b1ab89a0c2b6e887240a30b0f6b/MarkupSafe-3.0.2-cp311-cp311-win_amd64.whl", hash = "sha256:70a87b411535ccad5ef2f1df5136506a10775d267e197e4cf531ced10537bd6b", size = 15521 },
    { url = "https://files.pythonhosted.org/packages/22/09/d1f21434c97fc42f09d290cbb6350d44eb12f09cc62c9476effdb33a18aa/MarkupSafe-3.0.2-cp312-cp312-macosx_10_13_universal2.whl", hash = "sha256:9778bd8ab0a994ebf6f84c2b949e65736d5575320a17ae8984a77fab08db94cf", size = 14274 },
    { url = "https://files.pythonhosted.org/packages/6b/b0/18f76bba336fa5aecf79d45dcd6c806c280ec44538b3c13671d49099fdd0/MarkupSafe-3.0.2-cp312-cp312-macosx_11_0_arm64.whl", hash = "sha256:846ade7b71e3536c4e56b386c2a47adf5741d2d8b94ec9dc3e92e5e1ee1e2225", size = 12348 },
    { url = "https://files.pythonhosted.org/packages/e0/25/dd5c0f6ac1311e9b40f4af06c78efde0f3b5cbf02502f8ef9501294c425b/MarkupSafe-3.0.2-cp312-cp312-manylinux_2_17_aarch64.manylinux2014_aarch64.whl", hash = "sha256:1c99d261bd2d5f6b59325c92c73df481e05e57f19837bdca8413b9eac4bd8028", size = 24149 },
    { url = "https://files.pythonhosted.org/packages/f3/f0/89e7aadfb3749d0f52234a0c8c7867877876e0a20b60e2188e9850794c17/MarkupSafe-3.0.2-cp312-cp312-manylinux_2_17_x86_64.manylinux2014_x86_64.whl", hash = "sha256:e17c96c14e19278594aa4841ec148115f9c7615a47382ecb6b82bd8fea3ab0c8", size = 23118 },
    { url = "https://files.pythonhosted.org/packages/d5/da/f2eeb64c723f5e3777bc081da884b414671982008c47dcc1873d81f625b6/MarkupSafe-3.0.2-cp312-cp312-manylinux_2_5_i686.manylinux1_i686.manylinux_2_17_i686.manylinux2014_i686.whl", hash = "sha256:88416bd1e65dcea10bc7569faacb2c20ce071dd1f87539ca2ab364bf6231393c", size = 22993 },
    { url = "https://files.pythonhosted.org/packages/da/0e/1f32af846df486dce7c227fe0f2398dc7e2e51d4a370508281f3c1c5cddc/MarkupSafe-3.0.2-cp312-cp312-musllinux_1_2_aarch64.whl", hash = "sha256:2181e67807fc2fa785d0592dc2d6206c019b9502410671cc905d132a92866557", size = 24178 },
    { url = "https://files.pythonhosted.org/packages/c4/f6/bb3ca0532de8086cbff5f06d137064c8410d10779c4c127e0e47d17c0b71/MarkupSafe-3.0.2-cp312-cp312-musllinux_1_2_i686.whl", hash = "sha256:52305740fe773d09cffb16f8ed0427942901f00adedac82ec8b67752f58a1b22", size = 23319 },
    { url = "https://files.pythonhosted.org/packages/a2/82/8be4c96ffee03c5b4a034e60a31294daf481e12c7c43ab8e34a1453ee48b/MarkupSafe-3.0.2-cp312-cp312-musllinux_1_2_x86_64.whl", hash = "sha256:ad10d3ded218f1039f11a75f8091880239651b52e9bb592ca27de44eed242a48", size = 23352 },
    { url = "https://files.pythonhosted.org/packages/51/ae/97827349d3fcffee7e184bdf7f41cd6b88d9919c80f0263ba7acd1bbcb18/MarkupSafe-3.0.2-cp312-cp312-win32.whl", hash = "sha256:0f4ca02bea9a23221c0182836703cbf8930c5e9454bacce27e767509fa286a30", size = 15097 },
    { url = "https://files.pythonhosted.org/packages/c1/80/a61f99dc3a936413c3ee4e1eecac96c0da5ed07ad56fd975f1a9da5bc630/MarkupSafe-3.0.2-cp312-cp312-win_amd64.whl", hash = "sha256:8e06879fc22a25ca47312fbe7c8264eb0b662f6db27cb2d3bbbc74b1df4b9b87", size = 15601 },
    { url = "https://files.pythonhosted.org/packages/83/0e/67eb10a7ecc77a0c2bbe2b0235765b98d164d81600746914bebada795e97/MarkupSafe-3.0.2-cp313-cp313-macosx_10_13_universal2.whl", hash = "sha256:ba9527cdd4c926ed0760bc301f6728ef34d841f405abf9d4f959c478421e4efd", size = 14274 },
    { url = "https://files.pythonhosted.org/packages/2b/6d/9409f3684d3335375d04e5f05744dfe7e9f120062c9857df4ab490a1031a/MarkupSafe-3.0.2-cp313-cp313-macosx_11_0_arm64.whl", hash = "sha256:f8b3d067f2e40fe93e1ccdd6b2e1d16c43140e76f02fb1319a05cf2b79d99430", size = 12352 },
    { url = "https://files.pythonhosted.org/packages/d2/f5/6eadfcd3885ea85fe2a7c128315cc1bb7241e1987443d78c8fe712d03091/MarkupSafe-3.0.2-cp313-cp313-manylinux_2_17_aarch64.manylinux2014_aarch64.whl", hash = "sha256:569511d3b58c8791ab4c2e1285575265991e6d8f8700c7be0e88f86cb0672094", size = 24122 },
    { url = "https://files.pythonhosted.org/packages/0c/91/96cf928db8236f1bfab6ce15ad070dfdd02ed88261c2afafd4b43575e9e9/MarkupSafe-3.0.2-cp313-cp313-manylinux_2_17_x86_64.manylinux2014_x86_64.whl", hash = "sha256:15ab75ef81add55874e7ab7055e9c397312385bd9ced94920f2802310c930396", size = 23085 },
    { url = "https://files.pythonhosted.org/packages/c2/cf/c9d56af24d56ea04daae7ac0940232d31d5a8354f2b457c6d856b2057d69/MarkupSafe-3.0.2-cp313-cp313-manylinux_2_5_i686.manylinux1_i686.manylinux_2_17_i686.manylinux2014_i686.whl", hash = "sha256:f3818cb119498c0678015754eba762e0d61e5b52d34c8b13d770f0719f7b1d79", size = 22978 },
    { url = "https://files.pythonhosted.org/packages/2a/9f/8619835cd6a711d6272d62abb78c033bda638fdc54c4e7f4272cf1c0962b/MarkupSafe-3.0.2-cp313-cp313-musllinux_1_2_aarch64.whl", hash = "sha256:cdb82a876c47801bb54a690c5ae105a46b392ac6099881cdfb9f6e95e4014c6a", size = 24208 },
    { url = "https://files.pythonhosted.org/packages/f9/bf/176950a1792b2cd2102b8ffeb5133e1ed984547b75db47c25a67d3359f77/MarkupSafe-3.0.2-cp313-cp313-musllinux_1_2_i686.whl", hash = "sha256:cabc348d87e913db6ab4aa100f01b08f481097838bdddf7c7a84b7575b7309ca", size = 23357 },
    { url = "https://files.pythonhosted.org/packages/ce/4f/9a02c1d335caabe5c4efb90e1b6e8ee944aa245c1aaaab8e8a618987d816/MarkupSafe-3.0.2-cp313-cp313-musllinux_1_2_x86_64.whl", hash = "sha256:444dcda765c8a838eaae23112db52f1efaf750daddb2d9ca300bcae1039adc5c", size = 23344 },
    { url = "https://files.pythonhosted.org/packages/ee/55/c271b57db36f748f0e04a759ace9f8f759ccf22b4960c270c78a394f58be/MarkupSafe-3.0.2-cp313-cp313-win32.whl", hash = "sha256:bcf3e58998965654fdaff38e58584d8937aa3096ab5354d493c77d1fdd66d7a1", size = 15101 },
    { url = "https://files.pythonhosted.org/packages/29/88/07df22d2dd4df40aba9f3e402e6dc1b8ee86297dddbad4872bd5e7b0094f/MarkupSafe-3.0.2-cp313-cp313-win_amd64.whl", hash = "sha256:e6a2a455bd412959b57a172ce6328d2dd1f01cb2135efda2e4576e8a23fa3b0f", size = 15603 },
    { url = "https://files.pythonhosted.org/packages/62/6a/8b89d24db2d32d433dffcd6a8779159da109842434f1dd2f6e71f32f738c/MarkupSafe-3.0.2-cp313-cp313t-macosx_10_13_universal2.whl", hash = "sha256:b5a6b3ada725cea8a5e634536b1b01c30bcdcd7f9c6fff4151548d5bf6b3a36c", size = 14510 },
    { url = "https://files.pythonhosted.org/packages/7a/06/a10f955f70a2e5a9bf78d11a161029d278eeacbd35ef806c3fd17b13060d/MarkupSafe-3.0.2-cp313-cp313t-macosx_11_0_arm64.whl", hash = "sha256:a904af0a6162c73e3edcb969eeeb53a63ceeb5d8cf642fade7d39e7963a22ddb", size = 12486 },
    { url = "https://files.pythonhosted.org/packages/34/cf/65d4a571869a1a9078198ca28f39fba5fbb910f952f9dbc5220afff9f5e6/MarkupSafe-3.0.2-cp313-cp313t-manylinux_2_17_aarch64.manylinux2014_aarch64.whl", hash = "sha256:4aa4e5faecf353ed117801a068ebab7b7e09ffb6e1d5e412dc852e0da018126c", size = 25480 },
    { url = "https://files.pythonhosted.org/packages/0c/e3/90e9651924c430b885468b56b3d597cabf6d72be4b24a0acd1fa0e12af67/MarkupSafe-3.0.2-cp313-cp313t-manylinux_2_17_x86_64.manylinux2014_x86_64.whl", hash = "sha256:c0ef13eaeee5b615fb07c9a7dadb38eac06a0608b41570d8ade51c56539e509d", size = 23914 },
    { url = "https://files.pythonhosted.org/packages/66/8c/6c7cf61f95d63bb866db39085150df1f2a5bd3335298f14a66b48e92659c/MarkupSafe-3.0.2-cp313-cp313t-manylinux_2_5_i686.manylinux1_i686.manylinux_2_17_i686.manylinux2014_i686.whl", hash = "sha256:d16a81a06776313e817c951135cf7340a3e91e8c1ff2fac444cfd75fffa04afe", size = 23796 },
    { url = "https://files.pythonhosted.org/packages/bb/35/cbe9238ec3f47ac9a7c8b3df7a808e7cb50fe149dc7039f5f454b3fba218/MarkupSafe-3.0.2-cp313-cp313t-musllinux_1_2_aarch64.whl", hash = "sha256:6381026f158fdb7c72a168278597a5e3a5222e83ea18f543112b2662a9b699c5", size = 25473 },
    { url = "https://files.pythonhosted.org/packages/e6/32/7621a4382488aa283cc05e8984a9c219abad3bca087be9ec77e89939ded9/MarkupSafe-3.0.2-cp313-cp313t-musllinux_1_2_i686.whl", hash = "sha256:3d79d162e7be8f996986c064d1c7c817f6df3a77fe3d6859f6f9e7be4b8c213a", size = 24114 },
    { url = "https://files.pythonhosted.org/packages/0d/80/0985960e4b89922cb5a0bac0ed39c5b96cbc1a536a99f30e8c220a996ed9/MarkupSafe-3.0.2-cp313-cp313t-musllinux_1_2_x86_64.whl", hash = "sha256:131a3c7689c85f5ad20f9f6fb1b866f402c445b220c19fe4308c0b147ccd2ad9", size = 24098 },
    { url = "https://files.pythonhosted.org/packages/82/78/fedb03c7d5380df2427038ec8d973587e90561b2d90cd472ce9254cf348b/MarkupSafe-3.0.2-cp313-cp313t-win32.whl", hash = "sha256:ba8062ed2cf21c07a9e295d5b8a2a5ce678b913b45fdf68c32d95d6c1291e0b6", size = 15208 },
    { url = "https://files.pythonhosted.org/packages/4f/65/6079a46068dfceaeabb5dcad6d674f5f5c61a6fa5673746f42a9f4c233b3/MarkupSafe-3.0.2-cp313-cp313t-win_amd64.whl", hash = "sha256:e444a31f8db13eb18ada366ab3cf45fd4b31e4db1236a4448f68778c1d1a5a2f", size = 15739 },
    { url = "https://files.pythonhosted.org/packages/a7/ea/9b1530c3fdeeca613faeb0fb5cbcf2389d816072fab72a71b45749ef6062/MarkupSafe-3.0.2-cp39-cp39-macosx_10_9_universal2.whl", hash = "sha256:eaa0a10b7f72326f1372a713e73c3f739b524b3af41feb43e4921cb529f5929a", size = 14344 },
    { url = "https://files.pythonhosted.org/packages/4b/c2/fbdbfe48848e7112ab05e627e718e854d20192b674952d9042ebd8c9e5de/MarkupSafe-3.0.2-cp39-cp39-macosx_11_0_arm64.whl", hash = "sha256:48032821bbdf20f5799ff537c7ac3d1fba0ba032cfc06194faffa8cda8b560ff", size = 12389 },
    { url = "https://files.pythonhosted.org/packages/f0/25/7a7c6e4dbd4f867d95d94ca15449e91e52856f6ed1905d58ef1de5e211d0/MarkupSafe-3.0.2-cp39-cp39-manylinux_2_17_aarch64.manylinux2014_aarch64.whl", hash = "sha256:1a9d3f5f0901fdec14d8d2f66ef7d035f2157240a433441719ac9a3fba440b13", size = 21607 },
    { url = "https://files.pythonhosted.org/packages/53/8f/f339c98a178f3c1e545622206b40986a4c3307fe39f70ccd3d9df9a9e425/MarkupSafe-3.0.2-cp39-cp39-manylinux_2_17_x86_64.manylinux2014_x86_64.whl", hash = "sha256:88b49a3b9ff31e19998750c38e030fc7bb937398b1f78cfa599aaef92d693144", size = 20728 },
    { url = "https://files.pythonhosted.org/packages/1a/03/8496a1a78308456dbd50b23a385c69b41f2e9661c67ea1329849a598a8f9/MarkupSafe-3.0.2-cp39-cp39-manylinux_2_5_i686.manylinux1_i686.manylinux_2_17_i686.manylinux2014_i686.whl", hash = "sha256:cfad01eed2c2e0c01fd0ecd2ef42c492f7f93902e39a42fc9ee1692961443a29", size = 20826 },
    { url = "https://files.pythonhosted.org/packages/e6/cf/0a490a4bd363048c3022f2f475c8c05582179bb179defcee4766fb3dcc18/MarkupSafe-3.0.2-cp39-cp39-musllinux_1_2_aarch64.whl", hash = "sha256:1225beacc926f536dc82e45f8a4d68502949dc67eea90eab715dea3a21c1b5f0", size = 21843 },
    { url = "https://files.pythonhosted.org/packages/19/a3/34187a78613920dfd3cdf68ef6ce5e99c4f3417f035694074beb8848cd77/MarkupSafe-3.0.2-cp39-cp39-musllinux_1_2_i686.whl", hash = "sha256:3169b1eefae027567d1ce6ee7cae382c57fe26e82775f460f0b2778beaad66c0", size = 21219 },
    { url = "https://files.pythonhosted.org/packages/17/d8/5811082f85bb88410ad7e452263af048d685669bbbfb7b595e8689152498/MarkupSafe-3.0.2-cp39-cp39-musllinux_1_2_x86_64.whl", hash = "sha256:eb7972a85c54febfb25b5c4b4f3af4dcc731994c7da0d8a0b4a6eb0640e1d178", size = 20946 },
    { url = "https://files.pythonhosted.org/packages/7c/31/bd635fb5989440d9365c5e3c47556cfea121c7803f5034ac843e8f37c2f2/MarkupSafe-3.0.2-cp39-cp39-win32.whl", hash = "sha256:8c4e8c3ce11e1f92f6536ff07154f9d49677ebaaafc32db9db4620bc11ed480f", size = 15063 },
    { url = "https://files.pythonhosted.org/packages/b3/73/085399401383ce949f727afec55ec3abd76648d04b9f22e1c0e99cb4bec3/MarkupSafe-3.0.2-cp39-cp39-win_amd64.whl", hash = "sha256:6e296a513ca3d94054c2c881cc913116e90fd030ad1c656b3869762b754f5f8a", size = 15506 },
]

[[package]]
name = "matplotlib-inline"
version = "0.1.7"
source = { registry = "https://pypi.org/simple" }
dependencies = [
    { name = "traitlets" },
]
sdist = { url = "https://files.pythonhosted.org/packages/99/5b/a36a337438a14116b16480db471ad061c36c3694df7c2084a0da7ba538b7/matplotlib_inline-0.1.7.tar.gz", hash = "sha256:8423b23ec666be3d16e16b60bdd8ac4e86e840ebd1dd11a30b9f117f2fa0ab90", size = 8159 }
wheels = [
    { url = "https://files.pythonhosted.org/packages/8f/8e/9ad090d3553c280a8060fbf6e24dc1c0c29704ee7d1c372f0c174aa59285/matplotlib_inline-0.1.7-py3-none-any.whl", hash = "sha256:df192d39a4ff8f21b1895d72e6a13f5fcc5099f00fa84384e0ea28c2cc0653ca", size = 9899 },
]

[[package]]
name = "mdurl"
version = "0.1.2"
source = { registry = "https://pypi.org/simple" }
sdist = { url = "https://files.pythonhosted.org/packages/d6/54/cfe61301667036ec958cb99bd3efefba235e65cdeb9c84d24a8293ba1d90/mdurl-0.1.2.tar.gz", hash = "sha256:bb413d29f5eea38f31dd4754dd7377d4465116fb207585f97bf925588687c1ba", size = 8729 }
wheels = [
    { url = "https://files.pythonhosted.org/packages/b3/38/89ba8ad64ae25be8de66a6d463314cf1eb366222074cfda9ee839c56a4b4/mdurl-0.1.2-py3-none-any.whl", hash = "sha256:84008a41e51615a49fc9966191ff91509e3c40b939176e643fd50a5c2196b8f8", size = 9979 },
]

[[package]]
name = "msgpack"
version = "1.1.0"
source = { registry = "https://pypi.org/simple" }
sdist = { url = "https://files.pythonhosted.org/packages/cb/d0/7555686ae7ff5731205df1012ede15dd9d927f6227ea151e901c7406af4f/msgpack-1.1.0.tar.gz", hash = "sha256:dd432ccc2c72b914e4cb77afce64aab761c1137cc698be3984eee260bcb2896e", size = 167260 }
wheels = [
    { url = "https://files.pythonhosted.org/packages/4b/f9/a892a6038c861fa849b11a2bb0502c07bc698ab6ea53359e5771397d883b/msgpack-1.1.0-cp310-cp310-macosx_10_9_universal2.whl", hash = "sha256:7ad442d527a7e358a469faf43fda45aaf4ac3249c8310a82f0ccff9164e5dccd", size = 150428 },
    { url = "https://files.pythonhosted.org/packages/df/7a/d174cc6a3b6bb85556e6a046d3193294a92f9a8e583cdbd46dc8a1d7e7f4/msgpack-1.1.0-cp310-cp310-macosx_10_9_x86_64.whl", hash = "sha256:74bed8f63f8f14d75eec75cf3d04ad581da6b914001b474a5d3cd3372c8cc27d", size = 84131 },
    { url = "https://files.pythonhosted.org/packages/08/52/bf4fbf72f897a23a56b822997a72c16de07d8d56d7bf273242f884055682/msgpack-1.1.0-cp310-cp310-macosx_11_0_arm64.whl", hash = "sha256:914571a2a5b4e7606997e169f64ce53a8b1e06f2cf2c3a7273aa106236d43dd5", size = 81215 },
    { url = "https://files.pythonhosted.org/packages/02/95/dc0044b439b518236aaf012da4677c1b8183ce388411ad1b1e63c32d8979/msgpack-1.1.0-cp310-cp310-manylinux_2_17_aarch64.manylinux2014_aarch64.whl", hash = "sha256:c921af52214dcbb75e6bdf6a661b23c3e6417f00c603dd2070bccb5c3ef499f5", size = 371229 },
    { url = "https://files.pythonhosted.org/packages/ff/75/09081792db60470bef19d9c2be89f024d366b1e1973c197bb59e6aabc647/msgpack-1.1.0-cp310-cp310-manylinux_2_17_x86_64.manylinux2014_x86_64.whl", hash = "sha256:d8ce0b22b890be5d252de90d0e0d119f363012027cf256185fc3d474c44b1b9e", size = 378034 },
    { url = "https://files.pythonhosted.org/packages/32/d3/c152e0c55fead87dd948d4b29879b0f14feeeec92ef1fd2ec21b107c3f49/msgpack-1.1.0-cp310-cp310-manylinux_2_5_i686.manylinux1_i686.manylinux_2_17_i686.manylinux2014_i686.whl", hash = "sha256:73322a6cc57fcee3c0c57c4463d828e9428275fb85a27aa2aa1a92fdc42afd7b", size = 363070 },
    { url = "https://files.pythonhosted.org/packages/d9/2c/82e73506dd55f9e43ac8aa007c9dd088c6f0de2aa19e8f7330e6a65879fc/msgpack-1.1.0-cp310-cp310-musllinux_1_2_aarch64.whl", hash = "sha256:e1f3c3d21f7cf67bcf2da8e494d30a75e4cf60041d98b3f79875afb5b96f3a3f", size = 359863 },
    { url = "https://files.pythonhosted.org/packages/cb/a0/3d093b248837094220e1edc9ec4337de3443b1cfeeb6e0896af8ccc4cc7a/msgpack-1.1.0-cp310-cp310-musllinux_1_2_i686.whl", hash = "sha256:64fc9068d701233effd61b19efb1485587560b66fe57b3e50d29c5d78e7fef68", size = 368166 },
    { url = "https://files.pythonhosted.org/packages/e4/13/7646f14f06838b406cf5a6ddbb7e8dc78b4996d891ab3b93c33d1ccc8678/msgpack-1.1.0-cp310-cp310-musllinux_1_2_x86_64.whl", hash = "sha256:42f754515e0f683f9c79210a5d1cad631ec3d06cea5172214d2176a42e67e19b", size = 370105 },
    { url = "https://files.pythonhosted.org/packages/67/fa/dbbd2443e4578e165192dabbc6a22c0812cda2649261b1264ff515f19f15/msgpack-1.1.0-cp310-cp310-win32.whl", hash = "sha256:3df7e6b05571b3814361e8464f9304c42d2196808e0119f55d0d3e62cd5ea044", size = 68513 },
    { url = "https://files.pythonhosted.org/packages/24/ce/c2c8fbf0ded750cb63cbcbb61bc1f2dfd69e16dca30a8af8ba80ec182dcd/msgpack-1.1.0-cp310-cp310-win_amd64.whl", hash = "sha256:685ec345eefc757a7c8af44a3032734a739f8c45d1b0ac45efc5d8977aa4720f", size = 74687 },
    { url = "https://files.pythonhosted.org/packages/b7/5e/a4c7154ba65d93be91f2f1e55f90e76c5f91ccadc7efc4341e6f04c8647f/msgpack-1.1.0-cp311-cp311-macosx_10_9_universal2.whl", hash = "sha256:3d364a55082fb2a7416f6c63ae383fbd903adb5a6cf78c5b96cc6316dc1cedc7", size = 150803 },
    { url = "https://files.pythonhosted.org/packages/60/c2/687684164698f1d51c41778c838d854965dd284a4b9d3a44beba9265c931/msgpack-1.1.0-cp311-cp311-macosx_10_9_x86_64.whl", hash = "sha256:79ec007767b9b56860e0372085f8504db5d06bd6a327a335449508bbee9648fa", size = 84343 },
    { url = "https://files.pythonhosted.org/packages/42/ae/d3adea9bb4a1342763556078b5765e666f8fdf242e00f3f6657380920972/msgpack-1.1.0-cp311-cp311-macosx_11_0_arm64.whl", hash = "sha256:6ad622bf7756d5a497d5b6836e7fc3752e2dd6f4c648e24b1803f6048596f701", size = 81408 },
    { url = "https://files.pythonhosted.org/packages/dc/17/6313325a6ff40ce9c3207293aee3ba50104aed6c2c1559d20d09e5c1ff54/msgpack-1.1.0-cp311-cp311-manylinux_2_17_aarch64.manylinux2014_aarch64.whl", hash = "sha256:8e59bca908d9ca0de3dc8684f21ebf9a690fe47b6be93236eb40b99af28b6ea6", size = 396096 },
    { url = "https://files.pythonhosted.org/packages/a8/a1/ad7b84b91ab5a324e707f4c9761633e357820b011a01e34ce658c1dda7cc/msgpack-1.1.0-cp311-cp311-manylinux_2_17_x86_64.manylinux2014_x86_64.whl", hash = "sha256:5e1da8f11a3dd397f0a32c76165cf0c4eb95b31013a94f6ecc0b280c05c91b59", size = 403671 },
    { url = "https://files.pythonhosted.org/packages/bb/0b/fd5b7c0b308bbf1831df0ca04ec76fe2f5bf6319833646b0a4bd5e9dc76d/msgpack-1.1.0-cp311-cp311-manylinux_2_5_i686.manylinux1_i686.manylinux_2_17_i686.manylinux2014_i686.whl", hash = "sha256:452aff037287acb1d70a804ffd022b21fa2bb7c46bee884dbc864cc9024128a0", size = 387414 },
    { url = "https://files.pythonhosted.org/packages/f0/03/ff8233b7c6e9929a1f5da3c7860eccd847e2523ca2de0d8ef4878d354cfa/msgpack-1.1.0-cp311-cp311-musllinux_1_2_aarch64.whl", hash = "sha256:8da4bf6d54ceed70e8861f833f83ce0814a2b72102e890cbdfe4b34764cdd66e", size = 383759 },
    { url = "https://files.pythonhosted.org/packages/1f/1b/eb82e1fed5a16dddd9bc75f0854b6e2fe86c0259c4353666d7fab37d39f4/msgpack-1.1.0-cp311-cp311-musllinux_1_2_i686.whl", hash = "sha256:41c991beebf175faf352fb940bf2af9ad1fb77fd25f38d9142053914947cdbf6", size = 394405 },
    { url = "https://files.pythonhosted.org/packages/90/2e/962c6004e373d54ecf33d695fb1402f99b51832631e37c49273cc564ffc5/msgpack-1.1.0-cp311-cp311-musllinux_1_2_x86_64.whl", hash = "sha256:a52a1f3a5af7ba1c9ace055b659189f6c669cf3657095b50f9602af3a3ba0fe5", size = 396041 },
    { url = "https://files.pythonhosted.org/packages/f8/20/6e03342f629474414860c48aeffcc2f7f50ddaf351d95f20c3f1c67399a8/msgpack-1.1.0-cp311-cp311-win32.whl", hash = "sha256:58638690ebd0a06427c5fe1a227bb6b8b9fdc2bd07701bec13c2335c82131a88", size = 68538 },
    { url = "https://files.pythonhosted.org/packages/aa/c4/5a582fc9a87991a3e6f6800e9bb2f3c82972912235eb9539954f3e9997c7/msgpack-1.1.0-cp311-cp311-win_amd64.whl", hash = "sha256:fd2906780f25c8ed5d7b323379f6138524ba793428db5d0e9d226d3fa6aa1788", size = 74871 },
    { url = "https://files.pythonhosted.org/packages/e1/d6/716b7ca1dbde63290d2973d22bbef1b5032ca634c3ff4384a958ec3f093a/msgpack-1.1.0-cp312-cp312-macosx_10_9_universal2.whl", hash = "sha256:d46cf9e3705ea9485687aa4001a76e44748b609d260af21c4ceea7f2212a501d", size = 152421 },
    { url = "https://files.pythonhosted.org/packages/70/da/5312b067f6773429cec2f8f08b021c06af416bba340c912c2ec778539ed6/msgpack-1.1.0-cp312-cp312-macosx_10_9_x86_64.whl", hash = "sha256:5dbad74103df937e1325cc4bfeaf57713be0b4f15e1c2da43ccdd836393e2ea2", size = 85277 },
    { url = "https://files.pythonhosted.org/packages/28/51/da7f3ae4462e8bb98af0d5bdf2707f1b8c65a0d4f496e46b6afb06cbc286/msgpack-1.1.0-cp312-cp312-macosx_11_0_arm64.whl", hash = "sha256:58dfc47f8b102da61e8949708b3eafc3504509a5728f8b4ddef84bd9e16ad420", size = 82222 },
    { url = "https://files.pythonhosted.org/packages/33/af/dc95c4b2a49cff17ce47611ca9ba218198806cad7796c0b01d1e332c86bb/msgpack-1.1.0-cp312-cp312-manylinux_2_17_aarch64.manylinux2014_aarch64.whl", hash = "sha256:4676e5be1b472909b2ee6356ff425ebedf5142427842aa06b4dfd5117d1ca8a2", size = 392971 },
    { url = "https://files.pythonhosted.org/packages/f1/54/65af8de681fa8255402c80eda2a501ba467921d5a7a028c9c22a2c2eedb5/msgpack-1.1.0-cp312-cp312-manylinux_2_17_x86_64.manylinux2014_x86_64.whl", hash = "sha256:17fb65dd0bec285907f68b15734a993ad3fc94332b5bb21b0435846228de1f39", size = 401403 },
    { url = "https://files.pythonhosted.org/packages/97/8c/e333690777bd33919ab7024269dc3c41c76ef5137b211d776fbb404bfead/msgpack-1.1.0-cp312-cp312-manylinux_2_5_i686.manylinux1_i686.manylinux_2_17_i686.manylinux2014_i686.whl", hash = "sha256:a51abd48c6d8ac89e0cfd4fe177c61481aca2d5e7ba42044fd218cfd8ea9899f", size = 385356 },
    { url = "https://files.pythonhosted.org/packages/57/52/406795ba478dc1c890559dd4e89280fa86506608a28ccf3a72fbf45df9f5/msgpack-1.1.0-cp312-cp312-musllinux_1_2_aarch64.whl", hash = "sha256:2137773500afa5494a61b1208619e3871f75f27b03bcfca7b3a7023284140247", size = 383028 },
    { url = "https://files.pythonhosted.org/packages/e7/69/053b6549bf90a3acadcd8232eae03e2fefc87f066a5b9fbb37e2e608859f/msgpack-1.1.0-cp312-cp312-musllinux_1_2_i686.whl", hash = "sha256:398b713459fea610861c8a7b62a6fec1882759f308ae0795b5413ff6a160cf3c", size = 391100 },
    { url = "https://files.pythonhosted.org/packages/23/f0/d4101d4da054f04274995ddc4086c2715d9b93111eb9ed49686c0f7ccc8a/msgpack-1.1.0-cp312-cp312-musllinux_1_2_x86_64.whl", hash = "sha256:06f5fd2f6bb2a7914922d935d3b8bb4a7fff3a9a91cfce6d06c13bc42bec975b", size = 394254 },
    { url = "https://files.pythonhosted.org/packages/1c/12/cf07458f35d0d775ff3a2dc5559fa2e1fcd06c46f1ef510e594ebefdca01/msgpack-1.1.0-cp312-cp312-win32.whl", hash = "sha256:ad33e8400e4ec17ba782f7b9cf868977d867ed784a1f5f2ab46e7ba53b6e1e1b", size = 69085 },
    { url = "https://files.pythonhosted.org/packages/73/80/2708a4641f7d553a63bc934a3eb7214806b5b39d200133ca7f7afb0a53e8/msgpack-1.1.0-cp312-cp312-win_amd64.whl", hash = "sha256:115a7af8ee9e8cddc10f87636767857e7e3717b7a2e97379dc2054712693e90f", size = 75347 },
    { url = "https://files.pythonhosted.org/packages/c8/b0/380f5f639543a4ac413e969109978feb1f3c66e931068f91ab6ab0f8be00/msgpack-1.1.0-cp313-cp313-macosx_10_13_universal2.whl", hash = "sha256:071603e2f0771c45ad9bc65719291c568d4edf120b44eb36324dcb02a13bfddf", size = 151142 },
    { url = "https://files.pythonhosted.org/packages/c8/ee/be57e9702400a6cb2606883d55b05784fada898dfc7fd12608ab1fdb054e/msgpack-1.1.0-cp313-cp313-macosx_10_13_x86_64.whl", hash = "sha256:0f92a83b84e7c0749e3f12821949d79485971f087604178026085f60ce109330", size = 84523 },
    { url = "https://files.pythonhosted.org/packages/7e/3a/2919f63acca3c119565449681ad08a2f84b2171ddfcff1dba6959db2cceb/msgpack-1.1.0-cp313-cp313-macosx_11_0_arm64.whl", hash = "sha256:4a1964df7b81285d00a84da4e70cb1383f2e665e0f1f2a7027e683956d04b734", size = 81556 },
    { url = "https://files.pythonhosted.org/packages/7c/43/a11113d9e5c1498c145a8925768ea2d5fce7cbab15c99cda655aa09947ed/msgpack-1.1.0-cp313-cp313-manylinux_2_17_aarch64.manylinux2014_aarch64.whl", hash = "sha256:59caf6a4ed0d164055ccff8fe31eddc0ebc07cf7326a2aaa0dbf7a4001cd823e", size = 392105 },
    { url = "https://files.pythonhosted.org/packages/2d/7b/2c1d74ca6c94f70a1add74a8393a0138172207dc5de6fc6269483519d048/msgpack-1.1.0-cp313-cp313-manylinux_2_17_x86_64.manylinux2014_x86_64.whl", hash = "sha256:0907e1a7119b337971a689153665764adc34e89175f9a34793307d9def08e6ca", size = 399979 },
    { url = "https://files.pythonhosted.org/packages/82/8c/cf64ae518c7b8efc763ca1f1348a96f0e37150061e777a8ea5430b413a74/msgpack-1.1.0-cp313-cp313-manylinux_2_5_i686.manylinux1_i686.manylinux_2_17_i686.manylinux2014_i686.whl", hash = "sha256:65553c9b6da8166e819a6aa90ad15288599b340f91d18f60b2061f402b9a4915", size = 383816 },
    { url = "https://files.pythonhosted.org/packages/69/86/a847ef7a0f5ef3fa94ae20f52a4cacf596a4e4a010197fbcc27744eb9a83/msgpack-1.1.0-cp313-cp313-musllinux_1_2_aarch64.whl", hash = "sha256:7a946a8992941fea80ed4beae6bff74ffd7ee129a90b4dd5cf9c476a30e9708d", size = 380973 },
    { url = "https://files.pythonhosted.org/packages/aa/90/c74cf6e1126faa93185d3b830ee97246ecc4fe12cf9d2d31318ee4246994/msgpack-1.1.0-cp313-cp313-musllinux_1_2_i686.whl", hash = "sha256:4b51405e36e075193bc051315dbf29168d6141ae2500ba8cd80a522964e31434", size = 387435 },
    { url = "https://files.pythonhosted.org/packages/7a/40/631c238f1f338eb09f4acb0f34ab5862c4e9d7eda11c1b685471a4c5ea37/msgpack-1.1.0-cp313-cp313-musllinux_1_2_x86_64.whl", hash = "sha256:b4c01941fd2ff87c2a934ee6055bda4ed353a7846b8d4f341c428109e9fcde8c", size = 399082 },
    { url = "https://files.pythonhosted.org/packages/e9/1b/fa8a952be252a1555ed39f97c06778e3aeb9123aa4cccc0fd2acd0b4e315/msgpack-1.1.0-cp313-cp313-win32.whl", hash = "sha256:7c9a35ce2c2573bada929e0b7b3576de647b0defbd25f5139dcdaba0ae35a4cc", size = 69037 },
    { url = "https://files.pythonhosted.org/packages/b6/bc/8bd826dd03e022153bfa1766dcdec4976d6c818865ed54223d71f07862b3/msgpack-1.1.0-cp313-cp313-win_amd64.whl", hash = "sha256:bce7d9e614a04d0883af0b3d4d501171fbfca038f12c77fa838d9f198147a23f", size = 75140 },
    { url = "https://files.pythonhosted.org/packages/f7/3b/544a5c5886042b80e1f4847a4757af3430f60d106d8d43bb7be72c9e9650/msgpack-1.1.0-cp39-cp39-macosx_10_9_universal2.whl", hash = "sha256:53258eeb7a80fc46f62fd59c876957a2d0e15e6449a9e71842b6d24419d88ca1", size = 150713 },
    { url = "https://files.pythonhosted.org/packages/93/af/d63f25bcccd3d6f06fd518ba4a321f34a4370c67b579ca5c70b4a37721b4/msgpack-1.1.0-cp39-cp39-macosx_10_9_x86_64.whl", hash = "sha256:7e7b853bbc44fb03fbdba34feb4bd414322180135e2cb5164f20ce1c9795ee48", size = 84277 },
    { url = "https://files.pythonhosted.org/packages/92/9b/5c0dfb0009b9f96328664fecb9f8e4e9c8a1ae919e6d53986c1b813cb493/msgpack-1.1.0-cp39-cp39-macosx_11_0_arm64.whl", hash = "sha256:f3e9b4936df53b970513eac1758f3882c88658a220b58dcc1e39606dccaaf01c", size = 81357 },
    { url = "https://files.pythonhosted.org/packages/d1/7c/3a9ee6ec9fc3e47681ad39b4d344ee04ff20a776b594fba92d88d8b68356/msgpack-1.1.0-cp39-cp39-manylinux_2_17_aarch64.manylinux2014_aarch64.whl", hash = "sha256:46c34e99110762a76e3911fc923222472c9d681f1094096ac4102c18319e6468", size = 371256 },
    { url = "https://files.pythonhosted.org/packages/f7/0a/8a213cecea7b731c540f25212ba5f9a818f358237ac51a44d448bd753690/msgpack-1.1.0-cp39-cp39-manylinux_2_17_x86_64.manylinux2014_x86_64.whl", hash = "sha256:8a706d1e74dd3dea05cb54580d9bd8b2880e9264856ce5068027eed09680aa74", size = 377868 },
    { url = "https://files.pythonhosted.org/packages/1b/94/a82b0db0981e9586ed5af77d6cfb343da05d7437dceaae3b35d346498110/msgpack-1.1.0-cp39-cp39-manylinux_2_5_i686.manylinux1_i686.manylinux_2_17_i686.manylinux2014_i686.whl", hash = "sha256:534480ee5690ab3cbed89d4c8971a5c631b69a8c0883ecfea96c19118510c846", size = 363370 },
    { url = "https://files.pythonhosted.org/packages/93/fc/6c7f0dcc1c913e14861e16eaf494c07fc1dde454ec726ff8cebcf348ae53/msgpack-1.1.0-cp39-cp39-musllinux_1_2_aarch64.whl", hash = "sha256:8cf9e8c3a2153934a23ac160cc4cba0ec035f6867c8013cc6077a79823370346", size = 358970 },
    { url = "https://files.pythonhosted.org/packages/1f/c6/e4a04c0089deace870dabcdef5c9f12798f958e2e81d5012501edaff342f/msgpack-1.1.0-cp39-cp39-musllinux_1_2_i686.whl", hash = "sha256:3180065ec2abbe13a4ad37688b61b99d7f9e012a535b930e0e683ad6bc30155b", size = 366358 },
    { url = "https://files.pythonhosted.org/packages/b6/54/7d8317dac590cf16b3e08e3fb74d2081e5af44eb396f0effa13f17777f30/msgpack-1.1.0-cp39-cp39-musllinux_1_2_x86_64.whl", hash = "sha256:c5a91481a3cc573ac8c0d9aace09345d989dc4a0202b7fcb312c88c26d4e71a8", size = 370336 },
    { url = "https://files.pythonhosted.org/packages/dc/6f/a5a1f43b6566831e9630e5bc5d86034a8884386297302be128402555dde1/msgpack-1.1.0-cp39-cp39-win32.whl", hash = "sha256:f80bc7d47f76089633763f952e67f8214cb7b3ee6bfa489b3cb6a84cfac114cd", size = 68683 },
    { url = "https://files.pythonhosted.org/packages/5f/e8/2162621e18dbc36e2bc8492fd0e97b3975f5d89fe0472ae6d5f7fbdd8cf7/msgpack-1.1.0-cp39-cp39-win_amd64.whl", hash = "sha256:4d1b7ff2d6146e16e8bd665ac726a89c74163ef8cd39fa8c1087d4e52d3a2325", size = 74787 },
]

[[package]]
name = "nest-asyncio"
version = "1.6.0"
source = { registry = "https://pypi.org/simple" }
sdist = { url = "https://files.pythonhosted.org/packages/83/f8/51569ac65d696c8ecbee95938f89d4abf00f47d58d48f6fbabfe8f0baefe/nest_asyncio-1.6.0.tar.gz", hash = "sha256:6f172d5449aca15afd6c646851f4e31e02c598d553a667e38cafa997cfec55fe", size = 7418 }
wheels = [
    { url = "https://files.pythonhosted.org/packages/a0/c4/c2971a3ba4c6103a3d10c4b0f24f461ddc027f0f09763220cf35ca1401b3/nest_asyncio-1.6.0-py3-none-any.whl", hash = "sha256:87af6efd6b5e897c81050477ef65c62e2b2f35d51703cae01aff2905b1852e1c", size = 5195 },
]

[[package]]
name = "nodeenv"
version = "1.9.1"
source = { registry = "https://pypi.org/simple" }
sdist = { url = "https://files.pythonhosted.org/packages/43/16/fc88b08840de0e0a72a2f9d8c6bae36be573e475a6326ae854bcc549fc45/nodeenv-1.9.1.tar.gz", hash = "sha256:6ec12890a2dab7946721edbfbcd91f3319c6ccc9aec47be7c7e6b7011ee6645f", size = 47437 }
wheels = [
    { url = "https://files.pythonhosted.org/packages/d2/1d/1b658dbd2b9fa9c4c9f32accbfc0205d532c8c6194dc0f2a4c0428e7128a/nodeenv-1.9.1-py2.py3-none-any.whl", hash = "sha256:ba11c9782d29c27c70ffbdda2d7415098754709be8a7056d79a737cd901155c9", size = 22314 },
]

[[package]]
<<<<<<< HEAD
name = "packaging"
version = "24.2"
=======
name = "opentelemetry-api"
version = "1.29.0"
source = { registry = "https://pypi.org/simple" }
dependencies = [
    { name = "deprecated" },
    { name = "importlib-metadata" },
]
sdist = { url = "https://files.pythonhosted.org/packages/bc/8e/b886a5e9861afa188d1fe671fb96ff9a1d90a23d57799331e137cc95d573/opentelemetry_api-1.29.0.tar.gz", hash = "sha256:d04a6cf78aad09614f52964ecb38021e248f5714dc32c2e0d8fd99517b4d69cf", size = 62900 }
wheels = [
    { url = "https://files.pythonhosted.org/packages/43/53/5249ea860d417a26a3a6f1bdedfc0748c4f081a3adaec3d398bc0f7c6a71/opentelemetry_api-1.29.0-py3-none-any.whl", hash = "sha256:5fcd94c4141cc49c736271f3e1efb777bebe9cc535759c54c936cca4f1b312b8", size = 64304 },
]

[[package]]
name = "opentelemetry-exporter-otlp-proto-common"
version = "1.29.0"
source = { registry = "https://pypi.org/simple" }
dependencies = [
    { name = "opentelemetry-proto" },
]
sdist = { url = "https://files.pythonhosted.org/packages/b1/58/f7fd7eaf592b2521999a4271ab3ce1c82fe37fe9b0dc25c348398d95d66a/opentelemetry_exporter_otlp_proto_common-1.29.0.tar.gz", hash = "sha256:e7c39b5dbd1b78fe199e40ddfe477e6983cb61aa74ba836df09c3869a3e3e163", size = 19133 }
wheels = [
    { url = "https://files.pythonhosted.org/packages/9e/75/7609bda3d72bf307839570b226180513e854c01443ebe265ed732a4980fc/opentelemetry_exporter_otlp_proto_common-1.29.0-py3-none-any.whl", hash = "sha256:a9d7376c06b4da9cf350677bcddb9618ed4b8255c3f6476975f5e38274ecd3aa", size = 18459 },
]

[[package]]
name = "opentelemetry-exporter-otlp-proto-grpc"
version = "1.29.0"
>>>>>>> c47d4937
source = { registry = "https://pypi.org/simple" }
dependencies = [
    { name = "deprecated" },
    { name = "googleapis-common-protos" },
    { name = "grpcio" },
    { name = "opentelemetry-api" },
    { name = "opentelemetry-exporter-otlp-proto-common" },
    { name = "opentelemetry-proto" },
    { name = "opentelemetry-sdk" },
]
sdist = { url = "https://files.pythonhosted.org/packages/41/aa/b3f2190613141f35fe15145bf438334fdd1eac8aeeee4f7ecbc887999443/opentelemetry_exporter_otlp_proto_grpc-1.29.0.tar.gz", hash = "sha256:3d324d07d64574d72ed178698de3d717f62a059a93b6b7685ee3e303384e73ea", size = 26224 }
wheels = [
    { url = "https://files.pythonhosted.org/packages/f2/de/4b4127a25d1594851d99032f3a9acb09cb512d11edec713410fb906607f4/opentelemetry_exporter_otlp_proto_grpc-1.29.0-py3-none-any.whl", hash = "sha256:5a2a3a741a2543ed162676cf3eefc2b4150e6f4f0a193187afb0d0e65039c69c", size = 18520 },
]

[[package]]
<<<<<<< HEAD
=======
name = "opentelemetry-instrumentation"
version = "0.50b0"
source = { registry = "https://pypi.org/simple" }
dependencies = [
    { name = "opentelemetry-api" },
    { name = "opentelemetry-semantic-conventions" },
    { name = "packaging" },
    { name = "wrapt" },
]
sdist = { url = "https://files.pythonhosted.org/packages/79/2e/2e59a7cb636dc394bd7cf1758ada5e8ed87590458ca6bb2f9c26e0243847/opentelemetry_instrumentation-0.50b0.tar.gz", hash = "sha256:7d98af72de8dec5323e5202e46122e5f908592b22c6d24733aad619f07d82979", size = 26539 }
wheels = [
    { url = "https://files.pythonhosted.org/packages/ff/b1/55a77152a83ec8998e520a3a575f44af1020cfe4bdc000b7538583293b85/opentelemetry_instrumentation-0.50b0-py3-none-any.whl", hash = "sha256:b8f9fc8812de36e1c6dffa5bfc6224df258841fb387b6dfe5df15099daa10630", size = 30728 },
]

[[package]]
name = "opentelemetry-instrumentation-asgi"
version = "0.50b0"
source = { registry = "https://pypi.org/simple" }
dependencies = [
    { name = "asgiref" },
    { name = "opentelemetry-api" },
    { name = "opentelemetry-instrumentation" },
    { name = "opentelemetry-semantic-conventions" },
    { name = "opentelemetry-util-http" },
]
sdist = { url = "https://files.pythonhosted.org/packages/49/cc/a7b2fd243c6d2621803092eba62e450071b6752dfe4f64f530bbfd91a328/opentelemetry_instrumentation_asgi-0.50b0.tar.gz", hash = "sha256:3ca4cb5616ae6a3e8ce86e7d5c360a8d8cc8ed722cf3dc8a5e44300774e87d49", size = 24105 }
wheels = [
    { url = "https://files.pythonhosted.org/packages/d2/81/0899c6b56b1023835f266d909250d439174afa0c34ed5944c5021d3da263/opentelemetry_instrumentation_asgi-0.50b0-py3-none-any.whl", hash = "sha256:2ba1297f746e55dec5a17fe825689da0613662fb25c004c3965a6c54b1d5be22", size = 16304 },
]

[[package]]
name = "opentelemetry-instrumentation-dbapi"
version = "0.50b0"
source = { registry = "https://pypi.org/simple" }
dependencies = [
    { name = "opentelemetry-api" },
    { name = "opentelemetry-instrumentation" },
    { name = "opentelemetry-semantic-conventions" },
    { name = "wrapt" },
]
sdist = { url = "https://files.pythonhosted.org/packages/27/94/f6f2c369f75e02c551dfa6ab5818e606f73eca2409930c467fcdb0e5634e/opentelemetry_instrumentation_dbapi-0.50b0.tar.gz", hash = "sha256:2603ca39e216893026c185ca8c44c326c0a9a763d5afff2309bd6195c50b7c49", size = 12613 }
wheels = [
    { url = "https://files.pythonhosted.org/packages/0a/49/40def6cd71a6d248e9e48a731021cb9bfc70e5ec09986826ad29bd44b23c/opentelemetry_instrumentation_dbapi-0.50b0-py3-none-any.whl", hash = "sha256:23a730c3d7372b04b8a9507d2a67c5efbf92ff718eaa002b81ffbaf2b01d270f", size = 11533 },
]

[[package]]
name = "opentelemetry-instrumentation-fastapi"
version = "0.50b0"
source = { registry = "https://pypi.org/simple" }
dependencies = [
    { name = "opentelemetry-api" },
    { name = "opentelemetry-instrumentation" },
    { name = "opentelemetry-instrumentation-asgi" },
    { name = "opentelemetry-semantic-conventions" },
    { name = "opentelemetry-util-http" },
]
sdist = { url = "https://files.pythonhosted.org/packages/8d/f8/1917b0b3e414e23c7d71c9a33f0ce020f94bc47d22a30f54ace704e07588/opentelemetry_instrumentation_fastapi-0.50b0.tar.gz", hash = "sha256:16b9181682136da210295def2bb304a32fb9bdee9a935cdc9da43567f7c1149e", size = 19214 }
wheels = [
    { url = "https://files.pythonhosted.org/packages/cb/d6/37784bb30b213e2dd6838b9f96c2940907022c1b75ef1ff18a99afe42433/opentelemetry_instrumentation_fastapi-0.50b0-py3-none-any.whl", hash = "sha256:8f03b738495e4705fbae51a2826389c7369629dace89d0f291c06ffefdff5e52", size = 12079 },
]

[[package]]
name = "opentelemetry-instrumentation-sqlite3"
version = "0.50b0"
source = { registry = "https://pypi.org/simple" }
dependencies = [
    { name = "opentelemetry-api" },
    { name = "opentelemetry-instrumentation" },
    { name = "opentelemetry-instrumentation-dbapi" },
]
sdist = { url = "https://files.pythonhosted.org/packages/64/8a/9a39717588e121f98481561766d0002c41d96935c6ea2b54dd6b5581d1c7/opentelemetry_instrumentation_sqlite3-0.50b0.tar.gz", hash = "sha256:b7c98f7c72f01e3ca6751c2075eebbef8335fc08800ccdf1d97741207cdbe1ba", size = 7718 }
wheels = [
    { url = "https://files.pythonhosted.org/packages/37/d2/0088c11c29e6942ab24910608ce2a416d2b5e76c3d29702578aadec97e52/opentelemetry_instrumentation_sqlite3-0.50b0-py3-none-any.whl", hash = "sha256:37e030bcc87733f769faf87c81c4de9dc932b74b565a1e19e7d13e17ec120901", size = 8938 },
]

[[package]]
name = "opentelemetry-proto"
version = "1.29.0"
source = { registry = "https://pypi.org/simple" }
dependencies = [
    { name = "protobuf" },
]
sdist = { url = "https://files.pythonhosted.org/packages/80/52/fd3b3d79e1b00ad2dcac92db6885e49bedbf7a6828647954e4952d653132/opentelemetry_proto-1.29.0.tar.gz", hash = "sha256:3c136aa293782e9b44978c738fff72877a4b78b5d21a64e879898db7b2d93e5d", size = 34320 }
wheels = [
    { url = "https://files.pythonhosted.org/packages/bd/66/a500e38ee322d89fce61c74bd7769c8ef3bebc6c2f43fda5f3fc3441286d/opentelemetry_proto-1.29.0-py3-none-any.whl", hash = "sha256:495069c6f5495cbf732501cdcd3b7f60fda2b9d3d4255706ca99b7ca8dec53ff", size = 55818 },
]

[[package]]
name = "opentelemetry-sdk"
version = "1.29.0"
source = { registry = "https://pypi.org/simple" }
dependencies = [
    { name = "opentelemetry-api" },
    { name = "opentelemetry-semantic-conventions" },
    { name = "typing-extensions" },
]
sdist = { url = "https://files.pythonhosted.org/packages/0c/5a/1ed4c3cf6c09f80565fc085f7e8efa0c222712fd2a9412d07424705dcf72/opentelemetry_sdk-1.29.0.tar.gz", hash = "sha256:b0787ce6aade6ab84315302e72bd7a7f2f014b0fb1b7c3295b88afe014ed0643", size = 157229 }
wheels = [
    { url = "https://files.pythonhosted.org/packages/d1/1d/512b86af21795fb463726665e2f61db77d384e8779fdcf4cb0ceec47866d/opentelemetry_sdk-1.29.0-py3-none-any.whl", hash = "sha256:173be3b5d3f8f7d671f20ea37056710217959e774e2749d984355d1f9391a30a", size = 118078 },
]

[[package]]
name = "opentelemetry-semantic-conventions"
version = "0.50b0"
source = { registry = "https://pypi.org/simple" }
dependencies = [
    { name = "deprecated" },
    { name = "opentelemetry-api" },
]
sdist = { url = "https://files.pythonhosted.org/packages/e7/4e/d7c7c91ff47cd96fe4095dd7231701aec7347426fd66872ff320d6cd1fcc/opentelemetry_semantic_conventions-0.50b0.tar.gz", hash = "sha256:02dc6dbcb62f082de9b877ff19a3f1ffaa3c306300fa53bfac761c4567c83d38", size = 100459 }
wheels = [
    { url = "https://files.pythonhosted.org/packages/da/fb/dc15fad105450a015e913cfa4f5c27b6a5f1bea8fb649f8cae11e699c8af/opentelemetry_semantic_conventions-0.50b0-py3-none-any.whl", hash = "sha256:e87efba8fdb67fb38113efea6a349531e75ed7ffc01562f65b802fcecb5e115e", size = 166602 },
]

[[package]]
name = "opentelemetry-util-http"
version = "0.50b0"
source = { registry = "https://pypi.org/simple" }
sdist = { url = "https://files.pythonhosted.org/packages/69/10/ce3f0d1157cedbd819194f0b27a6bbb7c19a8bceb3941e4a4775014076cf/opentelemetry_util_http-0.50b0.tar.gz", hash = "sha256:dc4606027e1bc02aabb9533cc330dd43f874fca492e4175c31d7154f341754af", size = 7859 }
wheels = [
    { url = "https://files.pythonhosted.org/packages/64/8a/9e1b54f50d1fddebbeac9a9b0632f8db6ece7add904fb593ee2e268ee4de/opentelemetry_util_http-0.50b0-py3-none-any.whl", hash = "sha256:21f8aedac861ffa3b850f8c0a6c373026189eb8630ac6e14a2bf8c55695cc090", size = 6942 },
]

[[package]]
name = "packaging"
version = "24.2"
source = { registry = "https://pypi.org/simple" }
sdist = { url = "https://files.pythonhosted.org/packages/d0/63/68dbb6eb2de9cb10ee4c9c14a0148804425e13c4fb20d61cce69f53106da/packaging-24.2.tar.gz", hash = "sha256:c228a6dc5e932d346bc5739379109d49e8853dd8223571c7c5b55260edc0b97f", size = 163950 }
wheels = [
    { url = "https://files.pythonhosted.org/packages/88/ef/eb23f262cca3c0c4eb7ab1933c3b1f03d021f2c48f54763065b6f0e321be/packaging-24.2-py3-none-any.whl", hash = "sha256:09abb1bccd265c01f4a3aa3f7a7db064b36514d2cba19a2f694fe6150451a759", size = 65451 },
]

[[package]]
>>>>>>> c47d4937
name = "parso"
version = "0.8.4"
source = { registry = "https://pypi.org/simple" }
sdist = { url = "https://files.pythonhosted.org/packages/66/94/68e2e17afaa9169cf6412ab0f28623903be73d1b32e208d9e8e541bb086d/parso-0.8.4.tar.gz", hash = "sha256:eb3a7b58240fb99099a345571deecc0f9540ea5f4dd2fe14c2a99d6b281ab92d", size = 400609 }
wheels = [
    { url = "https://files.pythonhosted.org/packages/c6/ac/dac4a63f978e4dcb3c6d3a78c4d8e0192a113d288502a1216950c41b1027/parso-0.8.4-py2.py3-none-any.whl", hash = "sha256:a418670a20291dacd2dddc80c377c5c3791378ee1e8d12bffc35420643d43f18", size = 103650 },
]

[[package]]
name = "pathspec"
version = "0.12.1"
source = { registry = "https://pypi.org/simple" }
sdist = { url = "https://files.pythonhosted.org/packages/ca/bc/f35b8446f4531a7cb215605d100cd88b7ac6f44ab3fc94870c120ab3adbf/pathspec-0.12.1.tar.gz", hash = "sha256:a482d51503a1ab33b1c67a6c3813a26953dbdc71c31dacaef9a838c4e29f5712", size = 51043 }
wheels = [
    { url = "https://files.pythonhosted.org/packages/cc/20/ff623b09d963f88bfde16306a54e12ee5ea43e9b597108672ff3a408aad6/pathspec-0.12.1-py3-none-any.whl", hash = "sha256:a0d503e138a4c123b27490a4f7beda6a01c6f288df0e4a8b79c7eb0dc7b4cc08", size = 31191 },
]

[[package]]
name = "pexpect"
version = "4.9.0"
source = { registry = "https://pypi.org/simple" }
dependencies = [
    { name = "ptyprocess" },
]
sdist = { url = "https://files.pythonhosted.org/packages/42/92/cc564bf6381ff43ce1f4d06852fc19a2f11d180f23dc32d9588bee2f149d/pexpect-4.9.0.tar.gz", hash = "sha256:ee7d41123f3c9911050ea2c2dac107568dc43b2d3b0c7557a33212c398ead30f", size = 166450 }
wheels = [
    { url = "https://files.pythonhosted.org/packages/9e/c3/059298687310d527a58bb01f3b1965787ee3b40dce76752eda8b44e9a2c5/pexpect-4.9.0-py2.py3-none-any.whl", hash = "sha256:7236d1e080e4936be2dc3e326cec0af72acf9212a7e1d060210e70a47e253523", size = 63772 },
]

[[package]]
name = "pid"
version = "3.0.4"
source = { registry = "https://pypi.org/simple" }
dependencies = [
    { name = "psutil", marker = "sys_platform == 'win32'" },
]
sdist = { url = "https://files.pythonhosted.org/packages/46/45/9e551a0e30d68d18334bc6fd8971b3ab1485423877902eb4f26cc28d7bd5/pid-3.0.4.tar.gz", hash = "sha256:0e33670e83f6a33ebb0822e43a609c3247178d4a375ff50a4689e266d853eb66", size = 16228 }
wheels = [
    { url = "https://files.pythonhosted.org/packages/e0/30/7ebdc66dff1611756d4b38340effdb470aa2693c8789a8fef0bd8dd9332a/pid-3.0.4-py2.py3-none-any.whl", hash = "sha256:af2bf11c5d637bba8a80ce3368279c5eca28f08e201ac828538e1b9ad9e35ef9", size = 11975 },
]

[[package]]
name = "platformdirs"
version = "4.3.6"
source = { registry = "https://pypi.org/simple" }
sdist = { url = "https://files.pythonhosted.org/packages/13/fc/128cc9cb8f03208bdbf93d3aa862e16d376844a14f9a0ce5cf4507372de4/platformdirs-4.3.6.tar.gz", hash = "sha256:357fb2acbc885b0419afd3ce3ed34564c13c9b95c89360cd9563f73aa5e2b907", size = 21302 }
wheels = [
    { url = "https://files.pythonhosted.org/packages/3c/a6/bc1012356d8ece4d66dd75c4b9fc6c1f6650ddd5991e421177d9f8f671be/platformdirs-4.3.6-py3-none-any.whl", hash = "sha256:73e575e1408ab8103900836b97580d5307456908a03e92031bab39e4554cc3fb", size = 18439 },
]

[[package]]
name = "pluggy"
version = "1.5.0"
source = { registry = "https://pypi.org/simple" }
sdist = { url = "https://files.pythonhosted.org/packages/96/2d/02d4312c973c6050a18b314a5ad0b3210edb65a906f868e31c111dede4a6/pluggy-1.5.0.tar.gz", hash = "sha256:2cffa88e94fdc978c4c574f15f9e59b7f4201d439195c3715ca9e2486f1d0cf1", size = 67955 }
wheels = [
    { url = "https://files.pythonhosted.org/packages/88/5f/e351af9a41f866ac3f1fac4ca0613908d9a41741cfcf2228f4ad853b697d/pluggy-1.5.0-py3-none-any.whl", hash = "sha256:44e1ad92c8ca002de6377e165f3e0f1be63266ab4d554740532335b9d75ea669", size = 20556 },
]

[[package]]
name = "pre-commit"
version = "4.0.1"
source = { registry = "https://pypi.org/simple" }
dependencies = [
    { name = "cfgv" },
    { name = "identify" },
    { name = "nodeenv" },
    { name = "pyyaml" },
    { name = "virtualenv" },
]
sdist = { url = "https://files.pythonhosted.org/packages/2e/c8/e22c292035f1bac8b9f5237a2622305bc0304e776080b246f3df57c4ff9f/pre_commit-4.0.1.tar.gz", hash = "sha256:80905ac375958c0444c65e9cebebd948b3cdb518f335a091a670a89d652139d2", size = 191678 }
wheels = [
    { url = "https://files.pythonhosted.org/packages/16/8f/496e10d51edd6671ebe0432e33ff800aa86775d2d147ce7d43389324a525/pre_commit-4.0.1-py2.py3-none-any.whl", hash = "sha256:efde913840816312445dc98787724647c65473daefe420785f885e8ed9a06878", size = 218713 },
]

[[package]]
name = "prompt-toolkit"
version = "3.0.48"
source = { registry = "https://pypi.org/simple" }
dependencies = [
    { name = "wcwidth" },
]
sdist = { url = "https://files.pythonhosted.org/packages/2d/4f/feb5e137aff82f7c7f3248267b97451da3644f6cdc218edfe549fb354127/prompt_toolkit-3.0.48.tar.gz", hash = "sha256:d6623ab0477a80df74e646bdbc93621143f5caf104206aa29294d53de1a03d90", size = 424684 }
wheels = [
    { url = "https://files.pythonhosted.org/packages/a9/6a/fd08d94654f7e67c52ca30523a178b3f8ccc4237fce4be90d39c938a831a/prompt_toolkit-3.0.48-py3-none-any.whl", hash = "sha256:f49a827f90062e411f1ce1f854f2aedb3c23353244f8108b89283587397ac10e", size = 386595 },
]

[[package]]
name = "protobuf"
version = "5.29.1"
source = { registry = "https://pypi.org/simple" }
sdist = { url = "https://files.pythonhosted.org/packages/d2/4f/1639b7b1633d8fd55f216ba01e21bf2c43384ab25ef3ddb35d85a52033e8/protobuf-5.29.1.tar.gz", hash = "sha256:683be02ca21a6ffe80db6dd02c0b5b2892322c59ca57fd6c872d652cb80549cb", size = 424965 }
wheels = [
    { url = "https://files.pythonhosted.org/packages/50/c7/28669b04691a376cf7d0617d612f126aa0fff763d57df0142f9bf474c5b8/protobuf-5.29.1-cp310-abi3-win32.whl", hash = "sha256:22c1f539024241ee545cbcb00ee160ad1877975690b16656ff87dde107b5f110", size = 422706 },
    { url = "https://files.pythonhosted.org/packages/e3/33/dc7a7712f457456b7e0b16420ab8ba1cc8686751d3f28392eb43d0029ab9/protobuf-5.29.1-cp310-abi3-win_amd64.whl", hash = "sha256:1fc55267f086dd4050d18ef839d7bd69300d0d08c2a53ca7df3920cc271a3c34", size = 434505 },
    { url = "https://files.pythonhosted.org/packages/e5/39/44239fb1c6ec557e1731d996a5de89a9eb1ada7a92491fcf9c5d714052ed/protobuf-5.29.1-cp38-abi3-macosx_10_9_universal2.whl", hash = "sha256:d473655e29c0c4bbf8b69e9a8fb54645bc289dead6d753b952e7aa660254ae18", size = 417822 },
    { url = "https://files.pythonhosted.org/packages/fb/4a/ec56f101d38d4bef2959a9750209809242d86cf8b897db00f2f98bfa360e/protobuf-5.29.1-cp38-abi3-manylinux2014_aarch64.whl", hash = "sha256:b5ba1d0e4c8a40ae0496d0e2ecfdbb82e1776928a205106d14ad6985a09ec155", size = 319572 },
    { url = "https://files.pythonhosted.org/packages/04/52/c97c58a33b3d6c89a8138788576d372a90a6556f354799971c6b4d16d871/protobuf-5.29.1-cp38-abi3-manylinux2014_x86_64.whl", hash = "sha256:8ee1461b3af56145aca2800e6a3e2f928108c749ba8feccc6f5dd0062c410c0d", size = 319671 },
    { url = "https://files.pythonhosted.org/packages/99/19/5a3957e08de18578131810563ccfeebc7d2aad31ee52e367a61f56cc3cab/protobuf-5.29.1-cp39-cp39-win32.whl", hash = "sha256:5a41deccfa5e745cef5c65a560c76ec0ed8e70908a67cc8f4da5fce588b50d57", size = 422671 },
    { url = "https://files.pythonhosted.org/packages/24/67/8bc07bb755c8badf08db4a8bc2eb542a4e733135a6d584d1922b701d7751/protobuf-5.29.1-cp39-cp39-win_amd64.whl", hash = "sha256:012ce28d862ff417fd629285aca5d9772807f15ceb1a0dbd15b88f58c776c98c", size = 434591 },
    { url = "https://files.pythonhosted.org/packages/3b/24/c8c49df8f6587719e1d400109b16c10c6902d0c9adddc8fff82840146f99/protobuf-5.29.1-py3-none-any.whl", hash = "sha256:32600ddb9c2a53dedc25b8581ea0f1fd8ea04956373c0c07577ce58d312522e0", size = 172547 },
]

[[package]]
name = "psutil"
version = "6.1.0"
source = { registry = "https://pypi.org/simple" }
sdist = { url = "https://files.pythonhosted.org/packages/26/10/2a30b13c61e7cf937f4adf90710776b7918ed0a9c434e2c38224732af310/psutil-6.1.0.tar.gz", hash = "sha256:353815f59a7f64cdaca1c0307ee13558a0512f6db064e92fe833784f08539c7a", size = 508565 }
wheels = [
    { url = "https://files.pythonhosted.org/packages/da/2b/f4dea5d993d9cd22ad958eea828a41d5d225556123d372f02547c29c4f97/psutil-6.1.0-cp27-none-win32.whl", hash = "sha256:9118f27452b70bb1d9ab3198c1f626c2499384935aaf55388211ad982611407e", size = 246648 },
    { url = "https://files.pythonhosted.org/packages/9f/14/4aa97a7f2e0ac33a050d990ab31686d651ae4ef8c86661fef067f00437b9/psutil-6.1.0-cp27-none-win_amd64.whl", hash = "sha256:a8506f6119cff7015678e2bce904a4da21025cc70ad283a53b099e7620061d85", size = 249905 },
    { url = "https://files.pythonhosted.org/packages/01/9e/8be43078a171381953cfee33c07c0d628594b5dbfc5157847b85022c2c1b/psutil-6.1.0-cp36-abi3-macosx_10_9_x86_64.whl", hash = "sha256:6e2dcd475ce8b80522e51d923d10c7871e45f20918e027ab682f94f1c6351688", size = 247762 },
    { url = "https://files.pythonhosted.org/packages/1d/cb/313e80644ea407f04f6602a9e23096540d9dc1878755f3952ea8d3d104be/psutil-6.1.0-cp36-abi3-macosx_11_0_arm64.whl", hash = "sha256:0895b8414afafc526712c498bd9de2b063deaac4021a3b3c34566283464aff8e", size = 248777 },
    { url = "https://files.pythonhosted.org/packages/65/8e/bcbe2025c587b5d703369b6a75b65d41d1367553da6e3f788aff91eaf5bd/psutil-6.1.0-cp36-abi3-manylinux_2_12_i686.manylinux2010_i686.manylinux_2_17_i686.manylinux2014_i686.whl", hash = "sha256:9dcbfce5d89f1d1f2546a2090f4fcf87c7f669d1d90aacb7d7582addece9fb38", size = 284259 },
    { url = "https://files.pythonhosted.org/packages/58/4d/8245e6f76a93c98aab285a43ea71ff1b171bcd90c9d238bf81f7021fb233/psutil-6.1.0-cp36-abi3-manylinux_2_12_x86_64.manylinux2010_x86_64.manylinux_2_17_x86_64.manylinux2014_x86_64.whl", hash = "sha256:498c6979f9c6637ebc3a73b3f87f9eb1ec24e1ce53a7c5173b8508981614a90b", size = 287255 },
    { url = "https://files.pythonhosted.org/packages/27/c2/d034856ac47e3b3cdfa9720d0e113902e615f4190d5d1bdb8df4b2015fb2/psutil-6.1.0-cp36-abi3-manylinux_2_17_aarch64.manylinux2014_aarch64.whl", hash = "sha256:d905186d647b16755a800e7263d43df08b790d709d575105d419f8b6ef65423a", size = 288804 },
    { url = "https://files.pythonhosted.org/packages/ea/55/5389ed243c878725feffc0d6a3bc5ef6764312b6fc7c081faaa2cfa7ef37/psutil-6.1.0-cp37-abi3-win32.whl", hash = "sha256:1ad45a1f5d0b608253b11508f80940985d1d0c8f6111b5cb637533a0e6ddc13e", size = 250386 },
    { url = "https://files.pythonhosted.org/packages/11/91/87fa6f060e649b1e1a7b19a4f5869709fbf750b7c8c262ee776ec32f3028/psutil-6.1.0-cp37-abi3-win_amd64.whl", hash = "sha256:a8fb3752b491d246034fa4d279ff076501588ce8cbcdbb62c32fd7a377d996be", size = 254228 },
]

[[package]]
name = "ptyprocess"
version = "0.7.0"
source = { registry = "https://pypi.org/simple" }
sdist = { url = "https://files.pythonhosted.org/packages/20/e5/16ff212c1e452235a90aeb09066144d0c5a6a8c0834397e03f5224495c4e/ptyprocess-0.7.0.tar.gz", hash = "sha256:5c5d0a3b48ceee0b48485e0c26037c0acd7d29765ca3fbb5cb3831d347423220", size = 70762 }
wheels = [
    { url = "https://files.pythonhosted.org/packages/22/a6/858897256d0deac81a172289110f31629fc4cee19b6f01283303e18c8db3/ptyprocess-0.7.0-py2.py3-none-any.whl", hash = "sha256:4b41f3967fce3af57cc7e94b888626c18bf37a083e3651ca8feeb66d492fef35", size = 13993 },
]

[[package]]
name = "pure-eval"
version = "0.2.3"
source = { registry = "https://pypi.org/simple" }
sdist = { url = "https://files.pythonhosted.org/packages/cd/05/0a34433a064256a578f1783a10da6df098ceaa4a57bbeaa96a6c0352786b/pure_eval-0.2.3.tar.gz", hash = "sha256:5f4e983f40564c576c7c8635ae88db5956bb2229d7e9237d03b3c0b0190eaf42", size = 19752 }
wheels = [
    { url = "https://files.pythonhosted.org/packages/8e/37/efad0257dc6e593a18957422533ff0f87ede7c9c6ea010a2177d738fb82f/pure_eval-0.2.3-py3-none-any.whl", hash = "sha256:1db8e35b67b3d218d818ae653e27f06c3aa420901fa7b081ca98cbedc874e0d0", size = 11842 },
]

[[package]]
name = "py-fast-rsync"
version = "0.1.0"
source = { registry = "https://pypi.org/simple" }
sdist = { url = "https://files.pythonhosted.org/packages/c9/e3/47f09ab98b428a16f362ce9730e17107ce34ce9b2bebbdec2ef438981a8d/py_fast_rsync-0.1.0.tar.gz", hash = "sha256:0237d1e935adad73697cae3f15ffc79ba639a931089ce2e543a6abb128e60eae", size = 6204 }
wheels = [
    { url = "https://files.pythonhosted.org/packages/ac/75/49752fca6d8b31017b1c03a673a7aa9837d04427d231a5534b4219ebfd1c/py_fast_rsync-0.1.0-cp310-cp310-macosx_11_0_arm64.whl", hash = "sha256:d64ec65075c04311cc9711affa40857fbeea80f10b007d3970ef87c04b6cab1b", size = 212179 },
    { url = "https://files.pythonhosted.org/packages/43/97/bc167a5452c5fa96e14cfeca5282ba3e4a4d4891952f1d146ff124c3e1fe/py_fast_rsync-0.1.0-cp310-cp310-manylinux_2_17_aarch64.manylinux2014_aarch64.whl", hash = "sha256:cd412dacf2939af3ea67a39d81593918cd76553d504273d15e31f36c9ed6bb16", size = 246699 },
    { url = "https://files.pythonhosted.org/packages/11/8a/938f5e5321383fc108b9c6bb42afc43b674849247074ae3dabbbb6eb1f5e/py_fast_rsync-0.1.0-cp310-cp310-manylinux_2_17_armv7l.manylinux2014_armv7l.whl", hash = "sha256:e4ad370842307b10a1aa933b17ffa396521e53c4a6b8afc5bc743d9d6d4eb50a", size = 252294 },
    { url = "https://files.pythonhosted.org/packages/14/18/ad9b6d8ce9c0ce2d01371284e182c9755ef3f343413e7dfb1d9395896e1b/py_fast_rsync-0.1.0-cp310-cp310-manylinux_2_17_ppc64le.manylinux2014_ppc64le.whl", hash = "sha256:139168e8aa395d64ace28fa57d357e8cc7a8a46ef0b7c4e6aa011c16bf095efc", size = 282031 },
    { url = "https://files.pythonhosted.org/packages/ee/b3/4334dee7e31da412276f6d3740168b9f6485c331b42f6b1b5cce3016cecc/py_fast_rsync-0.1.0-cp310-cp310-manylinux_2_17_s390x.manylinux2014_s390x.whl", hash = "sha256:a3cd96a3383657fffe0e19d8b1fdf74a59d8db4f208a264c91f268f8bf7dacab", size = 281886 },
    { url = "https://files.pythonhosted.org/packages/d7/f2/6fb0fc36ec8a8bc29e0a70b2bd493460dc430e79615db34e8f17bf0f92f9/py_fast_rsync-0.1.0-cp310-cp310-manylinux_2_17_x86_64.manylinux2014_x86_64.whl", hash = "sha256:84d82a84c3c5d5967be3e8c3be7ca16ac48c3ed298029ba18b69730880e2234a", size = 252222 },
    { url = "https://files.pythonhosted.org/packages/b9/40/a40881ee5d6234d58b58d3fd3085d8d0e82dd634ea02943e85840232ab10/py_fast_rsync-0.1.0-cp310-cp310-manylinux_2_5_i686.manylinux1_i686.whl", hash = "sha256:95b5937fd5b7cfaa42edb5ee87c5fc134f023f880ee80b9d722d1c6fd0d72774", size = 268212 },
    { url = "https://files.pythonhosted.org/packages/77/99/358a02106c9a9aff231cf378d30cb400ffb9080c96be4f36cf8ada79d299/py_fast_rsync-0.1.0-cp310-cp310-musllinux_1_2_aarch64.whl", hash = "sha256:385e927ca8e1b4d50c7c48949278ec53c0cd9f1b6e2aba3378c5a18f6cd3a932", size = 428941 },
    { url = "https://files.pythonhosted.org/packages/f6/fb/cb9810c049908ba54fbd9be7145915a32f9d827379b5332a6ae2c11e02c6/py_fast_rsync-0.1.0-cp310-cp310-musllinux_1_2_armv7l.whl", hash = "sha256:f23cf5c39382dea61d19e0f0a620b68605fc21ebbebd564a094e0cb23c7dde7d", size = 511128 },
    { url = "https://files.pythonhosted.org/packages/e7/4a/4621798c0895e03c14abb726946a5a48d881533ca1320e3a7d723338d012/py_fast_rsync-0.1.0-cp310-cp310-musllinux_1_2_i686.whl", hash = "sha256:c4ed4b6f6cbcd89b4eb9c3abe7cd22f95f5908e740f006473067f4fca830c1be", size = 439976 },
    { url = "https://files.pythonhosted.org/packages/8d/94/b09952b0ab16a9e7df868612eec861461f53fa46c5a408df229be72a7b35/py_fast_rsync-0.1.0-cp310-cp310-musllinux_1_2_x86_64.whl", hash = "sha256:e9908bca041b5f6e8359ba7f07fc56afb06e677971d8dd2d3470d7170fc3ea15", size = 416995 },
    { url = "https://files.pythonhosted.org/packages/e6/44/858c62de51827c7030125ee055f485aabe95a0a82de302d4e71b7b979b28/py_fast_rsync-0.1.0-cp310-none-win32.whl", hash = "sha256:584141a6086a4c11700be5daf28bc63585f63900d6bcdc36dd3cfe8c46585799", size = 117052 },
    { url = "https://files.pythonhosted.org/packages/0c/4e/e31b20e49abc8820e750894fa24133a728fb309a233ffb256bc621cd0da1/py_fast_rsync-0.1.0-cp310-none-win_amd64.whl", hash = "sha256:e51ae07b0a2683f19e2054d685d738cbb18fc0d8863320c1c5b0b917e64aba47", size = 122500 },
    { url = "https://files.pythonhosted.org/packages/7e/a5/5ea9815fb8d7117b5ca8bcc6fb96cdd291bde5bbfeefa485c0d327274f2c/py_fast_rsync-0.1.0-cp311-cp311-macosx_10_12_x86_64.whl", hash = "sha256:99b7e1bdebc9551723dead612feb0b31cf17f28b1977cc8bb904831808a0dd8e", size = 220976 },
    { url = "https://files.pythonhosted.org/packages/71/02/ffe3f9d27521a0dab39a306942b3e0dd576e810827161369a9c3a609600f/py_fast_rsync-0.1.0-cp311-cp311-macosx_11_0_arm64.whl", hash = "sha256:a92a677b1f833d47376b0d32374702c09e98b764602af3ff6004975805ddd4b2", size = 211917 },
    { url = "https://files.pythonhosted.org/packages/88/7b/0deabe1ddf50a8cc1274b953dbdf1f4680f60dfd3883308d16f59406285c/py_fast_rsync-0.1.0-cp311-cp311-manylinux_2_17_aarch64.manylinux2014_aarch64.whl", hash = "sha256:a6ec30c95c023881457b2eb93234d18fbd86c4fb9b754e2b8bb489d098d9a395", size = 246441 },
    { url = "https://files.pythonhosted.org/packages/6f/05/c0f560f08a73866723e26cea2bd1d9df3b48c7682d80f0cc6666d30ee367/py_fast_rsync-0.1.0-cp311-cp311-manylinux_2_17_armv7l.manylinux2014_armv7l.whl", hash = "sha256:eb47c0da579ee7ee756167a3decf96c2bc0049f00f66cab90d6e754b0b25a320", size = 251991 },
    { url = "https://files.pythonhosted.org/packages/cd/64/9990193ae95f96e3371ed3fe4c57f26e3dae9de8780e2597b889574e8eae/py_fast_rsync-0.1.0-cp311-cp311-manylinux_2_17_ppc64le.manylinux2014_ppc64le.whl", hash = "sha256:a2bfa14befafe2ed5da206c5b0bd7eaa06f26b23336d82f5be92ba5c6e4dc9c2", size = 281890 },
    { url = "https://files.pythonhosted.org/packages/e4/ee/06fc6d304eff585c9c3082229ed88017e9d76c039a03bc5e8b275ae91e64/py_fast_rsync-0.1.0-cp311-cp311-manylinux_2_17_s390x.manylinux2014_s390x.whl", hash = "sha256:fb5e564474ee20e12cf32c8d7a6e3b623c4c711c418649675aa344c2834e13f1", size = 281176 },
    { url = "https://files.pythonhosted.org/packages/04/36/c3948003b6cb97c6732e184765dbf5e48d8a816cd0527953025b5ac346d8/py_fast_rsync-0.1.0-cp311-cp311-manylinux_2_17_x86_64.manylinux2014_x86_64.whl", hash = "sha256:22407ee5c75e534d41d76c035e79a295d555d44da9981fa6bc3af545f5e9dfa3", size = 252027 },
    { url = "https://files.pythonhosted.org/packages/dc/7d/e548c82c55ef5e0575205e01875629c8204634c0fa41d7b7b8c91fcae807/py_fast_rsync-0.1.0-cp311-cp311-manylinux_2_5_i686.manylinux1_i686.whl", hash = "sha256:135e5ef01cdda7c8946012f13a030581287383955d521c1af7cc3a3e28d1de3f", size = 268052 },
    { url = "https://files.pythonhosted.org/packages/1e/33/ce5cca03ca8faeb66d7e696a67e551878d455d64c64cc616fa718c1128a1/py_fast_rsync-0.1.0-cp311-cp311-musllinux_1_2_aarch64.whl", hash = "sha256:90a1fb9677aeb8c93a6f1244cf09bbcef37a2c25cd84b921e3b899c9cd3d453e", size = 428703 },
    { url = "https://files.pythonhosted.org/packages/65/b1/484d8ba7f78bcf9bae829afd3137c796862813a77cf7c094f9be56dcf5c0/py_fast_rsync-0.1.0-cp311-cp311-musllinux_1_2_armv7l.whl", hash = "sha256:c9d7519e4183975060bb935d14ec4c55753b48edf2cfe77fbe3dff2fbacdf2f6", size = 510958 },
    { url = "https://files.pythonhosted.org/packages/98/d1/4c334d0118bc2780a63a740ed59562184fa6741025def8d6519ffb1c6558/py_fast_rsync-0.1.0-cp311-cp311-musllinux_1_2_i686.whl", hash = "sha256:68a7bec93f75da5e7d01d5309aaa59a0f6be9aae3011902c79b7e3d8a2f48528", size = 439822 },
    { url = "https://files.pythonhosted.org/packages/c2/c6/4f723af8595a9ca3f9b04238bf37ed3de8150bfc203bfbd595fc4ca651f1/py_fast_rsync-0.1.0-cp311-cp311-musllinux_1_2_x86_64.whl", hash = "sha256:500bb5659b5fdfe0743a4f22bc8d798ef1c673f5dbee3f0fec02bac025a37d01", size = 416793 },
    { url = "https://files.pythonhosted.org/packages/5a/56/387033df81babb9eba71be797efcaecc468fed16b4ec34953b6a2e6db17d/py_fast_rsync-0.1.0-cp311-none-win32.whl", hash = "sha256:df91c34428dc5d2033f18ee5332966ccb2215d3a4e7d00e6af89c04f5d6cf18c", size = 117033 },
    { url = "https://files.pythonhosted.org/packages/72/d6/b835f74aa6ab9b9f5c1bbee15d8d2f2831fbc1b7639b769506497793b651/py_fast_rsync-0.1.0-cp311-none-win_amd64.whl", hash = "sha256:9d09f0869c9074acc85f2d9fcc604f594dcb2e410fdc57df09f5c5f07c916add", size = 122462 },
    { url = "https://files.pythonhosted.org/packages/b1/f5/2ad1000d7e467e54dd307f7f3486db66464f922e91a1c0ece6309394eeb6/py_fast_rsync-0.1.0-cp312-cp312-macosx_10_12_x86_64.whl", hash = "sha256:0a37f699c7d27774946b7262d0f851ee8ef0c09a761e957c0134306ceba45f0d", size = 220743 },
    { url = "https://files.pythonhosted.org/packages/77/3b/14cf098750fd1d7c0a87b33588febb45d9641d553bebc57b32e829dda5cd/py_fast_rsync-0.1.0-cp312-cp312-macosx_11_0_arm64.whl", hash = "sha256:f2f4695bb0f4e92916b3ec4bd969f55454eddfe12985a0a3a07be1eb817b4875", size = 211535 },
    { url = "https://files.pythonhosted.org/packages/e2/e0/540b2c7976b9d96322359e8cc8bff0a82a5e956deac8fd248a424a502021/py_fast_rsync-0.1.0-cp312-cp312-manylinux_2_17_aarch64.manylinux2014_aarch64.whl", hash = "sha256:d978c046b8a860c4f70d5a1f6b20f9477f963002ceee3e121823f409134b909d", size = 246068 },
    { url = "https://files.pythonhosted.org/packages/c6/9b/e3d533ed6c5c24f918d312ca70a04a917fcbe9866dad0bf86f791f8da85b/py_fast_rsync-0.1.0-cp312-cp312-manylinux_2_17_armv7l.manylinux2014_armv7l.whl", hash = "sha256:d1a01022c23612b8939c06ef189661e0593995f991cd20418ab14bcc111c628a", size = 251771 },
    { url = "https://files.pythonhosted.org/packages/a0/b7/13c6c78c816ba3b9ba4331c5bf66229811aa37b6dddbe306e240c74909b8/py_fast_rsync-0.1.0-cp312-cp312-manylinux_2_17_ppc64le.manylinux2014_ppc64le.whl", hash = "sha256:446508780a380a7365e09f5afb32da93530d1575f3141f049f557229384fe770", size = 282091 },
    { url = "https://files.pythonhosted.org/packages/43/8d/4ddad5ed9fe2f8e7c21ea1c80edabec6fc20ac57a55a09133c638bc1cfd3/py_fast_rsync-0.1.0-cp312-cp312-manylinux_2_17_s390x.manylinux2014_s390x.whl", hash = "sha256:c539d071de0794f6477116765695ad092b7cc87b3f9fc0f8d18ca5a0b7ef89a5", size = 280000 },
    { url = "https://files.pythonhosted.org/packages/e0/4a/cd1c1f52992a6fae16c4561ed484abbdd3c3d58394793cb2c5ee1e64d9c9/py_fast_rsync-0.1.0-cp312-cp312-manylinux_2_17_x86_64.manylinux2014_x86_64.whl", hash = "sha256:3831c4990e92301aa2c5f717fafb4df20134e2fd2efa880bb8d94a6ec7aa9d76", size = 251696 },
    { url = "https://files.pythonhosted.org/packages/e7/a3/22a8074c481c08b7c9ce19e77a51271ed3e8becb537baed081c00a2a91b7/py_fast_rsync-0.1.0-cp312-cp312-manylinux_2_5_i686.manylinux1_i686.whl", hash = "sha256:17b5ad409c61db2102b02ee29e830019463e97072e0e06f9c9f53c25194b33da", size = 267421 },
    { url = "https://files.pythonhosted.org/packages/2b/76/05fc09c1403185fd0c507287f7757caefd62e3c08febf316383a641e3acd/py_fast_rsync-0.1.0-cp312-cp312-musllinux_1_2_aarch64.whl", hash = "sha256:fe7465aafee86fc78ba33abbf4143eb7c260d2db6ab933e35c8022a2b17fa6bf", size = 429138 },
    { url = "https://files.pythonhosted.org/packages/56/99/a6eb7c47cad7b59adc58c9601f1a63b5a8cf683b030b10a65c359a15ff53/py_fast_rsync-0.1.0-cp312-cp312-musllinux_1_2_armv7l.whl", hash = "sha256:fb8eae2135c7b4aa691c0678adf5e42d99950713153208de8b51196bf7635f0a", size = 511000 },
    { url = "https://files.pythonhosted.org/packages/56/fd/e0ba8895e7daac51e13156e82da554784305b12ee179a045681b76a2b07d/py_fast_rsync-0.1.0-cp312-cp312-musllinux_1_2_i686.whl", hash = "sha256:2ff52b375a151f7235462140eaa719e84ce9f5a39bf6f5df6465b7084e87b0a2", size = 439970 },
    { url = "https://files.pythonhosted.org/packages/a5/ed/52979209f2637b3c0b43ed5ff18fd30e56f9ae7c6a2f5d995a9aed22ac07/py_fast_rsync-0.1.0-cp312-cp312-musllinux_1_2_x86_64.whl", hash = "sha256:d89a79394f7ab6c0f9d80b97f8ce58ab5136bfcc0eeeb2f8357629a3ec69c613", size = 416704 },
    { url = "https://files.pythonhosted.org/packages/df/29/79806bde74f5f68a877deaa29686a2c156ff8b333ebcb7281d3fb75633b2/py_fast_rsync-0.1.0-cp312-none-win32.whl", hash = "sha256:01c33e8774fcf1828d93e2d0aaabf32b01ca7312a944a90c6406e2a62759ae44", size = 117044 },
    { url = "https://files.pythonhosted.org/packages/38/a1/4ecbbb15fae383343a8f0b3124c16237e0782972661380c3a7baa5edf60a/py_fast_rsync-0.1.0-cp312-none-win_amd64.whl", hash = "sha256:b83f786c8f1e8d74ff82fc1b995836894eb1294234707db0b638796c45223b0e", size = 122376 },
    { url = "https://files.pythonhosted.org/packages/ce/4f/82b2aa430ddde0dcb3c41abe32a75d6c4660a662eba2d269170efb900ef0/py_fast_rsync-0.1.0-cp39-cp39-macosx_11_0_arm64.whl", hash = "sha256:4e44e29f3f9488f1d2c1e09a3556077d09c340c6f11b82568cc72a7ff09d8160", size = 213156 },
    { url = "https://files.pythonhosted.org/packages/2a/a3/ec3c3e759f71e88843baf9b9acb2aa048255abb8783d14ae1d7c58487812/py_fast_rsync-0.1.0-cp39-cp39-manylinux_2_17_aarch64.manylinux2014_aarch64.whl", hash = "sha256:9cbaf02888f6e3eabc2d4b11ba03e0ae5b864854259a9a44ca8e13eff287746e", size = 246506 },
    { url = "https://files.pythonhosted.org/packages/d5/c6/8faa6e8369969843d26e15478b7970b2df2f7782ba27db86f336f41b8724/py_fast_rsync-0.1.0-cp39-cp39-manylinux_2_17_armv7l.manylinux2014_armv7l.whl", hash = "sha256:99feadc7104c58e865ee21ccf1f119cfcc70e273d6a5493b851ea5948d4b40b5", size = 252461 },
    { url = "https://files.pythonhosted.org/packages/6b/0e/0d986f7d607a047de6e0b468b49ff6c8de90ce28d5b20071983903afe171/py_fast_rsync-0.1.0-cp39-cp39-manylinux_2_17_ppc64le.manylinux2014_ppc64le.whl", hash = "sha256:ef3a1aea1ab3ec37a4cbddc7f3fb9d4551f939e5d9c167f85bf2fe76088f0b5b", size = 281693 },
    { url = "https://files.pythonhosted.org/packages/2a/ce/c3f8e0634b32d5bc285a6606d7b2a6e070bd31a2460656b61420b3bd4719/py_fast_rsync-0.1.0-cp39-cp39-manylinux_2_17_s390x.manylinux2014_s390x.whl", hash = "sha256:49026321576a63cfd225930679a61bdca603a3edba2d0a38b6a8e16c7cbb295d", size = 282265 },
    { url = "https://files.pythonhosted.org/packages/34/29/fdc6098b613ed045a7bc3c3fddec8592030ca448814aecda6cfd0ed2e529/py_fast_rsync-0.1.0-cp39-cp39-manylinux_2_17_x86_64.manylinux2014_x86_64.whl", hash = "sha256:b9d53609a2a538c675b0108dec4ecd7838399a610e86b0f7de5a3f218dee4089", size = 252255 },
    { url = "https://files.pythonhosted.org/packages/e5/f8/5059dab4385bf94518e3f172081f8abaa37a2f8ed0813f52b5a77c6e4fc8/py_fast_rsync-0.1.0-cp39-cp39-manylinux_2_5_i686.manylinux1_i686.whl", hash = "sha256:69014ec6641aa18f40374c1b6603a79e92e648cc742e1b009dab7eac11ceec66", size = 268744 },
    { url = "https://files.pythonhosted.org/packages/35/7b/4d7932cbd198080e0712dd336777e5affd9e30d8d96e05742d75237266e3/py_fast_rsync-0.1.0-cp39-cp39-musllinux_1_2_aarch64.whl", hash = "sha256:8b85ebb8372d1d1feebf5900621c904e9eba7003c721edc72cb23233aa6659a1", size = 429720 },
    { url = "https://files.pythonhosted.org/packages/50/e8/e113637289be6468fa5bae5cebac945784cd754883b67d7baa58a2029f12/py_fast_rsync-0.1.0-cp39-cp39-musllinux_1_2_armv7l.whl", hash = "sha256:e30068af9fc7f9d1f14ccedd1a8809d2bb43a00b88ffecc797371456aa1abe08", size = 511548 },
    { url = "https://files.pythonhosted.org/packages/66/37/eaf816402f626f5defe6906589ddc8b5e5bc4a1acf1500c3f5a861e4c108/py_fast_rsync-0.1.0-cp39-cp39-musllinux_1_2_i686.whl", hash = "sha256:ec41d9f5938c670428ca8ff5f825f533086151b872c365f234a340f6689b9083", size = 440266 },
    { url = "https://files.pythonhosted.org/packages/d9/a6/b5bfde7492d3da031fe11db434011ec458aef5b4851a9bc6d9287162c0d8/py_fast_rsync-0.1.0-cp39-cp39-musllinux_1_2_x86_64.whl", hash = "sha256:49e478c18d77ce02c345e099968b56218ca3fa7344a43144f06e58dfd90cc2d8", size = 417500 },
    { url = "https://files.pythonhosted.org/packages/f1/15/a1fce4238e7ba4d5902dcff907e9fad442f0973b8079510648c5e02fe138/py_fast_rsync-0.1.0-cp39-none-win32.whl", hash = "sha256:a01cc4a3d8990ad91925f90c73e3ee83f4d5286716b8598f761e061d6030cdc7", size = 117346 },
    { url = "https://files.pythonhosted.org/packages/d1/12/70f2fd694c9b648ecc6653896e1577827125ce7538c9ea765170950efdc2/py_fast_rsync-0.1.0-cp39-none-win_amd64.whl", hash = "sha256:9d3e2ac95223b9c89e95b2079384fbdbb23e8464faea69b39eee5e40877f50ac", size = 122646 },
    { url = "https://files.pythonhosted.org/packages/b8/5e/30ac03bbc3870be944ebea29d486de724092ed7be00b963b618340f5e8df/py_fast_rsync-0.1.0-pp310-pypy310_pp73-manylinux_2_17_aarch64.manylinux2014_aarch64.whl", hash = "sha256:0f47e304158f7ef0907ac89fb3dbbda1f61811a2c1812c5a5a12656d6d6510cc", size = 247631 },
    { url = "https://files.pythonhosted.org/packages/e2/cb/608259249557d1d3202b6630dd8a02f8b0c1957aeec8bf945afc870e998d/py_fast_rsync-0.1.0-pp310-pypy310_pp73-manylinux_2_17_armv7l.manylinux2014_armv7l.whl", hash = "sha256:29fd0e9a68742a7dcb9c4b178d3d4e79eab46134abf9afb140e9c70e08a6bac9", size = 253109 },
    { url = "https://files.pythonhosted.org/packages/e7/fd/81467ca170175f1254b9009f19a151cfb09d83bf9324a0e7a94b39dc9105/py_fast_rsync-0.1.0-pp310-pypy310_pp73-manylinux_2_17_ppc64le.manylinux2014_ppc64le.whl", hash = "sha256:c8c34b0c31a6a36ad61f605780b3935be6699019b7e6bc16ea78b628df05120b", size = 282803 },
    { url = "https://files.pythonhosted.org/packages/aa/d4/0f16a065c72e933d7d32386d58e36f3d2d2b927b6957eb19159d07c74c0a/py_fast_rsync-0.1.0-pp310-pypy310_pp73-manylinux_2_17_s390x.manylinux2014_s390x.whl", hash = "sha256:7398bfa56e09cd6abf05be32ceea2a4c746264af70ec81f710081709ae8d9c4b", size = 283045 },
    { url = "https://files.pythonhosted.org/packages/a0/5a/fc102b17cf5f4d5811d1bb17b332bfbcf48d59ff57569a26495e0e17ca9c/py_fast_rsync-0.1.0-pp310-pypy310_pp73-manylinux_2_17_x86_64.manylinux2014_x86_64.whl", hash = "sha256:e7eac59240b2a1768b49865032f6432794ebba7a86f20978bedf443724f4472e", size = 253145 },
    { url = "https://files.pythonhosted.org/packages/f2/c8/4e7daa08ba33f70be9e99e490dfd61ef8abfe75db98d837f67aff5eb3e88/py_fast_rsync-0.1.0-pp310-pypy310_pp73-manylinux_2_5_i686.manylinux1_i686.whl", hash = "sha256:87faf6da6ae0035658bb9b2057021d6febd0758adbc275ce3223e64a932d6371", size = 269642 },
    { url = "https://files.pythonhosted.org/packages/27/90/383ec7abccdb274c35746ef3b7a7dcc93dff82046438d66eafd712d9a5a3/py_fast_rsync-0.1.0-pp310-pypy310_pp73-musllinux_1_2_aarch64.whl", hash = "sha256:60a3c9ca090c09ed9c0b5bbbaca9ea18525b4b80a31a92524fcadbf02548fb6a", size = 430664 },
    { url = "https://files.pythonhosted.org/packages/82/20/cd05a409156b7d41daf2d94b00c851a4f125c69469a8063727cf9382efcd/py_fast_rsync-0.1.0-pp310-pypy310_pp73-musllinux_1_2_armv7l.whl", hash = "sha256:f3dc72edd835b460ff851a241851995bf641b0e9954e45b86d192614efd3a070", size = 512529 },
    { url = "https://files.pythonhosted.org/packages/94/8e/1163651c6cc8b371bc6b687345703d6eb983301a9044d8878ef90b418370/py_fast_rsync-0.1.0-pp310-pypy310_pp73-musllinux_1_2_i686.whl", hash = "sha256:f9fe9f8f0023ed97b440825f28c268f32471b6f883c319ff734fddc1ee3c5332", size = 441134 },
    { url = "https://files.pythonhosted.org/packages/1a/87/2c5ec6bffc2860507fd5bc018c6d6f6691d6d6f56e85d1184099c341ad64/py_fast_rsync-0.1.0-pp310-pypy310_pp73-musllinux_1_2_x86_64.whl", hash = "sha256:edf0d02bfd0e4a61b5ec0f4558c7a723300578dc114911add7b81fc767bdf1a4", size = 418421 },
    { url = "https://files.pythonhosted.org/packages/4b/39/6e8abffa594eb9c92cf85b8727236561c4e85c08e0a8fe394e72a87fb805/py_fast_rsync-0.1.0-pp39-pypy39_pp73-manylinux_2_17_aarch64.manylinux2014_aarch64.whl", hash = "sha256:72849d1a6cc1611239eac76ea8f3fd2099e7e376cc29cef8b28e46f50e4fa7fc", size = 247955 },
    { url = "https://files.pythonhosted.org/packages/c2/b1/156bd6d3fe21fc34eaf060cf1ebd02766faa8ea7a71f560646bf0e983688/py_fast_rsync-0.1.0-pp39-pypy39_pp73-manylinux_2_17_armv7l.manylinux2014_armv7l.whl", hash = "sha256:c407629030e146672fee921092adc7699a6950fd37e7d80e08e615118254283e", size = 253452 },
    { url = "https://files.pythonhosted.org/packages/ff/a9/b3b6cfe967e22c3171b470a6668b57e67dfc5f40dd702b1d71ae439b4fae/py_fast_rsync-0.1.0-pp39-pypy39_pp73-manylinux_2_17_ppc64le.manylinux2014_ppc64le.whl", hash = "sha256:d94bd60bf38bd0dde082d791f423f6bff7e121d4e35d4e04ae1d080865f5a901", size = 282933 },
    { url = "https://files.pythonhosted.org/packages/de/71/e637dae58bbf94adc638da6de0ef655668ccbdf67872ed6a5ab0b24275b8/py_fast_rsync-0.1.0-pp39-pypy39_pp73-manylinux_2_17_s390x.manylinux2014_s390x.whl", hash = "sha256:823035f9af750b3a1f84b672e4a28ef39065923bb5350ae34afaa8f9cc06b7c3", size = 283438 },
    { url = "https://files.pythonhosted.org/packages/41/6d/c02df94bc94f8416b5c2c4cfdf86cabc3804c001e2da2d91d9db4c544e94/py_fast_rsync-0.1.0-pp39-pypy39_pp73-manylinux_2_17_x86_64.manylinux2014_x86_64.whl", hash = "sha256:348412ac6f4023bff94408523d6ecfdfa26792de265a4dd30502c2c28d813461", size = 253615 },
    { url = "https://files.pythonhosted.org/packages/33/27/984415247267a62b00d4259f7bf0e346d301220d7e91ddaa1e5dc08912b7/py_fast_rsync-0.1.0-pp39-pypy39_pp73-manylinux_2_5_i686.manylinux1_i686.whl", hash = "sha256:03c82ddf2c74862d6c33aae4c4bf256ed522c212e98246dec8586bfaa7130995", size = 269919 },
    { url = "https://files.pythonhosted.org/packages/9d/04/7d92a404d484635f6cc5c6c8c4c153eaa49ee6c0588e714afb0e1a38a641/py_fast_rsync-0.1.0-pp39-pypy39_pp73-musllinux_1_2_aarch64.whl", hash = "sha256:efbf8613d5c1a6f30d4e8dccc8df3d8a3d14437d9c1b1f14910ed2980920b875", size = 431225 },
    { url = "https://files.pythonhosted.org/packages/83/63/d2e9bf1dee13a400f312e616ebba371a8e0ef63d8af3e7c42c62b1c65834/py_fast_rsync-0.1.0-pp39-pypy39_pp73-musllinux_1_2_armv7l.whl", hash = "sha256:b1759ddb048687caf653365abb3e743f3f3cd67a7e7cfc687aa007808a8c75e9", size = 512844 },
    { url = "https://files.pythonhosted.org/packages/25/94/d246d5bb4d06fbb10162178c8ed4ec802a1657e256b96a4dc6714453c523/py_fast_rsync-0.1.0-pp39-pypy39_pp73-musllinux_1_2_i686.whl", hash = "sha256:a203ee63c1b3807664c16c46dc2b10cbecec1c44d6aa128e7449ad231edaf6ca", size = 441590 },
    { url = "https://files.pythonhosted.org/packages/7f/9d/a8993fafa274d79b3fabd4f744555acefa19b03a90f6626eccfdff39a54c/py_fast_rsync-0.1.0-pp39-pypy39_pp73-musllinux_1_2_x86_64.whl", hash = "sha256:0997af518fa9780c35d45bfec2b6d3081c957b53aa610ee376a52cf60ce24e85", size = 418967 },
]

[[package]]
name = "pycparser"
version = "2.22"
source = { registry = "https://pypi.org/simple" }
sdist = { url = "https://files.pythonhosted.org/packages/1d/b2/31537cf4b1ca988837256c910a668b553fceb8f069bedc4b1c826024b52c/pycparser-2.22.tar.gz", hash = "sha256:491c8be9c040f5390f5bf44a5b07752bd07f56edf992381b05c701439eec10f6", size = 172736 }
wheels = [
    { url = "https://files.pythonhosted.org/packages/13/a3/a812df4e2dd5696d1f351d58b8fe16a405b234ad2886a0dab9183fb78109/pycparser-2.22-py3-none-any.whl", hash = "sha256:c3702b6d3dd8c7abc1afa565d7e63d53a1d0bd86cdc24edd75470f4de499cfcc", size = 117552 },
]

[[package]]
name = "pydantic"
version = "2.10.3"
source = { registry = "https://pypi.org/simple" }
dependencies = [
    { name = "annotated-types" },
    { name = "pydantic-core" },
    { name = "typing-extensions" },
]
sdist = { url = "https://files.pythonhosted.org/packages/45/0f/27908242621b14e649a84e62b133de45f84c255eecb350ab02979844a788/pydantic-2.10.3.tar.gz", hash = "sha256:cb5ac360ce894ceacd69c403187900a02c4b20b693a9dd1d643e1effab9eadf9", size = 786486 }
wheels = [
    { url = "https://files.pythonhosted.org/packages/62/51/72c18c55cf2f46ff4f91ebcc8f75aa30f7305f3d726be3f4ebffb4ae972b/pydantic-2.10.3-py3-none-any.whl", hash = "sha256:be04d85bbc7b65651c5f8e6b9976ed9c6f41782a55524cef079a34a0bb82144d", size = 456997 },
]

[package.optional-dependencies]
email = [
    { name = "email-validator" },
]

[[package]]
name = "pydantic-core"
version = "2.27.1"
source = { registry = "https://pypi.org/simple" }
dependencies = [
    { name = "typing-extensions" },
]
sdist = { url = "https://files.pythonhosted.org/packages/a6/9f/7de1f19b6aea45aeb441838782d68352e71bfa98ee6fa048d5041991b33e/pydantic_core-2.27.1.tar.gz", hash = "sha256:62a763352879b84aa31058fc931884055fd75089cccbd9d58bb6afd01141b235", size = 412785 }
wheels = [
    { url = "https://files.pythonhosted.org/packages/6e/ce/60fd96895c09738648c83f3f00f595c807cb6735c70d3306b548cc96dd49/pydantic_core-2.27.1-cp310-cp310-macosx_10_12_x86_64.whl", hash = "sha256:71a5e35c75c021aaf400ac048dacc855f000bdfed91614b4a726f7432f1f3d6a", size = 1897984 },
    { url = "https://files.pythonhosted.org/packages/fd/b9/84623d6b6be98cc209b06687d9bca5a7b966ffed008d15225dd0d20cce2e/pydantic_core-2.27.1-cp310-cp310-macosx_11_0_arm64.whl", hash = "sha256:f82d068a2d6ecfc6e054726080af69a6764a10015467d7d7b9f66d6ed5afa23b", size = 1807491 },
    { url = "https://files.pythonhosted.org/packages/01/72/59a70165eabbc93b1111d42df9ca016a4aa109409db04304829377947028/pydantic_core-2.27.1-cp310-cp310-manylinux_2_17_aarch64.manylinux2014_aarch64.whl", hash = "sha256:121ceb0e822f79163dd4699e4c54f5ad38b157084d97b34de8b232bcaad70278", size = 1831953 },
    { url = "https://files.pythonhosted.org/packages/7c/0c/24841136476adafd26f94b45bb718a78cb0500bd7b4f8d667b67c29d7b0d/pydantic_core-2.27.1-cp310-cp310-manylinux_2_17_armv7l.manylinux2014_armv7l.whl", hash = "sha256:4603137322c18eaf2e06a4495f426aa8d8388940f3c457e7548145011bb68e05", size = 1856071 },
    { url = "https://files.pythonhosted.org/packages/53/5e/c32957a09cceb2af10d7642df45d1e3dbd8596061f700eac93b801de53c0/pydantic_core-2.27.1-cp310-cp310-manylinux_2_17_ppc64le.manylinux2014_ppc64le.whl", hash = "sha256:a33cd6ad9017bbeaa9ed78a2e0752c5e250eafb9534f308e7a5f7849b0b1bfb4", size = 2038439 },
    { url = "https://files.pythonhosted.org/packages/e4/8f/979ab3eccd118b638cd6d8f980fea8794f45018255a36044dea40fe579d4/pydantic_core-2.27.1-cp310-cp310-manylinux_2_17_s390x.manylinux2014_s390x.whl", hash = "sha256:15cc53a3179ba0fcefe1e3ae50beb2784dede4003ad2dfd24f81bba4b23a454f", size = 2787416 },
    { url = "https://files.pythonhosted.org/packages/02/1d/00f2e4626565b3b6d3690dab4d4fe1a26edd6a20e53749eb21ca892ef2df/pydantic_core-2.27.1-cp310-cp310-manylinux_2_17_x86_64.manylinux2014_x86_64.whl", hash = "sha256:45d9c5eb9273aa50999ad6adc6be5e0ecea7e09dbd0d31bd0c65a55a2592ca08", size = 2134548 },
    { url = "https://files.pythonhosted.org/packages/9d/46/3112621204128b90898adc2e721a3cd6cf5626504178d6f32c33b5a43b79/pydantic_core-2.27.1-cp310-cp310-manylinux_2_5_i686.manylinux1_i686.whl", hash = "sha256:8bf7b66ce12a2ac52d16f776b31d16d91033150266eb796967a7e4621707e4f6", size = 1989882 },
    { url = "https://files.pythonhosted.org/packages/49/ec/557dd4ff5287ffffdf16a31d08d723de6762bb1b691879dc4423392309bc/pydantic_core-2.27.1-cp310-cp310-musllinux_1_1_aarch64.whl", hash = "sha256:655d7dd86f26cb15ce8a431036f66ce0318648f8853d709b4167786ec2fa4807", size = 1995829 },
    { url = "https://files.pythonhosted.org/packages/6e/b2/610dbeb74d8d43921a7234555e4c091cb050a2bdb8cfea86d07791ce01c5/pydantic_core-2.27.1-cp310-cp310-musllinux_1_1_armv7l.whl", hash = "sha256:5556470f1a2157031e676f776c2bc20acd34c1990ca5f7e56f1ebf938b9ab57c", size = 2091257 },
    { url = "https://files.pythonhosted.org/packages/8c/7f/4bf8e9d26a9118521c80b229291fa9558a07cdd9a968ec2d5c1026f14fbc/pydantic_core-2.27.1-cp310-cp310-musllinux_1_1_x86_64.whl", hash = "sha256:f69ed81ab24d5a3bd93861c8c4436f54afdf8e8cc421562b0c7504cf3be58206", size = 2143894 },
    { url = "https://files.pythonhosted.org/packages/1f/1c/875ac7139c958f4390f23656fe696d1acc8edf45fb81e4831960f12cd6e4/pydantic_core-2.27.1-cp310-none-win32.whl", hash = "sha256:f5a823165e6d04ccea61a9f0576f345f8ce40ed533013580e087bd4d7442b52c", size = 1816081 },
    { url = "https://files.pythonhosted.org/packages/d7/41/55a117acaeda25ceae51030b518032934f251b1dac3704a53781383e3491/pydantic_core-2.27.1-cp310-none-win_amd64.whl", hash = "sha256:57866a76e0b3823e0b56692d1a0bf722bffb324839bb5b7226a7dbd6c9a40b17", size = 1981109 },
    { url = "https://files.pythonhosted.org/packages/27/39/46fe47f2ad4746b478ba89c561cafe4428e02b3573df882334bd2964f9cb/pydantic_core-2.27.1-cp311-cp311-macosx_10_12_x86_64.whl", hash = "sha256:ac3b20653bdbe160febbea8aa6c079d3df19310d50ac314911ed8cc4eb7f8cb8", size = 1895553 },
    { url = "https://files.pythonhosted.org/packages/1c/00/0804e84a78b7fdb394fff4c4f429815a10e5e0993e6ae0e0b27dd20379ee/pydantic_core-2.27.1-cp311-cp311-macosx_11_0_arm64.whl", hash = "sha256:a5a8e19d7c707c4cadb8c18f5f60c843052ae83c20fa7d44f41594c644a1d330", size = 1807220 },
    { url = "https://files.pythonhosted.org/packages/01/de/df51b3bac9820d38371f5a261020f505025df732ce566c2a2e7970b84c8c/pydantic_core-2.27.1-cp311-cp311-manylinux_2_17_aarch64.manylinux2014_aarch64.whl", hash = "sha256:7f7059ca8d64fea7f238994c97d91f75965216bcbe5f695bb44f354893f11d52", size = 1829727 },
    { url = "https://files.pythonhosted.org/packages/5f/d9/c01d19da8f9e9fbdb2bf99f8358d145a312590374d0dc9dd8dbe484a9cde/pydantic_core-2.27.1-cp311-cp311-manylinux_2_17_armv7l.manylinux2014_armv7l.whl", hash = "sha256:bed0f8a0eeea9fb72937ba118f9db0cb7e90773462af7962d382445f3005e5a4", size = 1854282 },
    { url = "https://files.pythonhosted.org/packages/5f/84/7db66eb12a0dc88c006abd6f3cbbf4232d26adfd827a28638c540d8f871d/pydantic_core-2.27.1-cp311-cp311-manylinux_2_17_ppc64le.manylinux2014_ppc64le.whl", hash = "sha256:a3cb37038123447cf0f3ea4c74751f6a9d7afef0eb71aa07bf5f652b5e6a132c", size = 2037437 },
    { url = "https://files.pythonhosted.org/packages/34/ac/a2537958db8299fbabed81167d58cc1506049dba4163433524e06a7d9f4c/pydantic_core-2.27.1-cp311-cp311-manylinux_2_17_s390x.manylinux2014_s390x.whl", hash = "sha256:84286494f6c5d05243456e04223d5a9417d7f443c3b76065e75001beb26f88de", size = 2780899 },
    { url = "https://files.pythonhosted.org/packages/4a/c1/3e38cd777ef832c4fdce11d204592e135ddeedb6c6f525478a53d1c7d3e5/pydantic_core-2.27.1-cp311-cp311-manylinux_2_17_x86_64.manylinux2014_x86_64.whl", hash = "sha256:acc07b2cfc5b835444b44a9956846b578d27beeacd4b52e45489e93276241025", size = 2135022 },
    { url = "https://files.pythonhosted.org/packages/7a/69/b9952829f80fd555fe04340539d90e000a146f2a003d3fcd1e7077c06c71/pydantic_core-2.27.1-cp311-cp311-manylinux_2_5_i686.manylinux1_i686.whl", hash = "sha256:4fefee876e07a6e9aad7a8c8c9f85b0cdbe7df52b8a9552307b09050f7512c7e", size = 1987969 },
    { url = "https://files.pythonhosted.org/packages/05/72/257b5824d7988af43460c4e22b63932ed651fe98804cc2793068de7ec554/pydantic_core-2.27.1-cp311-cp311-musllinux_1_1_aarch64.whl", hash = "sha256:258c57abf1188926c774a4c94dd29237e77eda19462e5bb901d88adcab6af919", size = 1994625 },
    { url = "https://files.pythonhosted.org/packages/73/c3/78ed6b7f3278a36589bcdd01243189ade7fc9b26852844938b4d7693895b/pydantic_core-2.27.1-cp311-cp311-musllinux_1_1_armv7l.whl", hash = "sha256:35c14ac45fcfdf7167ca76cc80b2001205a8d5d16d80524e13508371fb8cdd9c", size = 2090089 },
    { url = "https://files.pythonhosted.org/packages/8d/c8/b4139b2f78579960353c4cd987e035108c93a78371bb19ba0dc1ac3b3220/pydantic_core-2.27.1-cp311-cp311-musllinux_1_1_x86_64.whl", hash = "sha256:d1b26e1dff225c31897696cab7d4f0a315d4c0d9e8666dbffdb28216f3b17fdc", size = 2142496 },
    { url = "https://files.pythonhosted.org/packages/3e/f8/171a03e97eb36c0b51981efe0f78460554a1d8311773d3d30e20c005164e/pydantic_core-2.27.1-cp311-none-win32.whl", hash = "sha256:2cdf7d86886bc6982354862204ae3b2f7f96f21a3eb0ba5ca0ac42c7b38598b9", size = 1811758 },
    { url = "https://files.pythonhosted.org/packages/6a/fe/4e0e63c418c1c76e33974a05266e5633e879d4061f9533b1706a86f77d5b/pydantic_core-2.27.1-cp311-none-win_amd64.whl", hash = "sha256:3af385b0cee8df3746c3f406f38bcbfdc9041b5c2d5ce3e5fc6637256e60bbc5", size = 1980864 },
    { url = "https://files.pythonhosted.org/packages/50/fc/93f7238a514c155a8ec02fc7ac6376177d449848115e4519b853820436c5/pydantic_core-2.27.1-cp311-none-win_arm64.whl", hash = "sha256:81f2ec23ddc1b476ff96563f2e8d723830b06dceae348ce02914a37cb4e74b89", size = 1864327 },
    { url = "https://files.pythonhosted.org/packages/be/51/2e9b3788feb2aebff2aa9dfbf060ec739b38c05c46847601134cc1fed2ea/pydantic_core-2.27.1-cp312-cp312-macosx_10_12_x86_64.whl", hash = "sha256:9cbd94fc661d2bab2bc702cddd2d3370bbdcc4cd0f8f57488a81bcce90c7a54f", size = 1895239 },
    { url = "https://files.pythonhosted.org/packages/7b/9e/f8063952e4a7d0127f5d1181addef9377505dcce3be224263b25c4f0bfd9/pydantic_core-2.27.1-cp312-cp312-macosx_11_0_arm64.whl", hash = "sha256:5f8c4718cd44ec1580e180cb739713ecda2bdee1341084c1467802a417fe0f02", size = 1805070 },
    { url = "https://files.pythonhosted.org/packages/2c/9d/e1d6c4561d262b52e41b17a7ef8301e2ba80b61e32e94520271029feb5d8/pydantic_core-2.27.1-cp312-cp312-manylinux_2_17_aarch64.manylinux2014_aarch64.whl", hash = "sha256:15aae984e46de8d376df515f00450d1522077254ef6b7ce189b38ecee7c9677c", size = 1828096 },
    { url = "https://files.pythonhosted.org/packages/be/65/80ff46de4266560baa4332ae3181fffc4488ea7d37282da1a62d10ab89a4/pydantic_core-2.27.1-cp312-cp312-manylinux_2_17_armv7l.manylinux2014_armv7l.whl", hash = "sha256:1ba5e3963344ff25fc8c40da90f44b0afca8cfd89d12964feb79ac1411a260ac", size = 1857708 },
    { url = "https://files.pythonhosted.org/packages/d5/ca/3370074ad758b04d9562b12ecdb088597f4d9d13893a48a583fb47682cdf/pydantic_core-2.27.1-cp312-cp312-manylinux_2_17_ppc64le.manylinux2014_ppc64le.whl", hash = "sha256:992cea5f4f3b29d6b4f7f1726ed8ee46c8331c6b4eed6db5b40134c6fe1768bb", size = 2037751 },
    { url = "https://files.pythonhosted.org/packages/b1/e2/4ab72d93367194317b99d051947c071aef6e3eb95f7553eaa4208ecf9ba4/pydantic_core-2.27.1-cp312-cp312-manylinux_2_17_s390x.manylinux2014_s390x.whl", hash = "sha256:0325336f348dbee6550d129b1627cb8f5351a9dc91aad141ffb96d4937bd9529", size = 2733863 },
    { url = "https://files.pythonhosted.org/packages/8a/c6/8ae0831bf77f356bb73127ce5a95fe115b10f820ea480abbd72d3cc7ccf3/pydantic_core-2.27.1-cp312-cp312-manylinux_2_17_x86_64.manylinux2014_x86_64.whl", hash = "sha256:7597c07fbd11515f654d6ece3d0e4e5093edc30a436c63142d9a4b8e22f19c35", size = 2161161 },
    { url = "https://files.pythonhosted.org/packages/f1/f4/b2fe73241da2429400fc27ddeaa43e35562f96cf5b67499b2de52b528cad/pydantic_core-2.27.1-cp312-cp312-manylinux_2_5_i686.manylinux1_i686.whl", hash = "sha256:3bbd5d8cc692616d5ef6fbbbd50dbec142c7e6ad9beb66b78a96e9c16729b089", size = 1993294 },
    { url = "https://files.pythonhosted.org/packages/77/29/4bb008823a7f4cc05828198153f9753b3bd4c104d93b8e0b1bfe4e187540/pydantic_core-2.27.1-cp312-cp312-musllinux_1_1_aarch64.whl", hash = "sha256:dc61505e73298a84a2f317255fcc72b710b72980f3a1f670447a21efc88f8381", size = 2001468 },
    { url = "https://files.pythonhosted.org/packages/f2/a9/0eaceeba41b9fad851a4107e0cf999a34ae8f0d0d1f829e2574f3d8897b0/pydantic_core-2.27.1-cp312-cp312-musllinux_1_1_armv7l.whl", hash = "sha256:e1f735dc43da318cad19b4173dd1ffce1d84aafd6c9b782b3abc04a0d5a6f5bb", size = 2091413 },
    { url = "https://files.pythonhosted.org/packages/d8/36/eb8697729725bc610fd73940f0d860d791dc2ad557faaefcbb3edbd2b349/pydantic_core-2.27.1-cp312-cp312-musllinux_1_1_x86_64.whl", hash = "sha256:f4e5658dbffe8843a0f12366a4c2d1c316dbe09bb4dfbdc9d2d9cd6031de8aae", size = 2154735 },
    { url = "https://files.pythonhosted.org/packages/52/e5/4f0fbd5c5995cc70d3afed1b5c754055bb67908f55b5cb8000f7112749bf/pydantic_core-2.27.1-cp312-none-win32.whl", hash = "sha256:672ebbe820bb37988c4d136eca2652ee114992d5d41c7e4858cdd90ea94ffe5c", size = 1833633 },
    { url = "https://files.pythonhosted.org/packages/ee/f2/c61486eee27cae5ac781305658779b4a6b45f9cc9d02c90cb21b940e82cc/pydantic_core-2.27.1-cp312-none-win_amd64.whl", hash = "sha256:66ff044fd0bb1768688aecbe28b6190f6e799349221fb0de0e6f4048eca14c16", size = 1986973 },
    { url = "https://files.pythonhosted.org/packages/df/a6/e3f12ff25f250b02f7c51be89a294689d175ac76e1096c32bf278f29ca1e/pydantic_core-2.27.1-cp312-none-win_arm64.whl", hash = "sha256:9a3b0793b1bbfd4146304e23d90045f2a9b5fd5823aa682665fbdaf2a6c28f3e", size = 1883215 },
    { url = "https://files.pythonhosted.org/packages/0f/d6/91cb99a3c59d7b072bded9959fbeab0a9613d5a4935773c0801f1764c156/pydantic_core-2.27.1-cp313-cp313-macosx_10_12_x86_64.whl", hash = "sha256:f216dbce0e60e4d03e0c4353c7023b202d95cbaeff12e5fd2e82ea0a66905073", size = 1895033 },
    { url = "https://files.pythonhosted.org/packages/07/42/d35033f81a28b27dedcade9e967e8a40981a765795c9ebae2045bcef05d3/pydantic_core-2.27.1-cp313-cp313-macosx_11_0_arm64.whl", hash = "sha256:a2e02889071850bbfd36b56fd6bc98945e23670773bc7a76657e90e6b6603c08", size = 1807542 },
    { url = "https://files.pythonhosted.org/packages/41/c2/491b59e222ec7e72236e512108ecad532c7f4391a14e971c963f624f7569/pydantic_core-2.27.1-cp313-cp313-manylinux_2_17_aarch64.manylinux2014_aarch64.whl", hash = "sha256:42b0e23f119b2b456d07ca91b307ae167cc3f6c846a7b169fca5326e32fdc6cf", size = 1827854 },
    { url = "https://files.pythonhosted.org/packages/e3/f3/363652651779113189cefdbbb619b7b07b7a67ebb6840325117cc8cc3460/pydantic_core-2.27.1-cp313-cp313-manylinux_2_17_armv7l.manylinux2014_armv7l.whl", hash = "sha256:764be71193f87d460a03f1f7385a82e226639732214b402f9aa61f0d025f0737", size = 1857389 },
    { url = "https://files.pythonhosted.org/packages/5f/97/be804aed6b479af5a945daec7538d8bf358d668bdadde4c7888a2506bdfb/pydantic_core-2.27.1-cp313-cp313-manylinux_2_17_ppc64le.manylinux2014_ppc64le.whl", hash = "sha256:1c00666a3bd2f84920a4e94434f5974d7bbc57e461318d6bb34ce9cdbbc1f6b2", size = 2037934 },
    { url = "https://files.pythonhosted.org/packages/42/01/295f0bd4abf58902917e342ddfe5f76cf66ffabfc57c2e23c7681a1a1197/pydantic_core-2.27.1-cp313-cp313-manylinux_2_17_s390x.manylinux2014_s390x.whl", hash = "sha256:3ccaa88b24eebc0f849ce0a4d09e8a408ec5a94afff395eb69baf868f5183107", size = 2735176 },
    { url = "https://files.pythonhosted.org/packages/9d/a0/cd8e9c940ead89cc37812a1a9f310fef59ba2f0b22b4e417d84ab09fa970/pydantic_core-2.27.1-cp313-cp313-manylinux_2_17_x86_64.manylinux2014_x86_64.whl", hash = "sha256:c65af9088ac534313e1963443d0ec360bb2b9cba6c2909478d22c2e363d98a51", size = 2160720 },
    { url = "https://files.pythonhosted.org/packages/73/ae/9d0980e286627e0aeca4c352a60bd760331622c12d576e5ea4441ac7e15e/pydantic_core-2.27.1-cp313-cp313-manylinux_2_5_i686.manylinux1_i686.whl", hash = "sha256:206b5cf6f0c513baffaeae7bd817717140770c74528f3e4c3e1cec7871ddd61a", size = 1992972 },
    { url = "https://files.pythonhosted.org/packages/bf/ba/ae4480bc0292d54b85cfb954e9d6bd226982949f8316338677d56541b85f/pydantic_core-2.27.1-cp313-cp313-musllinux_1_1_aarch64.whl", hash = "sha256:062f60e512fc7fff8b8a9d680ff0ddaaef0193dba9fa83e679c0c5f5fbd018bc", size = 2001477 },
    { url = "https://files.pythonhosted.org/packages/55/b7/e26adf48c2f943092ce54ae14c3c08d0d221ad34ce80b18a50de8ed2cba8/pydantic_core-2.27.1-cp313-cp313-musllinux_1_1_armv7l.whl", hash = "sha256:a0697803ed7d4af5e4c1adf1670af078f8fcab7a86350e969f454daf598c4960", size = 2091186 },
    { url = "https://files.pythonhosted.org/packages/ba/cc/8491fff5b608b3862eb36e7d29d36a1af1c945463ca4c5040bf46cc73f40/pydantic_core-2.27.1-cp313-cp313-musllinux_1_1_x86_64.whl", hash = "sha256:58ca98a950171f3151c603aeea9303ef6c235f692fe555e883591103da709b23", size = 2154429 },
    { url = "https://files.pythonhosted.org/packages/78/d8/c080592d80edd3441ab7f88f865f51dae94a157fc64283c680e9f32cf6da/pydantic_core-2.27.1-cp313-none-win32.whl", hash = "sha256:8065914ff79f7eab1599bd80406681f0ad08f8e47c880f17b416c9f8f7a26d05", size = 1833713 },
    { url = "https://files.pythonhosted.org/packages/83/84/5ab82a9ee2538ac95a66e51f6838d6aba6e0a03a42aa185ad2fe404a4e8f/pydantic_core-2.27.1-cp313-none-win_amd64.whl", hash = "sha256:ba630d5e3db74c79300d9a5bdaaf6200172b107f263c98a0539eeecb857b2337", size = 1987897 },
    { url = "https://files.pythonhosted.org/packages/df/c3/b15fb833926d91d982fde29c0624c9f225da743c7af801dace0d4e187e71/pydantic_core-2.27.1-cp313-none-win_arm64.whl", hash = "sha256:45cf8588c066860b623cd11c4ba687f8d7175d5f7ef65f7129df8a394c502de5", size = 1882983 },
    { url = "https://files.pythonhosted.org/packages/bc/6a/d741ce0c7da75ce9b394636a406aace00ad992ae417935ef2ad2e67fb970/pydantic_core-2.27.1-cp39-cp39-macosx_10_12_x86_64.whl", hash = "sha256:e9386266798d64eeb19dd3677051f5705bf873e98e15897ddb7d76f477131967", size = 1898376 },
    { url = "https://files.pythonhosted.org/packages/bd/68/6ba18e30f10c7051bc55f1dffeadbee51454b381c91846104892a6d3b9cd/pydantic_core-2.27.1-cp39-cp39-macosx_11_0_arm64.whl", hash = "sha256:4228b5b646caa73f119b1ae756216b59cc6e2267201c27d3912b592c5e323b60", size = 1777246 },
    { url = "https://files.pythonhosted.org/packages/36/b8/6f1b7c5f068c00dfe179b8762bc1d32c75c0e9f62c9372174b1b64a74aa8/pydantic_core-2.27.1-cp39-cp39-manylinux_2_17_aarch64.manylinux2014_aarch64.whl", hash = "sha256:0b3dfe500de26c52abe0477dde16192ac39c98f05bf2d80e76102d394bd13854", size = 1832148 },
    { url = "https://files.pythonhosted.org/packages/d9/83/83ff64d599847f080a93df119e856e3bd93063cced04b9a27eb66d863831/pydantic_core-2.27.1-cp39-cp39-manylinux_2_17_armv7l.manylinux2014_armv7l.whl", hash = "sha256:aee66be87825cdf72ac64cb03ad4c15ffef4143dbf5c113f64a5ff4f81477bf9", size = 1856371 },
    { url = "https://files.pythonhosted.org/packages/72/e9/974e6c73f59627c446833ecc306cadd199edab40abcfa093372a5a5c0156/pydantic_core-2.27.1-cp39-cp39-manylinux_2_17_ppc64le.manylinux2014_ppc64le.whl", hash = "sha256:3b748c44bb9f53031c8cbc99a8a061bc181c1000c60a30f55393b6e9c45cc5bd", size = 2038686 },
    { url = "https://files.pythonhosted.org/packages/5e/bb/5e912d02dcf29aebb2da35e5a1a26088c39ffc0b1ea81242ee9db6f1f730/pydantic_core-2.27.1-cp39-cp39-manylinux_2_17_s390x.manylinux2014_s390x.whl", hash = "sha256:5ca038c7f6a0afd0b2448941b6ef9d5e1949e999f9e5517692eb6da58e9d44be", size = 2785725 },
    { url = "https://files.pythonhosted.org/packages/85/d7/936846087424c882d89c853711687230cd60179a67c79c34c99b64f92625/pydantic_core-2.27.1-cp39-cp39-manylinux_2_17_x86_64.manylinux2014_x86_64.whl", hash = "sha256:6e0bd57539da59a3e4671b90a502da9a28c72322a4f17866ba3ac63a82c4498e", size = 2135177 },
    { url = "https://files.pythonhosted.org/packages/82/72/5a386e5ce8d3e933c3f283e61357474181c39383f38afffc15a6152fa1c5/pydantic_core-2.27.1-cp39-cp39-manylinux_2_5_i686.manylinux1_i686.whl", hash = "sha256:ac6c2c45c847bbf8f91930d88716a0fb924b51e0c6dad329b793d670ec5db792", size = 1989877 },
    { url = "https://files.pythonhosted.org/packages/ce/5c/b1c417a5fd67ce132d78d16a6ba7629dc7f188dbd4f7c30ef58111ee5147/pydantic_core-2.27.1-cp39-cp39-musllinux_1_1_aarch64.whl", hash = "sha256:b94d4ba43739bbe8b0ce4262bcc3b7b9f31459ad120fb595627eaeb7f9b9ca01", size = 1996006 },
    { url = "https://files.pythonhosted.org/packages/dd/04/4e18f2c42b29929882f30e4c09a3a039555158995a4ac730a73585198a66/pydantic_core-2.27.1-cp39-cp39-musllinux_1_1_armv7l.whl", hash = "sha256:00e6424f4b26fe82d44577b4c842d7df97c20be6439e8e685d0d715feceb9fb9", size = 2091441 },
    { url = "https://files.pythonhosted.org/packages/06/84/5a332345b7efb5ab361f916eaf7316ef010e72417e8c7dd3d34462ee9840/pydantic_core-2.27.1-cp39-cp39-musllinux_1_1_x86_64.whl", hash = "sha256:38de0a70160dd97540335b7ad3a74571b24f1dc3ed33f815f0880682e6880131", size = 2144471 },
    { url = "https://files.pythonhosted.org/packages/54/58/23caa58c35d36627156789c0fb562264c12cfdb451c75eb275535188a96f/pydantic_core-2.27.1-cp39-none-win32.whl", hash = "sha256:7ccebf51efc61634f6c2344da73e366c75e735960b5654b63d7e6f69a5885fa3", size = 1816563 },
    { url = "https://files.pythonhosted.org/packages/f7/9c/e83f08adc8e222b43c7f11d98b27eba08f21bcb259bcbf74743ce903c49c/pydantic_core-2.27.1-cp39-none-win_amd64.whl", hash = "sha256:a57847b090d7892f123726202b7daa20df6694cbd583b67a592e856bff603d6c", size = 1983137 },
    { url = "https://files.pythonhosted.org/packages/7c/60/e5eb2d462595ba1f622edbe7b1d19531e510c05c405f0b87c80c1e89d5b1/pydantic_core-2.27.1-pp310-pypy310_pp73-macosx_10_12_x86_64.whl", hash = "sha256:3fa80ac2bd5856580e242dbc202db873c60a01b20309c8319b5c5986fbe53ce6", size = 1894016 },
    { url = "https://files.pythonhosted.org/packages/61/20/da7059855225038c1c4326a840908cc7ca72c7198cb6addb8b92ec81c1d6/pydantic_core-2.27.1-pp310-pypy310_pp73-macosx_11_0_arm64.whl", hash = "sha256:d950caa237bb1954f1b8c9227b5065ba6875ac9771bb8ec790d956a699b78676", size = 1771648 },
    { url = "https://files.pythonhosted.org/packages/8f/fc/5485cf0b0bb38da31d1d292160a4d123b5977841ddc1122c671a30b76cfd/pydantic_core-2.27.1-pp310-pypy310_pp73-manylinux_2_17_aarch64.manylinux2014_aarch64.whl", hash = "sha256:0e4216e64d203e39c62df627aa882f02a2438d18a5f21d7f721621f7a5d3611d", size = 1826929 },
    { url = "https://files.pythonhosted.org/packages/a1/ff/fb1284a210e13a5f34c639efc54d51da136074ffbe25ec0c279cf9fbb1c4/pydantic_core-2.27.1-pp310-pypy310_pp73-manylinux_2_17_x86_64.manylinux2014_x86_64.whl", hash = "sha256:02a3d637bd387c41d46b002f0e49c52642281edacd2740e5a42f7017feea3f2c", size = 1980591 },
    { url = "https://files.pythonhosted.org/packages/f1/14/77c1887a182d05af74f6aeac7b740da3a74155d3093ccc7ee10b900cc6b5/pydantic_core-2.27.1-pp310-pypy310_pp73-manylinux_2_5_i686.manylinux1_i686.whl", hash = "sha256:161c27ccce13b6b0c8689418da3885d3220ed2eae2ea5e9b2f7f3d48f1d52c27", size = 1981326 },
    { url = "https://files.pythonhosted.org/packages/06/aa/6f1b2747f811a9c66b5ef39d7f02fbb200479784c75e98290d70004b1253/pydantic_core-2.27.1-pp310-pypy310_pp73-musllinux_1_1_aarch64.whl", hash = "sha256:19910754e4cc9c63bc1c7f6d73aa1cfee82f42007e407c0f413695c2f7ed777f", size = 1989205 },
    { url = "https://files.pythonhosted.org/packages/7a/d2/8ce2b074d6835f3c88d85f6d8a399790043e9fdb3d0e43455e72d19df8cc/pydantic_core-2.27.1-pp310-pypy310_pp73-musllinux_1_1_armv7l.whl", hash = "sha256:e173486019cc283dc9778315fa29a363579372fe67045e971e89b6365cc035ed", size = 2079616 },
    { url = "https://files.pythonhosted.org/packages/65/71/af01033d4e58484c3db1e5d13e751ba5e3d6b87cc3368533df4c50932c8b/pydantic_core-2.27.1-pp310-pypy310_pp73-musllinux_1_1_x86_64.whl", hash = "sha256:af52d26579b308921b73b956153066481f064875140ccd1dfd4e77db89dbb12f", size = 2133265 },
    { url = "https://files.pythonhosted.org/packages/33/72/f881b5e18fbb67cf2fb4ab253660de3c6899dbb2dba409d0b757e3559e3d/pydantic_core-2.27.1-pp310-pypy310_pp73-win_amd64.whl", hash = "sha256:981fb88516bd1ae8b0cbbd2034678a39dedc98752f264ac9bc5839d3923fa04c", size = 2001864 },
    { url = "https://files.pythonhosted.org/packages/85/3e/f6f75ba36678fee11dd07a7729e9ed172ecf31e3f50a5d636e9605eee2af/pydantic_core-2.27.1-pp39-pypy39_pp73-macosx_10_12_x86_64.whl", hash = "sha256:5fde892e6c697ce3e30c61b239330fc5d569a71fefd4eb6512fc6caec9dd9e2f", size = 1894250 },
    { url = "https://files.pythonhosted.org/packages/d3/2d/a40578918e2eb5b4ee0d206a4fb6c4040c2bf14e28d29fba9bd7e7659d16/pydantic_core-2.27.1-pp39-pypy39_pp73-macosx_11_0_arm64.whl", hash = "sha256:816f5aa087094099fff7edabb5e01cc370eb21aa1a1d44fe2d2aefdfb5599b31", size = 1772035 },
    { url = "https://files.pythonhosted.org/packages/7f/ee/0377e9f4ca5a47e8885f670a65c0a647ddf9ce98d50bf7547cf8e1ee5771/pydantic_core-2.27.1-pp39-pypy39_pp73-manylinux_2_17_aarch64.manylinux2014_aarch64.whl", hash = "sha256:9c10c309e18e443ddb108f0ef64e8729363adbfd92d6d57beec680f6261556f3", size = 1827025 },
    { url = "https://files.pythonhosted.org/packages/fe/0b/a24d9ef762d05bebdfafd6d5d176b990728fa9ec8ea7b6040d6fb5f3caaa/pydantic_core-2.27.1-pp39-pypy39_pp73-manylinux_2_17_x86_64.manylinux2014_x86_64.whl", hash = "sha256:98476c98b02c8e9b2eec76ac4156fd006628b1b2d0ef27e548ffa978393fd154", size = 1980927 },
    { url = "https://files.pythonhosted.org/packages/00/bd/deadc1722eb7dfdf787a3bbcd32eabbdcc36931fd48671a850e1b9f2cd77/pydantic_core-2.27.1-pp39-pypy39_pp73-manylinux_2_5_i686.manylinux1_i686.whl", hash = "sha256:c3027001c28434e7ca5a6e1e527487051136aa81803ac812be51802150d880dd", size = 1980918 },
    { url = "https://files.pythonhosted.org/packages/f0/05/5d09d0b0e92053d538927308ea1d35cb25ab543d9c3e2eb2d7653bc73690/pydantic_core-2.27.1-pp39-pypy39_pp73-musllinux_1_1_aarch64.whl", hash = "sha256:7699b1df36a48169cdebda7ab5a2bac265204003f153b4bd17276153d997670a", size = 1989990 },
    { url = "https://files.pythonhosted.org/packages/5b/7e/f7191346d1c3ac66049f618ee331359f8552a8b68a2daf916003c30b6dc8/pydantic_core-2.27.1-pp39-pypy39_pp73-musllinux_1_1_armv7l.whl", hash = "sha256:1c39b07d90be6b48968ddc8c19e7585052088fd7ec8d568bb31ff64c70ae3c97", size = 2079871 },
    { url = "https://files.pythonhosted.org/packages/f3/65/2caf4f7ad65413a137d43cb9578c54d1abd3224be786ad840263c1bf9e0f/pydantic_core-2.27.1-pp39-pypy39_pp73-musllinux_1_1_x86_64.whl", hash = "sha256:46ccfe3032b3915586e469d4972973f893c0a2bb65669194a5bdea9bacc088c2", size = 2133569 },
    { url = "https://files.pythonhosted.org/packages/fd/ab/718d9a1c41bb8d3e0e04d15b68b8afc135f8fcf552705b62f226225065c7/pydantic_core-2.27.1-pp39-pypy39_pp73-win_amd64.whl", hash = "sha256:62ba45e21cf6571d7f716d903b5b7b6d2617e2d5d67c0923dc47b9d41369f840", size = 2002035 },
]

[[package]]
name = "pydantic-settings"
version = "2.6.1"
source = { registry = "https://pypi.org/simple" }
dependencies = [
    { name = "pydantic" },
    { name = "python-dotenv" },
]
sdist = { url = "https://files.pythonhosted.org/packages/b5/d4/9dfbe238f45ad8b168f5c96ee49a3df0598ce18a0795a983b419949ce65b/pydantic_settings-2.6.1.tar.gz", hash = "sha256:e0f92546d8a9923cb8941689abf85d6601a8c19a23e97a34b2964a2e3f813ca0", size = 75646 }
wheels = [
    { url = "https://files.pythonhosted.org/packages/5e/f9/ff95fd7d760af42f647ea87f9b8a383d891cdb5e5dbd4613edaeb094252a/pydantic_settings-2.6.1-py3-none-any.whl", hash = "sha256:7fb0637c786a558d3103436278a7c4f1cfd29ba8973238a50c5bb9a55387da87", size = 28595 },
]

[[package]]
name = "pygments"
version = "2.18.0"
source = { registry = "https://pypi.org/simple" }
sdist = { url = "https://files.pythonhosted.org/packages/8e/62/8336eff65bcbc8e4cb5d05b55faf041285951b6e80f33e2bff2024788f31/pygments-2.18.0.tar.gz", hash = "sha256:786ff802f32e91311bff3889f6e9a86e81505fe99f2735bb6d60ae0c5004f199", size = 4891905 }
wheels = [
    { url = "https://files.pythonhosted.org/packages/f7/3f/01c8b82017c199075f8f788d0d906b9ffbbc5a47dc9918a945e13d5a2bda/pygments-2.18.0-py3-none-any.whl", hash = "sha256:b8e6aca0523f3ab76fee51799c488e38782ac06eafcf95e7ba832985c8e7b13a", size = 1205513 },
]

[[package]]
name = "pyjwt"
version = "2.10.1"
source = { registry = "https://pypi.org/simple" }
sdist = { url = "https://files.pythonhosted.org/packages/e7/46/bd74733ff231675599650d3e47f361794b22ef3e3770998dda30d3b63726/pyjwt-2.10.1.tar.gz", hash = "sha256:3cc5772eb20009233caf06e9d8a0577824723b44e6648ee0a2aedb6cf9381953", size = 87785 }
wheels = [
    { url = "https://files.pythonhosted.org/packages/61/ad/689f02752eeec26aed679477e80e632ef1b682313be70793d798c1d5fc8f/PyJWT-2.10.1-py3-none-any.whl", hash = "sha256:dcdd193e30abefd5debf142f9adfcdd2b58004e644f25406ffaebd50bd98dacb", size = 22997 },
]

[[package]]
name = "pytest"
version = "8.3.4"
source = { registry = "https://pypi.org/simple" }
dependencies = [
    { name = "colorama", marker = "sys_platform == 'win32'" },
    { name = "exceptiongroup", marker = "python_full_version < '3.11'" },
    { name = "iniconfig" },
    { name = "packaging" },
    { name = "pluggy" },
    { name = "tomli", marker = "python_full_version < '3.11'" },
]
sdist = { url = "https://files.pythonhosted.org/packages/05/35/30e0d83068951d90a01852cb1cef56e5d8a09d20c7f511634cc2f7e0372a/pytest-8.3.4.tar.gz", hash = "sha256:965370d062bce11e73868e0335abac31b4d3de0e82f4007408d242b4f8610761", size = 1445919 }
wheels = [
    { url = "https://files.pythonhosted.org/packages/11/92/76a1c94d3afee238333bc0a42b82935dd8f9cf8ce9e336ff87ee14d9e1cf/pytest-8.3.4-py3-none-any.whl", hash = "sha256:50e16d954148559c9a74109af1eaf0c945ba2d8f30f0a3d3335edde19788b6f6", size = 343083 },
]

[[package]]
name = "pytest-asyncio"
version = "0.24.0"
source = { registry = "https://pypi.org/simple" }
dependencies = [
    { name = "pytest" },
]
sdist = { url = "https://files.pythonhosted.org/packages/52/6d/c6cf50ce320cf8611df7a1254d86233b3df7cc07f9b5f5cbcb82e08aa534/pytest_asyncio-0.24.0.tar.gz", hash = "sha256:d081d828e576d85f875399194281e92bf8a68d60d72d1a2faf2feddb6c46b276", size = 49855 }
wheels = [
    { url = "https://files.pythonhosted.org/packages/96/31/6607dab48616902f76885dfcf62c08d929796fc3b2d2318faf9fd54dbed9/pytest_asyncio-0.24.0-py3-none-any.whl", hash = "sha256:a811296ed596b69bf0b6f3dc40f83bcaf341b155a269052d82efa2b25ac7037b", size = 18024 },
]

[[package]]
name = "pytest-cov"
version = "6.0.0"
source = { registry = "https://pypi.org/simple" }
dependencies = [
    { name = "coverage", extra = ["toml"] },
    { name = "pytest" },
]
sdist = { url = "https://files.pythonhosted.org/packages/be/45/9b538de8cef30e17c7b45ef42f538a94889ed6a16f2387a6c89e73220651/pytest-cov-6.0.0.tar.gz", hash = "sha256:fde0b595ca248bb8e2d76f020b465f3b107c9632e6a1d1705f17834c89dcadc0", size = 66945 }
wheels = [
    { url = "https://files.pythonhosted.org/packages/36/3b/48e79f2cd6a61dbbd4807b4ed46cb564b4fd50a76166b1c4ea5c1d9e2371/pytest_cov-6.0.0-py3-none-any.whl", hash = "sha256:eee6f1b9e61008bd34975a4d5bab25801eb31898b032dd55addc93e96fcaaa35", size = 22949 },
]

[[package]]
name = "pytest-httpx"
version = "0.35.0"
source = { registry = "https://pypi.org/simple" }
dependencies = [
    { name = "httpx" },
    { name = "pytest" },
]
sdist = { url = "https://files.pythonhosted.org/packages/1f/89/5b12b7b29e3d0af3a4b9c071ee92fa25a9017453731a38f08ba01c280f4c/pytest_httpx-0.35.0.tar.gz", hash = "sha256:d619ad5d2e67734abfbb224c3d9025d64795d4b8711116b1a13f72a251ae511f", size = 54146 }
wheels = [
    { url = "https://files.pythonhosted.org/packages/b0/ed/026d467c1853dd83102411a78126b4842618e86c895f93528b0528c7a620/pytest_httpx-0.35.0-py3-none-any.whl", hash = "sha256:ee11a00ffcea94a5cbff47af2114d34c5b231c326902458deed73f9c459fd744", size = 19442 },
]

[[package]]
name = "pytest-timeout"
version = "2.3.1"
source = { registry = "https://pypi.org/simple" }
dependencies = [
    { name = "pytest" },
]
sdist = { url = "https://files.pythonhosted.org/packages/93/0d/04719abc7a4bdb3a7a1f968f24b0f5253d698c9cc94975330e9d3145befb/pytest-timeout-2.3.1.tar.gz", hash = "sha256:12397729125c6ecbdaca01035b9e5239d4db97352320af155b3f5de1ba5165d9", size = 17697 }
wheels = [
    { url = "https://files.pythonhosted.org/packages/03/27/14af9ef8321f5edc7527e47def2a21d8118c6f329a9342cc61387a0c0599/pytest_timeout-2.3.1-py3-none-any.whl", hash = "sha256:68188cb703edfc6a18fad98dc25a3c61e9f24d644b0b70f33af545219fc7813e", size = 14148 },
]

[[package]]
name = "pytest-xdist"
version = "3.6.1"
source = { registry = "https://pypi.org/simple" }
dependencies = [
    { name = "execnet" },
    { name = "pytest" },
]
sdist = { url = "https://files.pythonhosted.org/packages/41/c4/3c310a19bc1f1e9ef50075582652673ef2bfc8cd62afef9585683821902f/pytest_xdist-3.6.1.tar.gz", hash = "sha256:ead156a4db231eec769737f57668ef58a2084a34b2e55c4a8fa20d861107300d", size = 84060 }
wheels = [
    { url = "https://files.pythonhosted.org/packages/6d/82/1d96bf03ee4c0fdc3c0cbe61470070e659ca78dc0086fb88b66c185e2449/pytest_xdist-3.6.1-py3-none-any.whl", hash = "sha256:9ed4adfb68a016610848639bb7e02c9352d5d9f03d04809919e2dafc3be4cca7", size = 46108 },
]

[package.optional-dependencies]
psutil = [
    { name = "psutil" },
]

[[package]]
name = "python-dateutil"
version = "2.9.0.post0"
source = { registry = "https://pypi.org/simple" }
dependencies = [
    { name = "six" },
]
sdist = { url = "https://files.pythonhosted.org/packages/66/c0/0c8b6ad9f17a802ee498c46e004a0eb49bc148f2fd230864601a86dcf6db/python-dateutil-2.9.0.post0.tar.gz", hash = "sha256:37dd54208da7e1cd875388217d5e00ebd4179249f90fb72437e91a35459a0ad3", size = 342432 }
wheels = [
    { url = "https://files.pythonhosted.org/packages/ec/57/56b9bcc3c9c6a792fcbaf139543cee77261f3651ca9da0c93f5c1221264b/python_dateutil-2.9.0.post0-py2.py3-none-any.whl", hash = "sha256:a8b2bc7bffae282281c8140a97d3aa9c14da0b136dfe83f850eea9a5f7470427", size = 229892 },
]

[[package]]
name = "python-dotenv"
version = "1.0.1"
source = { registry = "https://pypi.org/simple" }
sdist = { url = "https://files.pythonhosted.org/packages/bc/57/e84d88dfe0aec03b7a2d4327012c1627ab5f03652216c63d49846d7a6c58/python-dotenv-1.0.1.tar.gz", hash = "sha256:e324ee90a023d808f1959c46bcbc04446a10ced277783dc6ee09987c37ec10ca", size = 39115 }
wheels = [
    { url = "https://files.pythonhosted.org/packages/6a/3e/b68c118422ec867fa7ab88444e1274aa40681c606d59ac27de5a5588f082/python_dotenv-1.0.1-py3-none-any.whl", hash = "sha256:f7b63ef50f1b690dddf550d03497b66d609393b40b564ed0d674909a68ebf16a", size = 19863 },
]

[[package]]
name = "python-multipart"
version = "0.0.19"
source = { registry = "https://pypi.org/simple" }
sdist = { url = "https://files.pythonhosted.org/packages/c1/19/93bfb43a3c41b1dd0fa1fa66a08286f6467d36d30297a7aaab8c0b176a26/python_multipart-0.0.19.tar.gz", hash = "sha256:905502ef39050557b7a6af411f454bc19526529ca46ae6831508438890ce12cc", size = 36886 }
wheels = [
    { url = "https://files.pythonhosted.org/packages/e1/f4/ddd0fcdc454cf3870153ae16a818256523d31c3c8136e216bc6836ed4cd1/python_multipart-0.0.19-py3-none-any.whl", hash = "sha256:f8d5b0b9c618575bf9df01c684ded1d94a338839bdd8223838afacfb4bb2082d", size = 24448 },
]

[[package]]
name = "pytz"
version = "2024.2"
source = { registry = "https://pypi.org/simple" }
sdist = { url = "https://files.pythonhosted.org/packages/3a/31/3c70bf7603cc2dca0f19bdc53b4537a797747a58875b552c8c413d963a3f/pytz-2024.2.tar.gz", hash = "sha256:2aa355083c50a0f93fa581709deac0c9ad65cca8a9e9beac660adcbd493c798a", size = 319692 }
wheels = [
    { url = "https://files.pythonhosted.org/packages/11/c3/005fcca25ce078d2cc29fd559379817424e94885510568bc1bc53d7d5846/pytz-2024.2-py2.py3-none-any.whl", hash = "sha256:31c7c1817eb7fae7ca4b8c7ee50c72f93aa2dd863de768e1ef4245d426aa0725", size = 508002 },
]

[[package]]
name = "pywin32"
version = "308"
source = { registry = "https://pypi.org/simple" }
wheels = [
    { url = "https://files.pythonhosted.org/packages/72/a6/3e9f2c474895c1bb61b11fa9640be00067b5c5b363c501ee9c3fa53aec01/pywin32-308-cp310-cp310-win32.whl", hash = "sha256:796ff4426437896550d2981b9c2ac0ffd75238ad9ea2d3bfa67a1abd546d262e", size = 5927028 },
    { url = "https://files.pythonhosted.org/packages/d9/b4/84e2463422f869b4b718f79eb7530a4c1693e96b8a4e5e968de38be4d2ba/pywin32-308-cp310-cp310-win_amd64.whl", hash = "sha256:4fc888c59b3c0bef905ce7eb7e2106a07712015ea1c8234b703a088d46110e8e", size = 6558484 },
    { url = "https://files.pythonhosted.org/packages/9f/8f/fb84ab789713f7c6feacaa08dad3ec8105b88ade8d1c4f0f0dfcaaa017d6/pywin32-308-cp310-cp310-win_arm64.whl", hash = "sha256:a5ab5381813b40f264fa3495b98af850098f814a25a63589a8e9eb12560f450c", size = 7971454 },
    { url = "https://files.pythonhosted.org/packages/eb/e2/02652007469263fe1466e98439831d65d4ca80ea1a2df29abecedf7e47b7/pywin32-308-cp311-cp311-win32.whl", hash = "sha256:5d8c8015b24a7d6855b1550d8e660d8daa09983c80e5daf89a273e5c6fb5095a", size = 5928156 },
    { url = "https://files.pythonhosted.org/packages/48/ef/f4fb45e2196bc7ffe09cad0542d9aff66b0e33f6c0954b43e49c33cad7bd/pywin32-308-cp311-cp311-win_amd64.whl", hash = "sha256:575621b90f0dc2695fec346b2d6302faebd4f0f45c05ea29404cefe35d89442b", size = 6559559 },
    { url = "https://files.pythonhosted.org/packages/79/ef/68bb6aa865c5c9b11a35771329e95917b5559845bd75b65549407f9fc6b4/pywin32-308-cp311-cp311-win_arm64.whl", hash = "sha256:100a5442b7332070983c4cd03f2e906a5648a5104b8a7f50175f7906efd16bb6", size = 7972495 },
    { url = "https://files.pythonhosted.org/packages/00/7c/d00d6bdd96de4344e06c4afbf218bc86b54436a94c01c71a8701f613aa56/pywin32-308-cp312-cp312-win32.whl", hash = "sha256:587f3e19696f4bf96fde9d8a57cec74a57021ad5f204c9e627e15c33ff568897", size = 5939729 },
    { url = "https://files.pythonhosted.org/packages/21/27/0c8811fbc3ca188f93b5354e7c286eb91f80a53afa4e11007ef661afa746/pywin32-308-cp312-cp312-win_amd64.whl", hash = "sha256:00b3e11ef09ede56c6a43c71f2d31857cf7c54b0ab6e78ac659497abd2834f47", size = 6543015 },
    { url = "https://files.pythonhosted.org/packages/9d/0f/d40f8373608caed2255781a3ad9a51d03a594a1248cd632d6a298daca693/pywin32-308-cp312-cp312-win_arm64.whl", hash = "sha256:9b4de86c8d909aed15b7011182c8cab38c8850de36e6afb1f0db22b8959e3091", size = 7976033 },
    { url = "https://files.pythonhosted.org/packages/a9/a4/aa562d8935e3df5e49c161b427a3a2efad2ed4e9cf81c3de636f1fdddfd0/pywin32-308-cp313-cp313-win32.whl", hash = "sha256:1c44539a37a5b7b21d02ab34e6a4d314e0788f1690d65b48e9b0b89f31abbbed", size = 5938579 },
    { url = "https://files.pythonhosted.org/packages/c7/50/b0efb8bb66210da67a53ab95fd7a98826a97ee21f1d22949863e6d588b22/pywin32-308-cp313-cp313-win_amd64.whl", hash = "sha256:fd380990e792eaf6827fcb7e187b2b4b1cede0585e3d0c9e84201ec27b9905e4", size = 6542056 },
    { url = "https://files.pythonhosted.org/packages/26/df/2b63e3e4f2df0224f8aaf6d131f54fe4e8c96400eb9df563e2aae2e1a1f9/pywin32-308-cp313-cp313-win_arm64.whl", hash = "sha256:ef313c46d4c18dfb82a2431e3051ac8f112ccee1a34f29c263c583c568db63cd", size = 7974986 },
    { url = "https://files.pythonhosted.org/packages/a8/41/ead05a7657ffdbb1edabb954ab80825c4f87a3de0285d59f8290457f9016/pywin32-308-cp39-cp39-win32.whl", hash = "sha256:7873ca4dc60ab3287919881a7d4f88baee4a6e639aa6962de25a98ba6b193341", size = 5991824 },
    { url = "https://files.pythonhosted.org/packages/e4/cd/0838c9a6063bff2e9bac2388ae36524c26c50288b5d7b6aebb6cdf8d375d/pywin32-308-cp39-cp39-win_amd64.whl", hash = "sha256:71b3322d949b4cc20776436a9c9ba0eeedcbc9c650daa536df63f0ff111bb920", size = 6640327 },
]

[[package]]
name = "pyyaml"
version = "6.0.2"
source = { registry = "https://pypi.org/simple" }
sdist = { url = "https://files.pythonhosted.org/packages/54/ed/79a089b6be93607fa5cdaedf301d7dfb23af5f25c398d5ead2525b063e17/pyyaml-6.0.2.tar.gz", hash = "sha256:d584d9ec91ad65861cc08d42e834324ef890a082e591037abe114850ff7bbc3e", size = 130631 }
wheels = [
    { url = "https://files.pythonhosted.org/packages/9b/95/a3fac87cb7158e231b5a6012e438c647e1a87f09f8e0d123acec8ab8bf71/PyYAML-6.0.2-cp310-cp310-macosx_10_9_x86_64.whl", hash = "sha256:0a9a2848a5b7feac301353437eb7d5957887edbf81d56e903999a75a3d743086", size = 184199 },
    { url = "https://files.pythonhosted.org/packages/c7/7a/68bd47624dab8fd4afbfd3c48e3b79efe09098ae941de5b58abcbadff5cb/PyYAML-6.0.2-cp310-cp310-macosx_11_0_arm64.whl", hash = "sha256:29717114e51c84ddfba879543fb232a6ed60086602313ca38cce623c1d62cfbf", size = 171758 },
    { url = "https://files.pythonhosted.org/packages/49/ee/14c54df452143b9ee9f0f29074d7ca5516a36edb0b4cc40c3f280131656f/PyYAML-6.0.2-cp310-cp310-manylinux_2_17_aarch64.manylinux2014_aarch64.whl", hash = "sha256:8824b5a04a04a047e72eea5cec3bc266db09e35de6bdfe34c9436ac5ee27d237", size = 718463 },
    { url = "https://files.pythonhosted.org/packages/4d/61/de363a97476e766574650d742205be468921a7b532aa2499fcd886b62530/PyYAML-6.0.2-cp310-cp310-manylinux_2_17_s390x.manylinux2014_s390x.whl", hash = "sha256:7c36280e6fb8385e520936c3cb3b8042851904eba0e58d277dca80a5cfed590b", size = 719280 },
    { url = "https://files.pythonhosted.org/packages/6b/4e/1523cb902fd98355e2e9ea5e5eb237cbc5f3ad5f3075fa65087aa0ecb669/PyYAML-6.0.2-cp310-cp310-manylinux_2_17_x86_64.manylinux2014_x86_64.whl", hash = "sha256:ec031d5d2feb36d1d1a24380e4db6d43695f3748343d99434e6f5f9156aaa2ed", size = 751239 },
    { url = "https://files.pythonhosted.org/packages/b7/33/5504b3a9a4464893c32f118a9cc045190a91637b119a9c881da1cf6b7a72/PyYAML-6.0.2-cp310-cp310-musllinux_1_1_aarch64.whl", hash = "sha256:936d68689298c36b53b29f23c6dbb74de12b4ac12ca6cfe0e047bedceea56180", size = 695802 },
    { url = "https://files.pythonhosted.org/packages/5c/20/8347dcabd41ef3a3cdc4f7b7a2aff3d06598c8779faa189cdbf878b626a4/PyYAML-6.0.2-cp310-cp310-musllinux_1_1_x86_64.whl", hash = "sha256:23502f431948090f597378482b4812b0caae32c22213aecf3b55325e049a6c68", size = 720527 },
    { url = "https://files.pythonhosted.org/packages/be/aa/5afe99233fb360d0ff37377145a949ae258aaab831bde4792b32650a4378/PyYAML-6.0.2-cp310-cp310-win32.whl", hash = "sha256:2e99c6826ffa974fe6e27cdb5ed0021786b03fc98e5ee3c5bfe1fd5015f42b99", size = 144052 },
    { url = "https://files.pythonhosted.org/packages/b5/84/0fa4b06f6d6c958d207620fc60005e241ecedceee58931bb20138e1e5776/PyYAML-6.0.2-cp310-cp310-win_amd64.whl", hash = "sha256:a4d3091415f010369ae4ed1fc6b79def9416358877534caf6a0fdd2146c87a3e", size = 161774 },
    { url = "https://files.pythonhosted.org/packages/f8/aa/7af4e81f7acba21a4c6be026da38fd2b872ca46226673c89a758ebdc4fd2/PyYAML-6.0.2-cp311-cp311-macosx_10_9_x86_64.whl", hash = "sha256:cc1c1159b3d456576af7a3e4d1ba7e6924cb39de8f67111c735f6fc832082774", size = 184612 },
    { url = "https://files.pythonhosted.org/packages/8b/62/b9faa998fd185f65c1371643678e4d58254add437edb764a08c5a98fb986/PyYAML-6.0.2-cp311-cp311-macosx_11_0_arm64.whl", hash = "sha256:1e2120ef853f59c7419231f3bf4e7021f1b936f6ebd222406c3b60212205d2ee", size = 172040 },
    { url = "https://files.pythonhosted.org/packages/ad/0c/c804f5f922a9a6563bab712d8dcc70251e8af811fce4524d57c2c0fd49a4/PyYAML-6.0.2-cp311-cp311-manylinux_2_17_aarch64.manylinux2014_aarch64.whl", hash = "sha256:5d225db5a45f21e78dd9358e58a98702a0302f2659a3c6cd320564b75b86f47c", size = 736829 },
    { url = "https://files.pythonhosted.org/packages/51/16/6af8d6a6b210c8e54f1406a6b9481febf9c64a3109c541567e35a49aa2e7/PyYAML-6.0.2-cp311-cp311-manylinux_2_17_s390x.manylinux2014_s390x.whl", hash = "sha256:5ac9328ec4831237bec75defaf839f7d4564be1e6b25ac710bd1a96321cc8317", size = 764167 },
    { url = "https://files.pythonhosted.org/packages/75/e4/2c27590dfc9992f73aabbeb9241ae20220bd9452df27483b6e56d3975cc5/PyYAML-6.0.2-cp311-cp311-manylinux_2_17_x86_64.manylinux2014_x86_64.whl", hash = "sha256:3ad2a3decf9aaba3d29c8f537ac4b243e36bef957511b4766cb0057d32b0be85", size = 762952 },
    { url = "https://files.pythonhosted.org/packages/9b/97/ecc1abf4a823f5ac61941a9c00fe501b02ac3ab0e373c3857f7d4b83e2b6/PyYAML-6.0.2-cp311-cp311-musllinux_1_1_aarch64.whl", hash = "sha256:ff3824dc5261f50c9b0dfb3be22b4567a6f938ccce4587b38952d85fd9e9afe4", size = 735301 },
    { url = "https://files.pythonhosted.org/packages/45/73/0f49dacd6e82c9430e46f4a027baa4ca205e8b0a9dce1397f44edc23559d/PyYAML-6.0.2-cp311-cp311-musllinux_1_1_x86_64.whl", hash = "sha256:797b4f722ffa07cc8d62053e4cff1486fa6dc094105d13fea7b1de7d8bf71c9e", size = 756638 },
    { url = "https://files.pythonhosted.org/packages/22/5f/956f0f9fc65223a58fbc14459bf34b4cc48dec52e00535c79b8db361aabd/PyYAML-6.0.2-cp311-cp311-win32.whl", hash = "sha256:11d8f3dd2b9c1207dcaf2ee0bbbfd5991f571186ec9cc78427ba5bd32afae4b5", size = 143850 },
    { url = "https://files.pythonhosted.org/packages/ed/23/8da0bbe2ab9dcdd11f4f4557ccaf95c10b9811b13ecced089d43ce59c3c8/PyYAML-6.0.2-cp311-cp311-win_amd64.whl", hash = "sha256:e10ce637b18caea04431ce14fabcf5c64a1c61ec9c56b071a4b7ca131ca52d44", size = 161980 },
    { url = "https://files.pythonhosted.org/packages/86/0c/c581167fc46d6d6d7ddcfb8c843a4de25bdd27e4466938109ca68492292c/PyYAML-6.0.2-cp312-cp312-macosx_10_9_x86_64.whl", hash = "sha256:c70c95198c015b85feafc136515252a261a84561b7b1d51e3384e0655ddf25ab", size = 183873 },
    { url = "https://files.pythonhosted.org/packages/a8/0c/38374f5bb272c051e2a69281d71cba6fdb983413e6758b84482905e29a5d/PyYAML-6.0.2-cp312-cp312-macosx_11_0_arm64.whl", hash = "sha256:ce826d6ef20b1bc864f0a68340c8b3287705cae2f8b4b1d932177dcc76721725", size = 173302 },
    { url = "https://files.pythonhosted.org/packages/c3/93/9916574aa8c00aa06bbac729972eb1071d002b8e158bd0e83a3b9a20a1f7/PyYAML-6.0.2-cp312-cp312-manylinux_2_17_aarch64.manylinux2014_aarch64.whl", hash = "sha256:1f71ea527786de97d1a0cc0eacd1defc0985dcf6b3f17bb77dcfc8c34bec4dc5", size = 739154 },
    { url = "https://files.pythonhosted.org/packages/95/0f/b8938f1cbd09739c6da569d172531567dbcc9789e0029aa070856f123984/PyYAML-6.0.2-cp312-cp312-manylinux_2_17_s390x.manylinux2014_s390x.whl", hash = "sha256:9b22676e8097e9e22e36d6b7bda33190d0d400f345f23d4065d48f4ca7ae0425", size = 766223 },
    { url = "https://files.pythonhosted.org/packages/b9/2b/614b4752f2e127db5cc206abc23a8c19678e92b23c3db30fc86ab731d3bd/PyYAML-6.0.2-cp312-cp312-manylinux_2_17_x86_64.manylinux2014_x86_64.whl", hash = "sha256:80bab7bfc629882493af4aa31a4cfa43a4c57c83813253626916b8c7ada83476", size = 767542 },
    { url = "https://files.pythonhosted.org/packages/d4/00/dd137d5bcc7efea1836d6264f049359861cf548469d18da90cd8216cf05f/PyYAML-6.0.2-cp312-cp312-musllinux_1_1_aarch64.whl", hash = "sha256:0833f8694549e586547b576dcfaba4a6b55b9e96098b36cdc7ebefe667dfed48", size = 731164 },
    { url = "https://files.pythonhosted.org/packages/c9/1f/4f998c900485e5c0ef43838363ba4a9723ac0ad73a9dc42068b12aaba4e4/PyYAML-6.0.2-cp312-cp312-musllinux_1_1_x86_64.whl", hash = "sha256:8b9c7197f7cb2738065c481a0461e50ad02f18c78cd75775628afb4d7137fb3b", size = 756611 },
    { url = "https://files.pythonhosted.org/packages/df/d1/f5a275fdb252768b7a11ec63585bc38d0e87c9e05668a139fea92b80634c/PyYAML-6.0.2-cp312-cp312-win32.whl", hash = "sha256:ef6107725bd54b262d6dedcc2af448a266975032bc85ef0172c5f059da6325b4", size = 140591 },
    { url = "https://files.pythonhosted.org/packages/0c/e8/4f648c598b17c3d06e8753d7d13d57542b30d56e6c2dedf9c331ae56312e/PyYAML-6.0.2-cp312-cp312-win_amd64.whl", hash = "sha256:7e7401d0de89a9a855c839bc697c079a4af81cf878373abd7dc625847d25cbd8", size = 156338 },
    { url = "https://files.pythonhosted.org/packages/ef/e3/3af305b830494fa85d95f6d95ef7fa73f2ee1cc8ef5b495c7c3269fb835f/PyYAML-6.0.2-cp313-cp313-macosx_10_13_x86_64.whl", hash = "sha256:efdca5630322a10774e8e98e1af481aad470dd62c3170801852d752aa7a783ba", size = 181309 },
    { url = "https://files.pythonhosted.org/packages/45/9f/3b1c20a0b7a3200524eb0076cc027a970d320bd3a6592873c85c92a08731/PyYAML-6.0.2-cp313-cp313-macosx_11_0_arm64.whl", hash = "sha256:50187695423ffe49e2deacb8cd10510bc361faac997de9efef88badc3bb9e2d1", size = 171679 },
    { url = "https://files.pythonhosted.org/packages/7c/9a/337322f27005c33bcb656c655fa78325b730324c78620e8328ae28b64d0c/PyYAML-6.0.2-cp313-cp313-manylinux_2_17_aarch64.manylinux2014_aarch64.whl", hash = "sha256:0ffe8360bab4910ef1b9e87fb812d8bc0a308b0d0eef8c8f44e0254ab3b07133", size = 733428 },
    { url = "https://files.pythonhosted.org/packages/a3/69/864fbe19e6c18ea3cc196cbe5d392175b4cf3d5d0ac1403ec3f2d237ebb5/PyYAML-6.0.2-cp313-cp313-manylinux_2_17_s390x.manylinux2014_s390x.whl", hash = "sha256:17e311b6c678207928d649faa7cb0d7b4c26a0ba73d41e99c4fff6b6c3276484", size = 763361 },
    { url = "https://files.pythonhosted.org/packages/04/24/b7721e4845c2f162d26f50521b825fb061bc0a5afcf9a386840f23ea19fa/PyYAML-6.0.2-cp313-cp313-manylinux_2_17_x86_64.manylinux2014_x86_64.whl", hash = "sha256:70b189594dbe54f75ab3a1acec5f1e3faa7e8cf2f1e08d9b561cb41b845f69d5", size = 759523 },
    { url = "https://files.pythonhosted.org/packages/2b/b2/e3234f59ba06559c6ff63c4e10baea10e5e7df868092bf9ab40e5b9c56b6/PyYAML-6.0.2-cp313-cp313-musllinux_1_1_aarch64.whl", hash = "sha256:41e4e3953a79407c794916fa277a82531dd93aad34e29c2a514c2c0c5fe971cc", size = 726660 },
    { url = "https://files.pythonhosted.org/packages/fe/0f/25911a9f080464c59fab9027482f822b86bf0608957a5fcc6eaac85aa515/PyYAML-6.0.2-cp313-cp313-musllinux_1_1_x86_64.whl", hash = "sha256:68ccc6023a3400877818152ad9a1033e3db8625d899c72eacb5a668902e4d652", size = 751597 },
    { url = "https://files.pythonhosted.org/packages/14/0d/e2c3b43bbce3cf6bd97c840b46088a3031085179e596d4929729d8d68270/PyYAML-6.0.2-cp313-cp313-win32.whl", hash = "sha256:bc2fa7c6b47d6bc618dd7fb02ef6fdedb1090ec036abab80d4681424b84c1183", size = 140527 },
    { url = "https://files.pythonhosted.org/packages/fa/de/02b54f42487e3d3c6efb3f89428677074ca7bf43aae402517bc7cca949f3/PyYAML-6.0.2-cp313-cp313-win_amd64.whl", hash = "sha256:8388ee1976c416731879ac16da0aff3f63b286ffdd57cdeb95f3f2e085687563", size = 156446 },
    { url = "https://files.pythonhosted.org/packages/65/d8/b7a1db13636d7fb7d4ff431593c510c8b8fca920ade06ca8ef20015493c5/PyYAML-6.0.2-cp39-cp39-macosx_10_9_x86_64.whl", hash = "sha256:688ba32a1cffef67fd2e9398a2efebaea461578b0923624778664cc1c914db5d", size = 184777 },
    { url = "https://files.pythonhosted.org/packages/0a/02/6ec546cd45143fdf9840b2c6be8d875116a64076218b61d68e12548e5839/PyYAML-6.0.2-cp39-cp39-macosx_11_0_arm64.whl", hash = "sha256:a8786accb172bd8afb8be14490a16625cbc387036876ab6ba70912730faf8e1f", size = 172318 },
    { url = "https://files.pythonhosted.org/packages/0e/9a/8cc68be846c972bda34f6c2a93abb644fb2476f4dcc924d52175786932c9/PyYAML-6.0.2-cp39-cp39-manylinux_2_17_aarch64.manylinux2014_aarch64.whl", hash = "sha256:d8e03406cac8513435335dbab54c0d385e4a49e4945d2909a581c83647ca0290", size = 720891 },
    { url = "https://files.pythonhosted.org/packages/e9/6c/6e1b7f40181bc4805e2e07f4abc10a88ce4648e7e95ff1abe4ae4014a9b2/PyYAML-6.0.2-cp39-cp39-manylinux_2_17_s390x.manylinux2014_s390x.whl", hash = "sha256:f753120cb8181e736c57ef7636e83f31b9c0d1722c516f7e86cf15b7aa57ff12", size = 722614 },
    { url = "https://files.pythonhosted.org/packages/3d/32/e7bd8535d22ea2874cef6a81021ba019474ace0d13a4819c2a4bce79bd6a/PyYAML-6.0.2-cp39-cp39-manylinux_2_17_x86_64.manylinux2014_x86_64.whl", hash = "sha256:3b1fdb9dc17f5a7677423d508ab4f243a726dea51fa5e70992e59a7411c89d19", size = 737360 },
    { url = "https://files.pythonhosted.org/packages/d7/12/7322c1e30b9be969670b672573d45479edef72c9a0deac3bb2868f5d7469/PyYAML-6.0.2-cp39-cp39-musllinux_1_1_aarch64.whl", hash = "sha256:0b69e4ce7a131fe56b7e4d770c67429700908fc0752af059838b1cfb41960e4e", size = 699006 },
    { url = "https://files.pythonhosted.org/packages/82/72/04fcad41ca56491995076630c3ec1e834be241664c0c09a64c9a2589b507/PyYAML-6.0.2-cp39-cp39-musllinux_1_1_x86_64.whl", hash = "sha256:a9f8c2e67970f13b16084e04f134610fd1d374bf477b17ec1599185cf611d725", size = 723577 },
    { url = "https://files.pythonhosted.org/packages/ed/5e/46168b1f2757f1fcd442bc3029cd8767d88a98c9c05770d8b420948743bb/PyYAML-6.0.2-cp39-cp39-win32.whl", hash = "sha256:6395c297d42274772abc367baaa79683958044e5d3835486c16da75d2a694631", size = 144593 },
    { url = "https://files.pythonhosted.org/packages/19/87/5124b1c1f2412bb95c59ec481eaf936cd32f0fe2a7b16b97b81c4c017a6a/PyYAML-6.0.2-cp39-cp39-win_amd64.whl", hash = "sha256:39693e1f8320ae4f43943590b49779ffb98acb81f788220ea932a6b6c51004d8", size = 162312 },
]

[[package]]
name = "pyzmq"
version = "26.2.0"
source = { registry = "https://pypi.org/simple" }
dependencies = [
    { name = "cffi", marker = "implementation_name == 'pypy'" },
]
sdist = { url = "https://files.pythonhosted.org/packages/fd/05/bed626b9f7bb2322cdbbf7b4bd8f54b1b617b0d2ab2d3547d6e39428a48e/pyzmq-26.2.0.tar.gz", hash = "sha256:070672c258581c8e4f640b5159297580a9974b026043bd4ab0470be9ed324f1f", size = 271975 }
wheels = [
    { url = "https://files.pythonhosted.org/packages/1f/a8/9837c39aba390eb7d01924ace49d761c8dbe7bc2d6082346d00c8332e431/pyzmq-26.2.0-cp310-cp310-macosx_10_15_universal2.whl", hash = "sha256:ddf33d97d2f52d89f6e6e7ae66ee35a4d9ca6f36eda89c24591b0c40205a3629", size = 1340058 },
    { url = "https://files.pythonhosted.org/packages/a2/1f/a006f2e8e4f7d41d464272012695da17fb95f33b54342612a6890da96ff6/pyzmq-26.2.0-cp310-cp310-macosx_10_9_x86_64.whl", hash = "sha256:dacd995031a01d16eec825bf30802fceb2c3791ef24bcce48fa98ce40918c27b", size = 1008818 },
    { url = "https://files.pythonhosted.org/packages/b6/09/b51b6683fde5ca04593a57bbe81788b6b43114d8f8ee4e80afc991e14760/pyzmq-26.2.0-cp310-cp310-manylinux_2_17_aarch64.manylinux2014_aarch64.whl", hash = "sha256:89289a5ee32ef6c439086184529ae060c741334b8970a6855ec0b6ad3ff28764", size = 673199 },
    { url = "https://files.pythonhosted.org/packages/c9/78/486f3e2e824f3a645238332bf5a4c4b4477c3063033a27c1e4052358dee2/pyzmq-26.2.0-cp310-cp310-manylinux_2_17_i686.manylinux2014_i686.whl", hash = "sha256:5506f06d7dc6ecf1efacb4a013b1f05071bb24b76350832c96449f4a2d95091c", size = 911762 },
    { url = "https://files.pythonhosted.org/packages/5e/3b/2eb1667c9b866f53e76ee8b0c301b0469745a23bd5a87b7ee3d5dd9eb6e5/pyzmq-26.2.0-cp310-cp310-manylinux_2_17_x86_64.manylinux2014_x86_64.whl", hash = "sha256:8ea039387c10202ce304af74def5021e9adc6297067f3441d348d2b633e8166a", size = 868773 },
    { url = "https://files.pythonhosted.org/packages/16/29/ca99b4598a9dc7e468b5417eda91f372b595be1e3eec9b7cbe8e5d3584e8/pyzmq-26.2.0-cp310-cp310-manylinux_2_28_x86_64.whl", hash = "sha256:a2224fa4a4c2ee872886ed00a571f5e967c85e078e8e8c2530a2fb01b3309b88", size = 868834 },
    { url = "https://files.pythonhosted.org/packages/ad/e5/9efaeb1d2f4f8c50da04144f639b042bc52869d3a206d6bf672ab3522163/pyzmq-26.2.0-cp310-cp310-musllinux_1_1_aarch64.whl", hash = "sha256:28ad5233e9c3b52d76196c696e362508959741e1a005fb8fa03b51aea156088f", size = 1202861 },
    { url = "https://files.pythonhosted.org/packages/c3/62/c721b5608a8ac0a69bb83cbb7d07a56f3ff00b3991a138e44198a16f94c7/pyzmq-26.2.0-cp310-cp310-musllinux_1_1_i686.whl", hash = "sha256:1c17211bc037c7d88e85ed8b7d8f7e52db6dc8eca5590d162717c654550f7282", size = 1515304 },
    { url = "https://files.pythonhosted.org/packages/87/84/e8bd321aa99b72f48d4606fc5a0a920154125bd0a4608c67eab742dab087/pyzmq-26.2.0-cp310-cp310-musllinux_1_1_x86_64.whl", hash = "sha256:b8f86dd868d41bea9a5f873ee13bf5551c94cf6bc51baebc6f85075971fe6eea", size = 1414712 },
    { url = "https://files.pythonhosted.org/packages/cd/cd/420e3fd1ac6977b008b72e7ad2dae6350cc84d4c5027fc390b024e61738f/pyzmq-26.2.0-cp310-cp310-win32.whl", hash = "sha256:46a446c212e58456b23af260f3d9fb785054f3e3653dbf7279d8f2b5546b21c2", size = 578113 },
    { url = "https://files.pythonhosted.org/packages/5c/57/73930d56ed45ae0cb4946f383f985c855c9b3d4063f26416998f07523c0e/pyzmq-26.2.0-cp310-cp310-win_amd64.whl", hash = "sha256:49d34ab71db5a9c292a7644ce74190b1dd5a3475612eefb1f8be1d6961441971", size = 641631 },
    { url = "https://files.pythonhosted.org/packages/61/d2/ae6ac5c397f1ccad59031c64beaafce7a0d6182e0452cc48f1c9c87d2dd0/pyzmq-26.2.0-cp310-cp310-win_arm64.whl", hash = "sha256:bfa832bfa540e5b5c27dcf5de5d82ebc431b82c453a43d141afb1e5d2de025fa", size = 543528 },
    { url = "https://files.pythonhosted.org/packages/12/20/de7442172f77f7c96299a0ac70e7d4fb78cd51eca67aa2cf552b66c14196/pyzmq-26.2.0-cp311-cp311-macosx_10_15_universal2.whl", hash = "sha256:8f7e66c7113c684c2b3f1c83cdd3376103ee0ce4c49ff80a648643e57fb22218", size = 1340639 },
    { url = "https://files.pythonhosted.org/packages/98/4d/5000468bd64c7910190ed0a6c76a1ca59a68189ec1f007c451dc181a22f4/pyzmq-26.2.0-cp311-cp311-macosx_10_9_x86_64.whl", hash = "sha256:3a495b30fc91db2db25120df5847d9833af237546fd59170701acd816ccc01c4", size = 1008710 },
    { url = "https://files.pythonhosted.org/packages/e1/bf/c67fd638c2f9fbbab8090a3ee779370b97c82b84cc12d0c498b285d7b2c0/pyzmq-26.2.0-cp311-cp311-manylinux_2_17_aarch64.manylinux2014_aarch64.whl", hash = "sha256:77eb0968da535cba0470a5165468b2cac7772cfb569977cff92e240f57e31bef", size = 673129 },
    { url = "https://files.pythonhosted.org/packages/86/94/99085a3f492aa538161cbf27246e8886ff850e113e0c294a5b8245f13b52/pyzmq-26.2.0-cp311-cp311-manylinux_2_17_i686.manylinux2014_i686.whl", hash = "sha256:6ace4f71f1900a548f48407fc9be59c6ba9d9aaf658c2eea6cf2779e72f9f317", size = 910107 },
    { url = "https://files.pythonhosted.org/packages/31/1d/346809e8a9b999646d03f21096428453465b1bca5cd5c64ecd048d9ecb01/pyzmq-26.2.0-cp311-cp311-manylinux_2_17_x86_64.manylinux2014_x86_64.whl", hash = "sha256:92a78853d7280bffb93df0a4a6a2498cba10ee793cc8076ef797ef2f74d107cf", size = 867960 },
    { url = "https://files.pythonhosted.org/packages/ab/68/6fb6ae5551846ad5beca295b7bca32bf0a7ce19f135cb30e55fa2314e6b6/pyzmq-26.2.0-cp311-cp311-manylinux_2_28_x86_64.whl", hash = "sha256:689c5d781014956a4a6de61d74ba97b23547e431e9e7d64f27d4922ba96e9d6e", size = 869204 },
    { url = "https://files.pythonhosted.org/packages/0f/f9/18417771dee223ccf0f48e29adf8b4e25ba6d0e8285e33bcbce078070bc3/pyzmq-26.2.0-cp311-cp311-musllinux_1_1_aarch64.whl", hash = "sha256:0aca98bc423eb7d153214b2df397c6421ba6373d3397b26c057af3c904452e37", size = 1203351 },
    { url = "https://files.pythonhosted.org/packages/e0/46/f13e67fe0d4f8a2315782cbad50493de6203ea0d744610faf4d5f5b16e90/pyzmq-26.2.0-cp311-cp311-musllinux_1_1_i686.whl", hash = "sha256:1f3496d76b89d9429a656293744ceca4d2ac2a10ae59b84c1da9b5165f429ad3", size = 1514204 },
    { url = "https://files.pythonhosted.org/packages/50/11/ddcf7343b7b7a226e0fc7b68cbf5a5bb56291fac07f5c3023bb4c319ebb4/pyzmq-26.2.0-cp311-cp311-musllinux_1_1_x86_64.whl", hash = "sha256:5c2b3bfd4b9689919db068ac6c9911f3fcb231c39f7dd30e3138be94896d18e6", size = 1414339 },
    { url = "https://files.pythonhosted.org/packages/01/14/1c18d7d5b7be2708f513f37c61bfadfa62161c10624f8733f1c8451b3509/pyzmq-26.2.0-cp311-cp311-win32.whl", hash = "sha256:eac5174677da084abf378739dbf4ad245661635f1600edd1221f150b165343f4", size = 576928 },
    { url = "https://files.pythonhosted.org/packages/3b/1b/0a540edd75a41df14ec416a9a500b9fec66e554aac920d4c58fbd5756776/pyzmq-26.2.0-cp311-cp311-win_amd64.whl", hash = "sha256:5a509df7d0a83a4b178d0f937ef14286659225ef4e8812e05580776c70e155d5", size = 642317 },
    { url = "https://files.pythonhosted.org/packages/98/77/1cbfec0358078a4c5add529d8a70892db1be900980cdb5dd0898b3d6ab9d/pyzmq-26.2.0-cp311-cp311-win_arm64.whl", hash = "sha256:c0e6091b157d48cbe37bd67233318dbb53e1e6327d6fc3bb284afd585d141003", size = 543834 },
    { url = "https://files.pythonhosted.org/packages/28/2f/78a766c8913ad62b28581777ac4ede50c6d9f249d39c2963e279524a1bbe/pyzmq-26.2.0-cp312-cp312-macosx_10_15_universal2.whl", hash = "sha256:ded0fc7d90fe93ae0b18059930086c51e640cdd3baebdc783a695c77f123dcd9", size = 1343105 },
    { url = "https://files.pythonhosted.org/packages/b7/9c/4b1e2d3d4065be715e007fe063ec7885978fad285f87eae1436e6c3201f4/pyzmq-26.2.0-cp312-cp312-macosx_10_9_x86_64.whl", hash = "sha256:17bf5a931c7f6618023cdacc7081f3f266aecb68ca692adac015c383a134ca52", size = 1008365 },
    { url = "https://files.pythonhosted.org/packages/4f/ef/5a23ec689ff36d7625b38d121ef15abfc3631a9aecb417baf7a4245e4124/pyzmq-26.2.0-cp312-cp312-manylinux_2_17_aarch64.manylinux2014_aarch64.whl", hash = "sha256:55cf66647e49d4621a7e20c8d13511ef1fe1efbbccf670811864452487007e08", size = 665923 },
    { url = "https://files.pythonhosted.org/packages/ae/61/d436461a47437d63c6302c90724cf0981883ec57ceb6073873f32172d676/pyzmq-26.2.0-cp312-cp312-manylinux_2_17_i686.manylinux2014_i686.whl", hash = "sha256:4661c88db4a9e0f958c8abc2b97472e23061f0bc737f6f6179d7a27024e1faa5", size = 903400 },
    { url = "https://files.pythonhosted.org/packages/47/42/fc6d35ecefe1739a819afaf6f8e686f7f02a4dd241c78972d316f403474c/pyzmq-26.2.0-cp312-cp312-manylinux_2_17_x86_64.manylinux2014_x86_64.whl", hash = "sha256:ea7f69de383cb47522c9c208aec6dd17697db7875a4674c4af3f8cfdac0bdeae", size = 860034 },
    { url = "https://files.pythonhosted.org/packages/07/3b/44ea6266a6761e9eefaa37d98fabefa112328808ac41aa87b4bbb668af30/pyzmq-26.2.0-cp312-cp312-manylinux_2_28_x86_64.whl", hash = "sha256:7f98f6dfa8b8ccaf39163ce872bddacca38f6a67289116c8937a02e30bbe9711", size = 860579 },
    { url = "https://files.pythonhosted.org/packages/38/6f/4df2014ab553a6052b0e551b37da55166991510f9e1002c89cab7ce3b3f2/pyzmq-26.2.0-cp312-cp312-musllinux_1_1_aarch64.whl", hash = "sha256:e3e0210287329272539eea617830a6a28161fbbd8a3271bf4150ae3e58c5d0e6", size = 1196246 },
    { url = "https://files.pythonhosted.org/packages/38/9d/ee240fc0c9fe9817f0c9127a43238a3e28048795483c403cc10720ddef22/pyzmq-26.2.0-cp312-cp312-musllinux_1_1_i686.whl", hash = "sha256:6b274e0762c33c7471f1a7471d1a2085b1a35eba5cdc48d2ae319f28b6fc4de3", size = 1507441 },
    { url = "https://files.pythonhosted.org/packages/85/4f/01711edaa58d535eac4a26c294c617c9a01f09857c0ce191fd574d06f359/pyzmq-26.2.0-cp312-cp312-musllinux_1_1_x86_64.whl", hash = "sha256:29c6a4635eef69d68a00321e12a7d2559fe2dfccfa8efae3ffb8e91cd0b36a8b", size = 1406498 },
    { url = "https://files.pythonhosted.org/packages/07/18/907134c85c7152f679ed744e73e645b365f3ad571f38bdb62e36f347699a/pyzmq-26.2.0-cp312-cp312-win32.whl", hash = "sha256:989d842dc06dc59feea09e58c74ca3e1678c812a4a8a2a419046d711031f69c7", size = 575533 },
    { url = "https://files.pythonhosted.org/packages/ce/2c/a6f4a20202a4d3c582ad93f95ee78d79bbdc26803495aec2912b17dbbb6c/pyzmq-26.2.0-cp312-cp312-win_amd64.whl", hash = "sha256:2a50625acdc7801bc6f74698c5c583a491c61d73c6b7ea4dee3901bb99adb27a", size = 637768 },
    { url = "https://files.pythonhosted.org/packages/5f/0e/eb16ff731632d30554bf5af4dbba3ffcd04518219d82028aea4ae1b02ca5/pyzmq-26.2.0-cp312-cp312-win_arm64.whl", hash = "sha256:4d29ab8592b6ad12ebbf92ac2ed2bedcfd1cec192d8e559e2e099f648570e19b", size = 540675 },
    { url = "https://files.pythonhosted.org/packages/04/a7/0f7e2f6c126fe6e62dbae0bc93b1bd3f1099cf7fea47a5468defebe3f39d/pyzmq-26.2.0-cp313-cp313-macosx_10_13_x86_64.whl", hash = "sha256:9dd8cd1aeb00775f527ec60022004d030ddc51d783d056e3e23e74e623e33726", size = 1006564 },
    { url = "https://files.pythonhosted.org/packages/31/b6/a187165c852c5d49f826a690857684333a6a4a065af0a6015572d2284f6a/pyzmq-26.2.0-cp313-cp313-macosx_10_15_universal2.whl", hash = "sha256:28c812d9757fe8acecc910c9ac9dafd2ce968c00f9e619db09e9f8f54c3a68a3", size = 1340447 },
    { url = "https://files.pythonhosted.org/packages/68/ba/f4280c58ff71f321602a6e24fd19879b7e79793fb8ab14027027c0fb58ef/pyzmq-26.2.0-cp313-cp313-manylinux_2_17_aarch64.manylinux2014_aarch64.whl", hash = "sha256:4d80b1dd99c1942f74ed608ddb38b181b87476c6a966a88a950c7dee118fdf50", size = 665485 },
    { url = "https://files.pythonhosted.org/packages/77/b5/c987a5c53c7d8704216f29fc3d810b32f156bcea488a940e330e1bcbb88d/pyzmq-26.2.0-cp313-cp313-manylinux_2_17_i686.manylinux2014_i686.whl", hash = "sha256:8c997098cc65e3208eca09303630e84d42718620e83b733d0fd69543a9cab9cb", size = 903484 },
    { url = "https://files.pythonhosted.org/packages/29/c9/07da157d2db18c72a7eccef8e684cefc155b712a88e3d479d930aa9eceba/pyzmq-26.2.0-cp313-cp313-manylinux_2_17_x86_64.manylinux2014_x86_64.whl", hash = "sha256:7ad1bc8d1b7a18497dda9600b12dc193c577beb391beae5cd2349184db40f187", size = 859981 },
    { url = "https://files.pythonhosted.org/packages/43/09/e12501bd0b8394b7d02c41efd35c537a1988da67fc9c745cae9c6c776d31/pyzmq-26.2.0-cp313-cp313-manylinux_2_28_x86_64.whl", hash = "sha256:bea2acdd8ea4275e1278350ced63da0b166421928276c7c8e3f9729d7402a57b", size = 860334 },
    { url = "https://files.pythonhosted.org/packages/eb/ff/f5ec1d455f8f7385cc0a8b2acd8c807d7fade875c14c44b85c1bddabae21/pyzmq-26.2.0-cp313-cp313-musllinux_1_1_aarch64.whl", hash = "sha256:23f4aad749d13698f3f7b64aad34f5fc02d6f20f05999eebc96b89b01262fb18", size = 1196179 },
    { url = "https://files.pythonhosted.org/packages/ec/8a/bb2ac43295b1950fe436a81fc5b298be0b96ac76fb029b514d3ed58f7b27/pyzmq-26.2.0-cp313-cp313-musllinux_1_1_i686.whl", hash = "sha256:a4f96f0d88accc3dbe4a9025f785ba830f968e21e3e2c6321ccdfc9aef755115", size = 1507668 },
    { url = "https://files.pythonhosted.org/packages/a9/49/dbc284ebcfd2dca23f6349227ff1616a7ee2c4a35fe0a5d6c3deff2b4fed/pyzmq-26.2.0-cp313-cp313-musllinux_1_1_x86_64.whl", hash = "sha256:ced65e5a985398827cc9276b93ef6dfabe0273c23de8c7931339d7e141c2818e", size = 1406539 },
    { url = "https://files.pythonhosted.org/packages/00/68/093cdce3fe31e30a341d8e52a1ad86392e13c57970d722c1f62a1d1a54b6/pyzmq-26.2.0-cp313-cp313-win32.whl", hash = "sha256:31507f7b47cc1ead1f6e86927f8ebb196a0bab043f6345ce070f412a59bf87b5", size = 575567 },
    { url = "https://files.pythonhosted.org/packages/92/ae/6cc4657148143412b5819b05e362ae7dd09fb9fe76e2a539dcff3d0386bc/pyzmq-26.2.0-cp313-cp313-win_amd64.whl", hash = "sha256:70fc7fcf0410d16ebdda9b26cbd8bf8d803d220a7f3522e060a69a9c87bf7bad", size = 637551 },
    { url = "https://files.pythonhosted.org/packages/6c/67/fbff102e201688f97c8092e4c3445d1c1068c2f27bbd45a578df97ed5f94/pyzmq-26.2.0-cp313-cp313-win_arm64.whl", hash = "sha256:c3789bd5768ab5618ebf09cef6ec2b35fed88709b104351748a63045f0ff9797", size = 540378 },
    { url = "https://files.pythonhosted.org/packages/3f/fe/2d998380b6e0122c6c4bdf9b6caf490831e5f5e2d08a203b5adff060c226/pyzmq-26.2.0-cp313-cp313t-macosx_10_13_x86_64.whl", hash = "sha256:034da5fc55d9f8da09015d368f519478a52675e558c989bfcb5cf6d4e16a7d2a", size = 1007378 },
    { url = "https://files.pythonhosted.org/packages/4a/f4/30d6e7157f12b3a0390bde94d6a8567cdb88846ed068a6e17238a4ccf600/pyzmq-26.2.0-cp313-cp313t-macosx_10_15_universal2.whl", hash = "sha256:c92d73464b886931308ccc45b2744e5968cbaade0b1d6aeb40d8ab537765f5bc", size = 1329532 },
    { url = "https://files.pythonhosted.org/packages/82/86/3fe917870e15ee1c3ad48229a2a64458e36036e64b4afa9659045d82bfa8/pyzmq-26.2.0-cp313-cp313t-manylinux_2_17_aarch64.manylinux2014_aarch64.whl", hash = "sha256:794a4562dcb374f7dbbfb3f51d28fb40123b5a2abadee7b4091f93054909add5", size = 653242 },
    { url = "https://files.pythonhosted.org/packages/50/2d/242e7e6ef6c8c19e6cb52d095834508cd581ffb925699fd3c640cdc758f1/pyzmq-26.2.0-cp313-cp313t-manylinux_2_17_i686.manylinux2014_i686.whl", hash = "sha256:aee22939bb6075e7afededabad1a56a905da0b3c4e3e0c45e75810ebe3a52672", size = 888404 },
    { url = "https://files.pythonhosted.org/packages/ac/11/7270566e1f31e4ea73c81ec821a4b1688fd551009a3d2bab11ec66cb1e8f/pyzmq-26.2.0-cp313-cp313t-manylinux_2_17_x86_64.manylinux2014_x86_64.whl", hash = "sha256:2ae90ff9dad33a1cfe947d2c40cb9cb5e600d759ac4f0fd22616ce6540f72797", size = 845858 },
    { url = "https://files.pythonhosted.org/packages/91/d5/72b38fbc69867795c8711bdd735312f9fef1e3d9204e2f63ab57085434b9/pyzmq-26.2.0-cp313-cp313t-manylinux_2_28_x86_64.whl", hash = "sha256:43a47408ac52647dfabbc66a25b05b6a61700b5165807e3fbd40063fcaf46386", size = 847375 },
    { url = "https://files.pythonhosted.org/packages/dd/9a/10ed3c7f72b4c24e719c59359fbadd1a27556a28b36cdf1cd9e4fb7845d5/pyzmq-26.2.0-cp313-cp313t-musllinux_1_1_aarch64.whl", hash = "sha256:25bf2374a2a8433633c65ccb9553350d5e17e60c8eb4de4d92cc6bd60f01d306", size = 1183489 },
    { url = "https://files.pythonhosted.org/packages/72/2d/8660892543fabf1fe41861efa222455811adac9f3c0818d6c3170a1153e3/pyzmq-26.2.0-cp313-cp313t-musllinux_1_1_i686.whl", hash = "sha256:007137c9ac9ad5ea21e6ad97d3489af654381324d5d3ba614c323f60dab8fae6", size = 1492932 },
    { url = "https://files.pythonhosted.org/packages/7b/d6/32fd69744afb53995619bc5effa2a405ae0d343cd3e747d0fbc43fe894ee/pyzmq-26.2.0-cp313-cp313t-musllinux_1_1_x86_64.whl", hash = "sha256:470d4a4f6d48fb34e92d768b4e8a5cc3780db0d69107abf1cd7ff734b9766eb0", size = 1392485 },
    { url = "https://files.pythonhosted.org/packages/ac/9e/ad5fbbe1bcc7a9d1e8c5f4f7de48f2c1dc481e151ef80cc1ce9a7fe67b55/pyzmq-26.2.0-cp39-cp39-macosx_10_15_universal2.whl", hash = "sha256:b1d464cb8d72bfc1a3adc53305a63a8e0cac6bc8c5a07e8ca190ab8d3faa43c2", size = 1341256 },
    { url = "https://files.pythonhosted.org/packages/4c/d9/d7a8022108c214803a82b0b69d4885cee00933d21928f1f09dca371cf4bf/pyzmq-26.2.0-cp39-cp39-macosx_10_9_x86_64.whl", hash = "sha256:4da04c48873a6abdd71811c5e163bd656ee1b957971db7f35140a2d573f6949c", size = 1009385 },
    { url = "https://files.pythonhosted.org/packages/ed/69/0529b59ac667ea8bfe8796ac71796b688fbb42ff78e06525dabfed3bc7ae/pyzmq-26.2.0-cp39-cp39-manylinux_2_12_i686.manylinux2010_i686.whl", hash = "sha256:d049df610ac811dcffdc147153b414147428567fbbc8be43bb8885f04db39d98", size = 908009 },
    { url = "https://files.pythonhosted.org/packages/6e/bd/3ff3e1172f12f55769793a3a334e956ec2886805ebfb2f64756b6b5c6a1a/pyzmq-26.2.0-cp39-cp39-manylinux_2_12_x86_64.manylinux2010_x86_64.whl", hash = "sha256:05590cdbc6b902101d0e65d6a4780af14dc22914cc6ab995d99b85af45362cc9", size = 862078 },
    { url = "https://files.pythonhosted.org/packages/c3/ec/ab13585c3a1f48e2874253844c47b194d56eb25c94718691349c646f336f/pyzmq-26.2.0-cp39-cp39-manylinux_2_17_aarch64.manylinux2014_aarch64.whl", hash = "sha256:c811cfcd6a9bf680236c40c6f617187515269ab2912f3d7e8c0174898e2519db", size = 673756 },
    { url = "https://files.pythonhosted.org/packages/1e/be/febcd4b04dd50ee6d514dfbc33a3d5d9cb38ec9516e02bbfc929baa0f141/pyzmq-26.2.0-cp39-cp39-musllinux_1_1_aarch64.whl", hash = "sha256:6835dd60355593de10350394242b5757fbbd88b25287314316f266e24c61d073", size = 1203684 },
    { url = "https://files.pythonhosted.org/packages/16/28/304150e71afd2df3b82f52f66c0d8ab9ac6fe1f1ffdf92bad4c8cc91d557/pyzmq-26.2.0-cp39-cp39-musllinux_1_1_i686.whl", hash = "sha256:bc6bee759a6bddea5db78d7dcd609397449cb2d2d6587f48f3ca613b19410cfc", size = 1515864 },
    { url = "https://files.pythonhosted.org/packages/18/89/8d48d8cd505c12a1f5edee597cc32ffcedc65fd8d2603aebaaedc38a7041/pyzmq-26.2.0-cp39-cp39-musllinux_1_1_x86_64.whl", hash = "sha256:c530e1eecd036ecc83c3407f77bb86feb79916d4a33d11394b8234f3bd35b940", size = 1415383 },
    { url = "https://files.pythonhosted.org/packages/d4/7e/43a60c3b179f7da0cbc2b649bd2702fd6a39bff5f72aa38d6e1aeb00256d/pyzmq-26.2.0-cp39-cp39-win32.whl", hash = "sha256:367b4f689786fca726ef7a6c5ba606958b145b9340a5e4808132cc65759abd44", size = 578540 },
    { url = "https://files.pythonhosted.org/packages/3a/55/8841dcd28f783ad06674c8fe8d7d72794b548d0bff8829aaafeb72e8b44d/pyzmq-26.2.0-cp39-cp39-win_amd64.whl", hash = "sha256:e6fa2e3e683f34aea77de8112f6483803c96a44fd726d7358b9888ae5bb394ec", size = 642147 },
    { url = "https://files.pythonhosted.org/packages/b4/78/b3c31ccfcfcdd6ea50b6abc8f46a2a7aadb9c3d40531d1b908d834aaa12e/pyzmq-26.2.0-cp39-cp39-win_arm64.whl", hash = "sha256:7445be39143a8aa4faec43b076e06944b8f9d0701b669df4af200531b21e40bb", size = 543903 },
    { url = "https://files.pythonhosted.org/packages/53/fb/36b2b2548286e9444e52fcd198760af99fd89102b5be50f0660fcfe902df/pyzmq-26.2.0-pp310-pypy310_pp73-macosx_10_15_x86_64.whl", hash = "sha256:706e794564bec25819d21a41c31d4df2d48e1cc4b061e8d345d7fb4dd3e94072", size = 906955 },
    { url = "https://files.pythonhosted.org/packages/77/8f/6ce54f8979a01656e894946db6299e2273fcee21c8e5fa57c6295ef11f57/pyzmq-26.2.0-pp310-pypy310_pp73-manylinux_2_17_aarch64.manylinux2014_aarch64.whl", hash = "sha256:8b435f2753621cd36e7c1762156815e21c985c72b19135dac43a7f4f31d28dd1", size = 565701 },
    { url = "https://files.pythonhosted.org/packages/ee/1c/bf8cd66730a866b16db8483286078892b7f6536f8c389fb46e4beba0a970/pyzmq-26.2.0-pp310-pypy310_pp73-manylinux_2_17_i686.manylinux2014_i686.whl", hash = "sha256:160c7e0a5eb178011e72892f99f918c04a131f36056d10d9c1afb223fc952c2d", size = 794312 },
    { url = "https://files.pythonhosted.org/packages/71/43/91fa4ff25bbfdc914ab6bafa0f03241d69370ef31a761d16bb859f346582/pyzmq-26.2.0-pp310-pypy310_pp73-manylinux_2_17_x86_64.manylinux2014_x86_64.whl", hash = "sha256:2c4a71d5d6e7b28a47a394c0471b7e77a0661e2d651e7ae91e0cab0a587859ca", size = 752775 },
    { url = "https://files.pythonhosted.org/packages/ec/d2/3b2ab40f455a256cb6672186bea95cd97b459ce4594050132d71e76f0d6f/pyzmq-26.2.0-pp310-pypy310_pp73-win_amd64.whl", hash = "sha256:90412f2db8c02a3864cbfc67db0e3dcdbda336acf1c469526d3e869394fe001c", size = 550762 },
    { url = "https://files.pythonhosted.org/packages/6c/78/3096d72581365dfb0081ac9512a3b53672fa69854aa174d78636510c4db8/pyzmq-26.2.0-pp39-pypy39_pp73-macosx_10_15_x86_64.whl", hash = "sha256:cdeabcff45d1c219636ee2e54d852262e5c2e085d6cb476d938aee8d921356b3", size = 906945 },
    { url = "https://files.pythonhosted.org/packages/da/f2/8054574d77c269c31d055d4daf3d8407adf61ea384a50c8d14b158551d09/pyzmq-26.2.0-pp39-pypy39_pp73-manylinux_2_17_aarch64.manylinux2014_aarch64.whl", hash = "sha256:35cffef589bcdc587d06f9149f8d5e9e8859920a071df5a2671de2213bef592a", size = 565698 },
    { url = "https://files.pythonhosted.org/packages/77/21/c3ad93236d1d60eea10b67528f55e7db115a9d32e2bf163fcf601f85e9cc/pyzmq-26.2.0-pp39-pypy39_pp73-manylinux_2_17_i686.manylinux2014_i686.whl", hash = "sha256:18c8dc3b7468d8b4bdf60ce9d7141897da103c7a4690157b32b60acb45e333e6", size = 794307 },
    { url = "https://files.pythonhosted.org/packages/6a/49/e95b491724500fcb760178ce8db39b923429e328e57bcf9162e32c2c187c/pyzmq-26.2.0-pp39-pypy39_pp73-manylinux_2_17_x86_64.manylinux2014_x86_64.whl", hash = "sha256:7133d0a1677aec369d67dd78520d3fa96dd7f3dcec99d66c1762870e5ea1a50a", size = 752769 },
    { url = "https://files.pythonhosted.org/packages/9b/a9/50c9c06762b30792f71aaad8d1886748d39c4bffedc1171fbc6ad2b92d67/pyzmq-26.2.0-pp39-pypy39_pp73-manylinux_2_28_x86_64.whl", hash = "sha256:6a96179a24b14fa6428cbfc08641c779a53f8fcec43644030328f44034c7f1f4", size = 751338 },
    { url = "https://files.pythonhosted.org/packages/ca/63/27e6142b4f67a442ee480986ca5b88edb01462dd2319843057683a5148bd/pyzmq-26.2.0-pp39-pypy39_pp73-win_amd64.whl", hash = "sha256:4f78c88905461a9203eac9faac157a2a0dbba84a0fd09fd29315db27be40af9f", size = 550757 },
]

[[package]]
name = "requests"
version = "2.32.3"
source = { registry = "https://pypi.org/simple" }
dependencies = [
    { name = "certifi" },
    { name = "charset-normalizer" },
    { name = "idna" },
    { name = "urllib3" },
]
sdist = { url = "https://files.pythonhosted.org/packages/63/70/2bf7780ad2d390a8d301ad0b550f1581eadbd9a20f896afe06353c2a2913/requests-2.32.3.tar.gz", hash = "sha256:55365417734eb18255590a9ff9eb97e9e1da868d4ccd6402399eaf68af20a760", size = 131218 }
wheels = [
    { url = "https://files.pythonhosted.org/packages/f9/9b/335f9764261e915ed497fcdeb11df5dfd6f7bf257d4a6a2a686d80da4d54/requests-2.32.3-py3-none-any.whl", hash = "sha256:70761cfe03c773ceb22aa2f671b4757976145175cdfca038c02654d061d6dcc6", size = 64928 },
]

[[package]]
name = "rich"
version = "13.9.4"
source = { registry = "https://pypi.org/simple" }
dependencies = [
    { name = "markdown-it-py" },
    { name = "pygments" },
    { name = "typing-extensions", marker = "python_full_version < '3.11'" },
]
sdist = { url = "https://files.pythonhosted.org/packages/ab/3a/0316b28d0761c6734d6bc14e770d85506c986c85ffb239e688eeaab2c2bc/rich-13.9.4.tar.gz", hash = "sha256:439594978a49a09530cff7ebc4b5c7103ef57baf48d5ea3184f21d9a2befa098", size = 223149 }
wheels = [
    { url = "https://files.pythonhosted.org/packages/19/71/39c7c0d87f8d4e6c020a393182060eaefeeae6c01dab6a84ec346f2567df/rich-13.9.4-py3-none-any.whl", hash = "sha256:6049d5e6ec054bf2779ab3358186963bac2ea89175919d699e378b99738c2a90", size = 242424 },
]

[[package]]
name = "setuptools"
version = "75.6.0"
source = { registry = "https://pypi.org/simple" }
sdist = { url = "https://files.pythonhosted.org/packages/43/54/292f26c208734e9a7f067aea4a7e282c080750c4546559b58e2e45413ca0/setuptools-75.6.0.tar.gz", hash = "sha256:8199222558df7c86216af4f84c30e9b34a61d8ba19366cc914424cdbd28252f6", size = 1337429 }
wheels = [
    { url = "https://files.pythonhosted.org/packages/55/21/47d163f615df1d30c094f6c8bbb353619274edccf0327b185cc2493c2c33/setuptools-75.6.0-py3-none-any.whl", hash = "sha256:ce74b49e8f7110f9bf04883b730f4765b774ef3ef28f722cce7c273d253aaf7d", size = 1224032 },
]

[[package]]
name = "shellingham"
version = "1.5.4"
source = { registry = "https://pypi.org/simple" }
sdist = { url = "https://files.pythonhosted.org/packages/58/15/8b3609fd3830ef7b27b655beb4b4e9c62313a4e8da8c676e142cc210d58e/shellingham-1.5.4.tar.gz", hash = "sha256:8dbca0739d487e5bd35ab3ca4b36e11c4078f3a234bfce294b0a0291363404de", size = 10310 }
wheels = [
    { url = "https://files.pythonhosted.org/packages/e0/f9/0595336914c5619e5f28a1fb793285925a8cd4b432c9da0a987836c7f822/shellingham-1.5.4-py2.py3-none-any.whl", hash = "sha256:7ecfff8f2fd72616f7481040475a65b2bf8af90a56c89140852d1120324e8686", size = 9755 },
]

[[package]]
name = "six"
version = "1.17.0"
source = { registry = "https://pypi.org/simple" }
sdist = { url = "https://files.pythonhosted.org/packages/94/e7/b2c673351809dca68a0e064b6af791aa332cf192da575fd474ed7d6f16a2/six-1.17.0.tar.gz", hash = "sha256:ff70335d468e7eb6ec65b95b99d3a2836546063f63acc5171de367e834932a81", size = 34031 }
wheels = [
    { url = "https://files.pythonhosted.org/packages/b7/ce/149a00dd41f10bc29e5921b496af8b574d8413afcd5e30dfa0ed46c2cc5e/six-1.17.0-py2.py3-none-any.whl", hash = "sha256:4721f391ed90541fddacab5acf947aa0d3dc7d27b2e1e8eda2be8970586c3274", size = 11050 },
]

[[package]]
name = "sniffio"
version = "1.3.1"
source = { registry = "https://pypi.org/simple" }
sdist = { url = "https://files.pythonhosted.org/packages/a2/87/a6771e1546d97e7e041b6ae58d80074f81b7d5121207425c964ddf5cfdbd/sniffio-1.3.1.tar.gz", hash = "sha256:f4324edc670a0f49750a81b895f35c3adb843cca46f0530f79fc1babb23789dc", size = 20372 }
wheels = [
    { url = "https://files.pythonhosted.org/packages/e9/44/75a9c9421471a6c4805dbf2356f7c181a29c1879239abab1ea2cc8f38b40/sniffio-1.3.1-py3-none-any.whl", hash = "sha256:2f6da418d1f1e0fddd844478f41680e794e6051915791a034ff65e5f100525a2", size = 10235 },
]

[[package]]
name = "stack-data"
version = "0.6.3"
source = { registry = "https://pypi.org/simple" }
dependencies = [
    { name = "asttokens" },
    { name = "executing" },
    { name = "pure-eval" },
]
sdist = { url = "https://files.pythonhosted.org/packages/28/e3/55dcc2cfbc3ca9c29519eb6884dd1415ecb53b0e934862d3559ddcb7e20b/stack_data-0.6.3.tar.gz", hash = "sha256:836a778de4fec4dcd1dcd89ed8abff8a221f58308462e1c4aa2a3cf30148f0b9", size = 44707 }
wheels = [
    { url = "https://files.pythonhosted.org/packages/f1/7b/ce1eafaf1a76852e2ec9b22edecf1daa58175c090266e9f6c64afcd81d91/stack_data-0.6.3-py3-none-any.whl", hash = "sha256:d5558e0c25a4cb0853cddad3d77da9891a08cb85dd9f9f91b9f8cd66e511e695", size = 24521 },
]

[[package]]
name = "starlette"
version = "0.41.3"
source = { registry = "https://pypi.org/simple" }
dependencies = [
    { name = "anyio" },
    { name = "typing-extensions", marker = "python_full_version < '3.10'" },
]
sdist = { url = "https://files.pythonhosted.org/packages/1a/4c/9b5764bd22eec91c4039ef4c55334e9187085da2d8a2df7bd570869aae18/starlette-0.41.3.tar.gz", hash = "sha256:0e4ab3d16522a255be6b28260b938eae2482f98ce5cc934cb08dce8dc3ba5835", size = 2574159 }
wheels = [
    { url = "https://files.pythonhosted.org/packages/96/00/2b325970b3060c7cecebab6d295afe763365822b1306a12eeab198f74323/starlette-0.41.3-py3-none-any.whl", hash = "sha256:44cedb2b7c77a9de33a8b74b2b90e9f50d11fcf25d8270ea525ad71a25374ff7", size = 73225 },
]

[[package]]
name = "syftbox"
version = "0.2.11"
source = { editable = "." }
dependencies = [
    { name = "croniter" },
    { name = "distro" },
    { name = "fastapi" },
    { name = "gunicorn" },
    { name = "httpx" },
    { name = "jinja2" },
    { name = "loguru" },
    { name = "opentelemetry-exporter-otlp-proto-grpc" },
    { name = "opentelemetry-instrumentation-fastapi" },
    { name = "opentelemetry-instrumentation-sqlite3" },
    { name = "pathspec" },
    { name = "pid" },
    { name = "psutil" },
    { name = "py-fast-rsync" },
    { name = "pydantic", extra = ["email"] },
    { name = "pydantic-settings" },
    { name = "pyjwt" },
    { name = "python-multipart" },
    { name = "pyyaml" },
    { name = "rich" },
    { name = "typer" },
    { name = "typing-extensions" },
    { name = "uvicorn" },
    { name = "wcmatch" },
]

[package.dev-dependencies]
dev = [
    { name = "bump2version" },
    { name = "faker" },
    { name = "ipykernel" },
    { name = "locust" },
    { name = "pre-commit" },
    { name = "pytest" },
    { name = "pytest-asyncio" },
    { name = "pytest-cov" },
    { name = "pytest-httpx" },
    { name = "pytest-timeout" },
    { name = "pytest-xdist", extra = ["psutil"] },
]

[package.metadata]
requires-dist = [
    { name = "croniter", specifier = "==5.0.1" },
    { name = "distro", specifier = "==1.9.0" },
    { name = "fastapi", specifier = "==0.115.6" },
    { name = "gunicorn", specifier = "==23.0.0" },
    { name = "httpx", specifier = "==0.28.1" },
    { name = "jinja2", specifier = "==3.1.4" },
    { name = "loguru", specifier = "==0.7.3" },
    { name = "opentelemetry-exporter-otlp-proto-grpc", specifier = "==1.29.0" },
    { name = "opentelemetry-instrumentation-fastapi", specifier = "==0.50b0" },
    { name = "opentelemetry-instrumentation-sqlite3", specifier = "==0.50b0" },
    { name = "pathspec", specifier = "==0.12.1" },
    { name = "pid", specifier = "==3.0.4" },
    { name = "psutil", specifier = "==6.1.0" },
    { name = "py-fast-rsync", specifier = "==0.1.0" },
    { name = "pydantic", extras = ["email"], specifier = "==2.10.3" },
    { name = "pydantic-settings", specifier = "==2.6.1" },
    { name = "pyjwt", specifier = "==2.10.1" },
    { name = "python-multipart", specifier = "==0.0.19" },
    { name = "pyyaml", specifier = "==6.0.2" },
    { name = "rich", specifier = "==13.9.4" },
    { name = "typer", specifier = "==0.15.1" },
    { name = "typing-extensions", specifier = "==4.12.2" },
    { name = "uvicorn", specifier = "==0.32.1" },
    { name = "wcmatch", specifier = "==10.0" },
]

[package.metadata.requires-dev]
dev = [
    { name = "bump2version", specifier = ">=1.0.1" },
    { name = "faker", specifier = ">=30.3.0" },
    { name = "ipykernel", specifier = ">=6.29.5" },
    { name = "locust", specifier = ">=2.32.0" },
    { name = "pre-commit", specifier = ">=4.0.1" },
    { name = "pytest", specifier = ">=8.3.3" },
    { name = "pytest-asyncio", specifier = ">=0.24.0" },
    { name = "pytest-cov", specifier = ">=5.0.0" },
    { name = "pytest-httpx", specifier = ">=0.35.0" },
    { name = "pytest-timeout", specifier = ">=2.3.1" },
    { name = "pytest-xdist", extras = ["psutil"], specifier = ">=3.6.1" },
]

[[package]]
name = "tomli"
version = "2.2.1"
source = { registry = "https://pypi.org/simple" }
sdist = { url = "https://files.pythonhosted.org/packages/18/87/302344fed471e44a87289cf4967697d07e532f2421fdaf868a303cbae4ff/tomli-2.2.1.tar.gz", hash = "sha256:cd45e1dc79c835ce60f7404ec8119f2eb06d38b1deba146f07ced3bbc44505ff", size = 17175 }
wheels = [
    { url = "https://files.pythonhosted.org/packages/43/ca/75707e6efa2b37c77dadb324ae7d9571cb424e61ea73fad7c56c2d14527f/tomli-2.2.1-cp311-cp311-macosx_10_9_x86_64.whl", hash = "sha256:678e4fa69e4575eb77d103de3df8a895e1591b48e740211bd1067378c69e8249", size = 131077 },
    { url = "https://files.pythonhosted.org/packages/c7/16/51ae563a8615d472fdbffc43a3f3d46588c264ac4f024f63f01283becfbb/tomli-2.2.1-cp311-cp311-macosx_11_0_arm64.whl", hash = "sha256:023aa114dd824ade0100497eb2318602af309e5a55595f76b626d6d9f3b7b0a6", size = 123429 },
    { url = "https://files.pythonhosted.org/packages/f1/dd/4f6cd1e7b160041db83c694abc78e100473c15d54620083dbd5aae7b990e/tomli-2.2.1-cp311-cp311-manylinux_2_17_aarch64.manylinux2014_aarch64.whl", hash = "sha256:ece47d672db52ac607a3d9599a9d48dcb2f2f735c6c2d1f34130085bb12b112a", size = 226067 },
    { url = "https://files.pythonhosted.org/packages/a9/6b/c54ede5dc70d648cc6361eaf429304b02f2871a345bbdd51e993d6cdf550/tomli-2.2.1-cp311-cp311-manylinux_2_17_x86_64.manylinux2014_x86_64.whl", hash = "sha256:6972ca9c9cc9f0acaa56a8ca1ff51e7af152a9f87fb64623e31d5c83700080ee", size = 236030 },
    { url = "https://files.pythonhosted.org/packages/1f/47/999514fa49cfaf7a92c805a86c3c43f4215621855d151b61c602abb38091/tomli-2.2.1-cp311-cp311-manylinux_2_5_i686.manylinux1_i686.manylinux_2_17_i686.manylinux2014_i686.whl", hash = "sha256:c954d2250168d28797dd4e3ac5cf812a406cd5a92674ee4c8f123c889786aa8e", size = 240898 },
    { url = "https://files.pythonhosted.org/packages/73/41/0a01279a7ae09ee1573b423318e7934674ce06eb33f50936655071d81a24/tomli-2.2.1-cp311-cp311-musllinux_1_2_aarch64.whl", hash = "sha256:8dd28b3e155b80f4d54beb40a441d366adcfe740969820caf156c019fb5c7ec4", size = 229894 },
    { url = "https://files.pythonhosted.org/packages/55/18/5d8bc5b0a0362311ce4d18830a5d28943667599a60d20118074ea1b01bb7/tomli-2.2.1-cp311-cp311-musllinux_1_2_i686.whl", hash = "sha256:e59e304978767a54663af13c07b3d1af22ddee3bb2fb0618ca1593e4f593a106", size = 245319 },
    { url = "https://files.pythonhosted.org/packages/92/a3/7ade0576d17f3cdf5ff44d61390d4b3febb8a9fc2b480c75c47ea048c646/tomli-2.2.1-cp311-cp311-musllinux_1_2_x86_64.whl", hash = "sha256:33580bccab0338d00994d7f16f4c4ec25b776af3ffaac1ed74e0b3fc95e885a8", size = 238273 },
    { url = "https://files.pythonhosted.org/packages/72/6f/fa64ef058ac1446a1e51110c375339b3ec6be245af9d14c87c4a6412dd32/tomli-2.2.1-cp311-cp311-win32.whl", hash = "sha256:465af0e0875402f1d226519c9904f37254b3045fc5084697cefb9bdde1ff99ff", size = 98310 },
    { url = "https://files.pythonhosted.org/packages/6a/1c/4a2dcde4a51b81be3530565e92eda625d94dafb46dbeb15069df4caffc34/tomli-2.2.1-cp311-cp311-win_amd64.whl", hash = "sha256:2d0f2fdd22b02c6d81637a3c95f8cd77f995846af7414c5c4b8d0545afa1bc4b", size = 108309 },
    { url = "https://files.pythonhosted.org/packages/52/e1/f8af4c2fcde17500422858155aeb0d7e93477a0d59a98e56cbfe75070fd0/tomli-2.2.1-cp312-cp312-macosx_10_13_x86_64.whl", hash = "sha256:4a8f6e44de52d5e6c657c9fe83b562f5f4256d8ebbfe4ff922c495620a7f6cea", size = 132762 },
    { url = "https://files.pythonhosted.org/packages/03/b8/152c68bb84fc00396b83e7bbddd5ec0bd3dd409db4195e2a9b3e398ad2e3/tomli-2.2.1-cp312-cp312-macosx_11_0_arm64.whl", hash = "sha256:8d57ca8095a641b8237d5b079147646153d22552f1c637fd3ba7f4b0b29167a8", size = 123453 },
    { url = "https://files.pythonhosted.org/packages/c8/d6/fc9267af9166f79ac528ff7e8c55c8181ded34eb4b0e93daa767b8841573/tomli-2.2.1-cp312-cp312-manylinux_2_17_aarch64.manylinux2014_aarch64.whl", hash = "sha256:4e340144ad7ae1533cb897d406382b4b6fede8890a03738ff1683af800d54192", size = 233486 },
    { url = "https://files.pythonhosted.org/packages/5c/51/51c3f2884d7bab89af25f678447ea7d297b53b5a3b5730a7cb2ef6069f07/tomli-2.2.1-cp312-cp312-manylinux_2_17_x86_64.manylinux2014_x86_64.whl", hash = "sha256:db2b95f9de79181805df90bedc5a5ab4c165e6ec3fe99f970d0e302f384ad222", size = 242349 },
    { url = "https://files.pythonhosted.org/packages/ab/df/bfa89627d13a5cc22402e441e8a931ef2108403db390ff3345c05253935e/tomli-2.2.1-cp312-cp312-manylinux_2_5_i686.manylinux1_i686.manylinux_2_17_i686.manylinux2014_i686.whl", hash = "sha256:40741994320b232529c802f8bc86da4e1aa9f413db394617b9a256ae0f9a7f77", size = 252159 },
    { url = "https://files.pythonhosted.org/packages/9e/6e/fa2b916dced65763a5168c6ccb91066f7639bdc88b48adda990db10c8c0b/tomli-2.2.1-cp312-cp312-musllinux_1_2_aarch64.whl", hash = "sha256:400e720fe168c0f8521520190686ef8ef033fb19fc493da09779e592861b78c6", size = 237243 },
    { url = "https://files.pythonhosted.org/packages/b4/04/885d3b1f650e1153cbb93a6a9782c58a972b94ea4483ae4ac5cedd5e4a09/tomli-2.2.1-cp312-cp312-musllinux_1_2_i686.whl", hash = "sha256:02abe224de6ae62c19f090f68da4e27b10af2b93213d36cf44e6e1c5abd19fdd", size = 259645 },
    { url = "https://files.pythonhosted.org/packages/9c/de/6b432d66e986e501586da298e28ebeefd3edc2c780f3ad73d22566034239/tomli-2.2.1-cp312-cp312-musllinux_1_2_x86_64.whl", hash = "sha256:b82ebccc8c8a36f2094e969560a1b836758481f3dc360ce9a3277c65f374285e", size = 244584 },
    { url = "https://files.pythonhosted.org/packages/1c/9a/47c0449b98e6e7d1be6cbac02f93dd79003234ddc4aaab6ba07a9a7482e2/tomli-2.2.1-cp312-cp312-win32.whl", hash = "sha256:889f80ef92701b9dbb224e49ec87c645ce5df3fa2cc548664eb8a25e03127a98", size = 98875 },
    { url = "https://files.pythonhosted.org/packages/ef/60/9b9638f081c6f1261e2688bd487625cd1e660d0a85bd469e91d8db969734/tomli-2.2.1-cp312-cp312-win_amd64.whl", hash = "sha256:7fc04e92e1d624a4a63c76474610238576942d6b8950a2d7f908a340494e67e4", size = 109418 },
    { url = "https://files.pythonhosted.org/packages/04/90/2ee5f2e0362cb8a0b6499dc44f4d7d48f8fff06d28ba46e6f1eaa61a1388/tomli-2.2.1-cp313-cp313-macosx_10_13_x86_64.whl", hash = "sha256:f4039b9cbc3048b2416cc57ab3bda989a6fcf9b36cf8937f01a6e731b64f80d7", size = 132708 },
    { url = "https://files.pythonhosted.org/packages/c0/ec/46b4108816de6b385141f082ba99e315501ccd0a2ea23db4a100dd3990ea/tomli-2.2.1-cp313-cp313-macosx_11_0_arm64.whl", hash = "sha256:286f0ca2ffeeb5b9bd4fcc8d6c330534323ec51b2f52da063b11c502da16f30c", size = 123582 },
    { url = "https://files.pythonhosted.org/packages/a0/bd/b470466d0137b37b68d24556c38a0cc819e8febe392d5b199dcd7f578365/tomli-2.2.1-cp313-cp313-manylinux_2_17_aarch64.manylinux2014_aarch64.whl", hash = "sha256:a92ef1a44547e894e2a17d24e7557a5e85a9e1d0048b0b5e7541f76c5032cb13", size = 232543 },
    { url = "https://files.pythonhosted.org/packages/d9/e5/82e80ff3b751373f7cead2815bcbe2d51c895b3c990686741a8e56ec42ab/tomli-2.2.1-cp313-cp313-manylinux_2_17_x86_64.manylinux2014_x86_64.whl", hash = "sha256:9316dc65bed1684c9a98ee68759ceaed29d229e985297003e494aa825ebb0281", size = 241691 },
    { url = "https://files.pythonhosted.org/packages/05/7e/2a110bc2713557d6a1bfb06af23dd01e7dde52b6ee7dadc589868f9abfac/tomli-2.2.1-cp313-cp313-manylinux_2_5_i686.manylinux1_i686.manylinux_2_17_i686.manylinux2014_i686.whl", hash = "sha256:e85e99945e688e32d5a35c1ff38ed0b3f41f43fad8df0bdf79f72b2ba7bc5272", size = 251170 },
    { url = "https://files.pythonhosted.org/packages/64/7b/22d713946efe00e0adbcdfd6d1aa119ae03fd0b60ebed51ebb3fa9f5a2e5/tomli-2.2.1-cp313-cp313-musllinux_1_2_aarch64.whl", hash = "sha256:ac065718db92ca818f8d6141b5f66369833d4a80a9d74435a268c52bdfa73140", size = 236530 },
    { url = "https://files.pythonhosted.org/packages/38/31/3a76f67da4b0cf37b742ca76beaf819dca0ebef26d78fc794a576e08accf/tomli-2.2.1-cp313-cp313-musllinux_1_2_i686.whl", hash = "sha256:d920f33822747519673ee656a4b6ac33e382eca9d331c87770faa3eef562aeb2", size = 258666 },
    { url = "https://files.pythonhosted.org/packages/07/10/5af1293da642aded87e8a988753945d0cf7e00a9452d3911dd3bb354c9e2/tomli-2.2.1-cp313-cp313-musllinux_1_2_x86_64.whl", hash = "sha256:a198f10c4d1b1375d7687bc25294306e551bf1abfa4eace6650070a5c1ae2744", size = 243954 },
    { url = "https://files.pythonhosted.org/packages/5b/b9/1ed31d167be802da0fc95020d04cd27b7d7065cc6fbefdd2f9186f60d7bd/tomli-2.2.1-cp313-cp313-win32.whl", hash = "sha256:d3f5614314d758649ab2ab3a62d4f2004c825922f9e370b29416484086b264ec", size = 98724 },
    { url = "https://files.pythonhosted.org/packages/c7/32/b0963458706accd9afcfeb867c0f9175a741bf7b19cd424230714d722198/tomli-2.2.1-cp313-cp313-win_amd64.whl", hash = "sha256:a38aa0308e754b0e3c67e344754dff64999ff9b513e691d0e786265c93583c69", size = 109383 },
    { url = "https://files.pythonhosted.org/packages/6e/c2/61d3e0f47e2b74ef40a68b9e6ad5984f6241a942f7cd3bbfbdbd03861ea9/tomli-2.2.1-py3-none-any.whl", hash = "sha256:cb55c73c5f4408779d0cf3eef9f762b9c9f147a77de7b258bef0a5628adc85cc", size = 14257 },
]

[[package]]
name = "tornado"
version = "6.4.2"
source = { registry = "https://pypi.org/simple" }
sdist = { url = "https://files.pythonhosted.org/packages/59/45/a0daf161f7d6f36c3ea5fc0c2de619746cc3dd4c76402e9db545bd920f63/tornado-6.4.2.tar.gz", hash = "sha256:92bad5b4746e9879fd7bf1eb21dce4e3fc5128d71601f80005afa39237ad620b", size = 501135 }
wheels = [
    { url = "https://files.pythonhosted.org/packages/26/7e/71f604d8cea1b58f82ba3590290b66da1e72d840aeb37e0d5f7291bd30db/tornado-6.4.2-cp38-abi3-macosx_10_9_universal2.whl", hash = "sha256:e828cce1123e9e44ae2a50a9de3055497ab1d0aeb440c5ac23064d9e44880da1", size = 436299 },
    { url = "https://files.pythonhosted.org/packages/96/44/87543a3b99016d0bf54fdaab30d24bf0af2e848f1d13d34a3a5380aabe16/tornado-6.4.2-cp38-abi3-macosx_10_9_x86_64.whl", hash = "sha256:072ce12ada169c5b00b7d92a99ba089447ccc993ea2143c9ede887e0937aa803", size = 434253 },
    { url = "https://files.pythonhosted.org/packages/cb/fb/fdf679b4ce51bcb7210801ef4f11fdac96e9885daa402861751353beea6e/tornado-6.4.2-cp38-abi3-manylinux_2_17_aarch64.manylinux2014_aarch64.whl", hash = "sha256:1a017d239bd1bb0919f72af256a970624241f070496635784d9bf0db640d3fec", size = 437602 },
    { url = "https://files.pythonhosted.org/packages/4f/3b/e31aeffffc22b475a64dbeb273026a21b5b566f74dee48742817626c47dc/tornado-6.4.2-cp38-abi3-manylinux_2_5_i686.manylinux1_i686.manylinux_2_17_i686.manylinux2014_i686.whl", hash = "sha256:c36e62ce8f63409301537222faffcef7dfc5284f27eec227389f2ad11b09d946", size = 436972 },
    { url = "https://files.pythonhosted.org/packages/22/55/b78a464de78051a30599ceb6983b01d8f732e6f69bf37b4ed07f642ac0fc/tornado-6.4.2-cp38-abi3-manylinux_2_5_x86_64.manylinux1_x86_64.manylinux_2_17_x86_64.manylinux2014_x86_64.whl", hash = "sha256:bca9eb02196e789c9cb5c3c7c0f04fb447dc2adffd95265b2c7223a8a615ccbf", size = 437173 },
    { url = "https://files.pythonhosted.org/packages/79/5e/be4fb0d1684eb822c9a62fb18a3e44a06188f78aa466b2ad991d2ee31104/tornado-6.4.2-cp38-abi3-musllinux_1_2_aarch64.whl", hash = "sha256:304463bd0772442ff4d0f5149c6f1c2135a1fae045adf070821c6cdc76980634", size = 437892 },
    { url = "https://files.pythonhosted.org/packages/f5/33/4f91fdd94ea36e1d796147003b490fe60a0215ac5737b6f9c65e160d4fe0/tornado-6.4.2-cp38-abi3-musllinux_1_2_i686.whl", hash = "sha256:c82c46813ba483a385ab2a99caeaedf92585a1f90defb5693351fa7e4ea0bf73", size = 437334 },
    { url = "https://files.pythonhosted.org/packages/2b/ae/c1b22d4524b0e10da2f29a176fb2890386f7bd1f63aacf186444873a88a0/tornado-6.4.2-cp38-abi3-musllinux_1_2_x86_64.whl", hash = "sha256:932d195ca9015956fa502c6b56af9eb06106140d844a335590c1ec7f5277d10c", size = 437261 },
    { url = "https://files.pythonhosted.org/packages/b5/25/36dbd49ab6d179bcfc4c6c093a51795a4f3bed380543a8242ac3517a1751/tornado-6.4.2-cp38-abi3-win32.whl", hash = "sha256:2876cef82e6c5978fde1e0d5b1f919d756968d5b4282418f3146b79b58556482", size = 438463 },
    { url = "https://files.pythonhosted.org/packages/61/cc/58b1adeb1bb46228442081e746fcdbc4540905c87e8add7c277540934edb/tornado-6.4.2-cp38-abi3-win_amd64.whl", hash = "sha256:908b71bf3ff37d81073356a5fadcc660eb10c1476ee6e2725588626ce7e5ca38", size = 438907 },
]

[[package]]
name = "traitlets"
version = "5.14.3"
source = { registry = "https://pypi.org/simple" }
sdist = { url = "https://files.pythonhosted.org/packages/eb/79/72064e6a701c2183016abbbfedaba506d81e30e232a68c9f0d6f6fcd1574/traitlets-5.14.3.tar.gz", hash = "sha256:9ed0579d3502c94b4b3732ac120375cda96f923114522847de4b3bb98b96b6b7", size = 161621 }
wheels = [
    { url = "https://files.pythonhosted.org/packages/00/c0/8f5d070730d7836adc9c9b6408dec68c6ced86b304a9b26a14df072a6e8c/traitlets-5.14.3-py3-none-any.whl", hash = "sha256:b74e89e397b1ed28cc831db7aea759ba6640cb3de13090ca145426688ff1ac4f", size = 85359 },
]

[[package]]
name = "typer"
version = "0.15.1"
source = { registry = "https://pypi.org/simple" }
dependencies = [
    { name = "click" },
    { name = "rich" },
    { name = "shellingham" },
    { name = "typing-extensions" },
]
sdist = { url = "https://files.pythonhosted.org/packages/cb/ce/dca7b219718afd37a0068f4f2530a727c2b74a8b6e8e0c0080a4c0de4fcd/typer-0.15.1.tar.gz", hash = "sha256:a0588c0a7fa68a1978a069818657778f86abe6ff5ea6abf472f940a08bfe4f0a", size = 99789 }
wheels = [
    { url = "https://files.pythonhosted.org/packages/d0/cc/0a838ba5ca64dc832aa43f727bd586309846b0ffb2ce52422543e6075e8a/typer-0.15.1-py3-none-any.whl", hash = "sha256:7994fb7b8155b64d3402518560648446072864beefd44aa2dc36972a5972e847", size = 44908 },
]

[[package]]
name = "typing-extensions"
version = "4.12.2"
source = { registry = "https://pypi.org/simple" }
sdist = { url = "https://files.pythonhosted.org/packages/df/db/f35a00659bc03fec321ba8bce9420de607a1d37f8342eee1863174c69557/typing_extensions-4.12.2.tar.gz", hash = "sha256:1a7ead55c7e559dd4dee8856e3a88b41225abfe1ce8df57b7c13915fe121ffb8", size = 85321 }
wheels = [
    { url = "https://files.pythonhosted.org/packages/26/9f/ad63fc0248c5379346306f8668cda6e2e2e9c95e01216d2b8ffd9ff037d0/typing_extensions-4.12.2-py3-none-any.whl", hash = "sha256:04e5ca0351e0f3f85c6853954072df659d0d13fac324d0072316b67d7794700d", size = 37438 },
]

[[package]]
name = "urllib3"
version = "2.2.3"
source = { registry = "https://pypi.org/simple" }
sdist = { url = "https://files.pythonhosted.org/packages/ed/63/22ba4ebfe7430b76388e7cd448d5478814d3032121827c12a2cc287e2260/urllib3-2.2.3.tar.gz", hash = "sha256:e7d814a81dad81e6caf2ec9fdedb284ecc9c73076b62654547cc64ccdcae26e9", size = 300677 }
wheels = [
    { url = "https://files.pythonhosted.org/packages/ce/d9/5f4c13cecde62396b0d3fe530a50ccea91e7dfc1ccf0e09c228841bb5ba8/urllib3-2.2.3-py3-none-any.whl", hash = "sha256:ca899ca043dcb1bafa3e262d73aa25c465bfb49e0bd9dd5d59f1d0acba2f8fac", size = 126338 },
]

[[package]]
name = "uvicorn"
version = "0.32.1"
source = { registry = "https://pypi.org/simple" }
dependencies = [
    { name = "click" },
    { name = "h11" },
    { name = "typing-extensions", marker = "python_full_version < '3.11'" },
]
sdist = { url = "https://files.pythonhosted.org/packages/6a/3c/21dba3e7d76138725ef307e3d7ddd29b763119b3aa459d02cc05fefcff75/uvicorn-0.32.1.tar.gz", hash = "sha256:ee9519c246a72b1c084cea8d3b44ed6026e78a4a309cbedae9c37e4cb9fbb175", size = 77630 }
wheels = [
    { url = "https://files.pythonhosted.org/packages/50/c1/2d27b0a15826c2b71dcf6e2f5402181ef85acf439617bb2f1453125ce1f3/uvicorn-0.32.1-py3-none-any.whl", hash = "sha256:82ad92fd58da0d12af7482ecdb5f2470a04c9c9a53ced65b9bbb4a205377602e", size = 63828 },
]

[[package]]
name = "virtualenv"
version = "20.28.0"
source = { registry = "https://pypi.org/simple" }
dependencies = [
    { name = "distlib" },
    { name = "filelock" },
    { name = "platformdirs" },
]
sdist = { url = "https://files.pythonhosted.org/packages/bf/75/53316a5a8050069228a2f6d11f32046cfa94fbb6cc3f08703f59b873de2e/virtualenv-20.28.0.tar.gz", hash = "sha256:2c9c3262bb8e7b87ea801d715fae4495e6032450c71d2309be9550e7364049aa", size = 7650368 }
wheels = [
    { url = "https://files.pythonhosted.org/packages/10/f9/0919cf6f1432a8c4baa62511f8f8da8225432d22e83e3476f5be1a1edc6e/virtualenv-20.28.0-py3-none-any.whl", hash = "sha256:23eae1b4516ecd610481eda647f3a7c09aea295055337331bb4e6892ecce47b0", size = 4276702 },
]

[[package]]
name = "wcmatch"
version = "10.0"
source = { registry = "https://pypi.org/simple" }
dependencies = [
    { name = "bracex" },
]
sdist = { url = "https://files.pythonhosted.org/packages/41/ab/b3a52228538ccb983653c446c1656eddf1d5303b9cb8b9aef6a91299f862/wcmatch-10.0.tar.gz", hash = "sha256:e72f0de09bba6a04e0de70937b0cf06e55f36f37b3deb422dfaf854b867b840a", size = 115578 }
wheels = [
    { url = "https://files.pythonhosted.org/packages/ab/df/4ee467ab39cc1de4b852c212c1ed3becfec2e486a51ac1ce0091f85f38d7/wcmatch-10.0-py3-none-any.whl", hash = "sha256:0dd927072d03c0a6527a20d2e6ad5ba8d0380e60870c383bc533b71744df7b7a", size = 39347 },
]

[[package]]
name = "wcwidth"
version = "0.2.13"
source = { registry = "https://pypi.org/simple" }
sdist = { url = "https://files.pythonhosted.org/packages/6c/63/53559446a878410fc5a5974feb13d31d78d752eb18aeba59c7fef1af7598/wcwidth-0.2.13.tar.gz", hash = "sha256:72ea0c06399eb286d978fdedb6923a9eb47e1c486ce63e9b4e64fc18303972b5", size = 101301 }
wheels = [
    { url = "https://files.pythonhosted.org/packages/fd/84/fd2ba7aafacbad3c4201d395674fc6348826569da3c0937e75505ead3528/wcwidth-0.2.13-py2.py3-none-any.whl", hash = "sha256:3da69048e4540d84af32131829ff948f1e022c1c6bdb8d6102117aac784f6859", size = 34166 },
]

[[package]]
name = "werkzeug"
version = "3.1.3"
source = { registry = "https://pypi.org/simple" }
dependencies = [
    { name = "markupsafe" },
]
sdist = { url = "https://files.pythonhosted.org/packages/9f/69/83029f1f6300c5fb2471d621ab06f6ec6b3324685a2ce0f9777fd4a8b71e/werkzeug-3.1.3.tar.gz", hash = "sha256:60723ce945c19328679790e3282cc758aa4a6040e4bb330f53d30fa546d44746", size = 806925 }
wheels = [
    { url = "https://files.pythonhosted.org/packages/52/24/ab44c871b0f07f491e5d2ad12c9bd7358e527510618cb1b803a88e986db1/werkzeug-3.1.3-py3-none-any.whl", hash = "sha256:54b78bf3716d19a65be4fceccc0d1d7b89e608834989dfae50ea87564639213e", size = 224498 },
]

[[package]]
name = "win32-setctime"
version = "1.2.0"
source = { registry = "https://pypi.org/simple" }
sdist = { url = "https://files.pythonhosted.org/packages/b3/8f/705086c9d734d3b663af0e9bb3d4de6578d08f46b1b101c2442fd9aecaa2/win32_setctime-1.2.0.tar.gz", hash = "sha256:ae1fdf948f5640aae05c511ade119313fb6a30d7eabe25fef9764dca5873c4c0", size = 4867 }
wheels = [
    { url = "https://files.pythonhosted.org/packages/e1/07/c6fe3ad3e685340704d314d765b7912993bcb8dc198f0e7a89382d37974b/win32_setctime-1.2.0-py3-none-any.whl", hash = "sha256:95d644c4e708aba81dc3704a116d8cbc974d70b3bdb8be1d150e36be6e9d1390", size = 4083 },
]

[[package]]
name = "wrapt"
version = "1.17.0"
source = { registry = "https://pypi.org/simple" }
sdist = { url = "https://files.pythonhosted.org/packages/24/a1/fc03dca9b0432725c2e8cdbf91a349d2194cf03d8523c124faebe581de09/wrapt-1.17.0.tar.gz", hash = "sha256:16187aa2317c731170a88ef35e8937ae0f533c402872c1ee5e6d079fcf320801", size = 55542 }
wheels = [
    { url = "https://files.pythonhosted.org/packages/99/f9/85220321e9bb1a5f72ccce6604395ae75fcb463d87dad0014dc1010bd1f1/wrapt-1.17.0-cp310-cp310-macosx_11_0_arm64.whl", hash = "sha256:2a0c23b8319848426f305f9cb0c98a6e32ee68a36264f45948ccf8e7d2b941f8", size = 38766 },
    { url = "https://files.pythonhosted.org/packages/ff/71/ff624ff3bde91ceb65db6952cdf8947bc0111d91bd2359343bc2fa7c57fd/wrapt-1.17.0-cp310-cp310-manylinux_2_17_aarch64.manylinux2014_aarch64.whl", hash = "sha256:b1ca5f060e205f72bec57faae5bd817a1560fcfc4af03f414b08fa29106b7e2d", size = 83262 },
    { url = "https://files.pythonhosted.org/packages/9f/0a/814d4a121a643af99cfe55a43e9e6dd08f4a47cdac8e8f0912c018794715/wrapt-1.17.0-cp310-cp310-manylinux_2_5_i686.manylinux1_i686.manylinux_2_17_i686.manylinux2014_i686.whl", hash = "sha256:e185ec6060e301a7e5f8461c86fb3640a7beb1a0f0208ffde7a65ec4074931df", size = 74990 },
    { url = "https://files.pythonhosted.org/packages/cd/c7/b8c89bf5ca5c4e6a2d0565d149d549cdb4cffb8916d1d1b546b62fb79281/wrapt-1.17.0-cp310-cp310-manylinux_2_5_x86_64.manylinux1_x86_64.manylinux_2_17_x86_64.manylinux2014_x86_64.whl", hash = "sha256:bb90765dd91aed05b53cd7a87bd7f5c188fcd95960914bae0d32c5e7f899719d", size = 82712 },
    { url = "https://files.pythonhosted.org/packages/19/7c/5977aefa8460906c1ff914fd42b11cf6c09ded5388e46e1cc6cea4ab15e9/wrapt-1.17.0-cp310-cp310-musllinux_1_2_aarch64.whl", hash = "sha256:879591c2b5ab0a7184258274c42a126b74a2c3d5a329df16d69f9cee07bba6ea", size = 81705 },
    { url = "https://files.pythonhosted.org/packages/ae/e7/233402d7bd805096bb4a8ec471f5a141421a01de3c8c957cce569772c056/wrapt-1.17.0-cp310-cp310-musllinux_1_2_i686.whl", hash = "sha256:fce6fee67c318fdfb7f285c29a82d84782ae2579c0e1b385b7f36c6e8074fffb", size = 74636 },
    { url = "https://files.pythonhosted.org/packages/93/81/b6c32d8387d9cfbc0134f01585dee7583315c3b46dfd3ae64d47693cd078/wrapt-1.17.0-cp310-cp310-musllinux_1_2_x86_64.whl", hash = "sha256:0698d3a86f68abc894d537887b9bbf84d29bcfbc759e23f4644be27acf6da301", size = 81299 },
    { url = "https://files.pythonhosted.org/packages/d1/c3/1fae15d453468c98f09519076f8d401b476d18d8d94379e839eed14c4c8b/wrapt-1.17.0-cp310-cp310-win32.whl", hash = "sha256:69d093792dc34a9c4c8a70e4973a3361c7a7578e9cd86961b2bbf38ca71e4e22", size = 36425 },
    { url = "https://files.pythonhosted.org/packages/c6/f4/77e0886c95556f2b4caa8908ea8eb85f713fc68296a2113f8c63d50fe0fb/wrapt-1.17.0-cp310-cp310-win_amd64.whl", hash = "sha256:f28b29dc158ca5d6ac396c8e0a2ef45c4e97bb7e65522bfc04c989e6fe814575", size = 38748 },
    { url = "https://files.pythonhosted.org/packages/0e/40/def56538acddc2f764c157d565b9f989072a1d2f2a8e384324e2e104fc7d/wrapt-1.17.0-cp311-cp311-macosx_11_0_arm64.whl", hash = "sha256:74bf625b1b4caaa7bad51d9003f8b07a468a704e0644a700e936c357c17dd45a", size = 38766 },
    { url = "https://files.pythonhosted.org/packages/89/e2/8c299f384ae4364193724e2adad99f9504599d02a73ec9199bf3f406549d/wrapt-1.17.0-cp311-cp311-manylinux_2_17_aarch64.manylinux2014_aarch64.whl", hash = "sha256:0f2a28eb35cf99d5f5bd12f5dd44a0f41d206db226535b37b0c60e9da162c3ed", size = 83730 },
    { url = "https://files.pythonhosted.org/packages/29/ef/fcdb776b12df5ea7180d065b28fa6bb27ac785dddcd7202a0b6962bbdb47/wrapt-1.17.0-cp311-cp311-manylinux_2_5_i686.manylinux1_i686.manylinux_2_17_i686.manylinux2014_i686.whl", hash = "sha256:81b1289e99cf4bad07c23393ab447e5e96db0ab50974a280f7954b071d41b489", size = 75470 },
    { url = "https://files.pythonhosted.org/packages/55/b5/698bd0bf9fbb3ddb3a2feefbb7ad0dea1205f5d7d05b9cbab54f5db731aa/wrapt-1.17.0-cp311-cp311-manylinux_2_5_x86_64.manylinux1_x86_64.manylinux_2_17_x86_64.manylinux2014_x86_64.whl", hash = "sha256:9f2939cd4a2a52ca32bc0b359015718472d7f6de870760342e7ba295be9ebaf9", size = 83168 },
    { url = "https://files.pythonhosted.org/packages/ce/07/701a5cee28cb4d5df030d4b2649319e36f3d9fdd8000ef1d84eb06b9860d/wrapt-1.17.0-cp311-cp311-musllinux_1_2_aarch64.whl", hash = "sha256:6a9653131bda68a1f029c52157fd81e11f07d485df55410401f745007bd6d339", size = 82307 },
    { url = "https://files.pythonhosted.org/packages/42/92/c48ba92cda6f74cb914dc3c5bba9650dc80b790e121c4b987f3a46b028f5/wrapt-1.17.0-cp311-cp311-musllinux_1_2_i686.whl", hash = "sha256:4e4b4385363de9052dac1a67bfb535c376f3d19c238b5f36bddc95efae15e12d", size = 75101 },
    { url = "https://files.pythonhosted.org/packages/8a/0a/9276d3269334138b88a2947efaaf6335f61d547698e50dff672ade24f2c6/wrapt-1.17.0-cp311-cp311-musllinux_1_2_x86_64.whl", hash = "sha256:bdf62d25234290db1837875d4dceb2151e4ea7f9fff2ed41c0fde23ed542eb5b", size = 81835 },
    { url = "https://files.pythonhosted.org/packages/b9/4c/39595e692753ef656ea94b51382cc9aea662fef59d7910128f5906486f0e/wrapt-1.17.0-cp311-cp311-win32.whl", hash = "sha256:5d8fd17635b262448ab8f99230fe4dac991af1dabdbb92f7a70a6afac8a7e346", size = 36412 },
    { url = "https://files.pythonhosted.org/packages/63/bb/c293a67fb765a2ada48f48cd0f2bb957da8161439da4c03ea123b9894c02/wrapt-1.17.0-cp311-cp311-win_amd64.whl", hash = "sha256:92a3d214d5e53cb1db8b015f30d544bc9d3f7179a05feb8f16df713cecc2620a", size = 38744 },
    { url = "https://files.pythonhosted.org/packages/85/82/518605474beafff11f1a34759f6410ab429abff9f7881858a447e0d20712/wrapt-1.17.0-cp312-cp312-macosx_11_0_arm64.whl", hash = "sha256:89fc28495896097622c3fc238915c79365dd0ede02f9a82ce436b13bd0ab7569", size = 38904 },
    { url = "https://files.pythonhosted.org/packages/80/6c/17c3b2fed28edfd96d8417c865ef0b4c955dc52c4e375d86f459f14340f1/wrapt-1.17.0-cp312-cp312-manylinux_2_17_aarch64.manylinux2014_aarch64.whl", hash = "sha256:875d240fdbdbe9e11f9831901fb8719da0bd4e6131f83aa9f69b96d18fae7504", size = 88622 },
    { url = "https://files.pythonhosted.org/packages/4a/11/60ecdf3b0fd3dca18978d89acb5d095a05f23299216e925fcd2717c81d93/wrapt-1.17.0-cp312-cp312-manylinux_2_5_i686.manylinux1_i686.manylinux_2_17_i686.manylinux2014_i686.whl", hash = "sha256:e5ed16d95fd142e9c72b6c10b06514ad30e846a0d0917ab406186541fe68b451", size = 80920 },
    { url = "https://files.pythonhosted.org/packages/d2/50/dbef1a651578a3520d4534c1e434989e3620380c1ad97e309576b47f0ada/wrapt-1.17.0-cp312-cp312-manylinux_2_5_x86_64.manylinux1_x86_64.manylinux_2_17_x86_64.manylinux2014_x86_64.whl", hash = "sha256:18b956061b8db634120b58f668592a772e87e2e78bc1f6a906cfcaa0cc7991c1", size = 89170 },
    { url = "https://files.pythonhosted.org/packages/44/a2/78c5956bf39955288c9e0dd62e807b308c3aa15a0f611fbff52aa8d6b5ea/wrapt-1.17.0-cp312-cp312-musllinux_1_2_aarch64.whl", hash = "sha256:daba396199399ccabafbfc509037ac635a6bc18510ad1add8fd16d4739cdd106", size = 86748 },
    { url = "https://files.pythonhosted.org/packages/99/49/2ee413c78fc0bdfebe5bee590bf3becdc1fab0096a7a9c3b5c9666b2415f/wrapt-1.17.0-cp312-cp312-musllinux_1_2_i686.whl", hash = "sha256:4d63f4d446e10ad19ed01188d6c1e1bb134cde8c18b0aa2acfd973d41fcc5ada", size = 79734 },
    { url = "https://files.pythonhosted.org/packages/c0/8c/4221b7b270e36be90f0930fe15a4755a6ea24093f90b510166e9ed7861ea/wrapt-1.17.0-cp312-cp312-musllinux_1_2_x86_64.whl", hash = "sha256:8a5e7cc39a45fc430af1aefc4d77ee6bad72c5bcdb1322cfde852c15192b8bd4", size = 87552 },
    { url = "https://files.pythonhosted.org/packages/4c/6b/1aaccf3efe58eb95e10ce8e77c8909b7a6b0da93449a92c4e6d6d10b3a3d/wrapt-1.17.0-cp312-cp312-win32.whl", hash = "sha256:0a0a1a1ec28b641f2a3a2c35cbe86c00051c04fffcfcc577ffcdd707df3f8635", size = 36647 },
    { url = "https://files.pythonhosted.org/packages/b3/4f/243f88ac49df005b9129194c6511b3642818b3e6271ddea47a15e2ee4934/wrapt-1.17.0-cp312-cp312-win_amd64.whl", hash = "sha256:3c34f6896a01b84bab196f7119770fd8466c8ae3dfa73c59c0bb281e7b588ce7", size = 38830 },
    { url = "https://files.pythonhosted.org/packages/67/9c/38294e1bb92b055222d1b8b6591604ca4468b77b1250f59c15256437644f/wrapt-1.17.0-cp313-cp313-macosx_11_0_arm64.whl", hash = "sha256:714c12485aa52efbc0fc0ade1e9ab3a70343db82627f90f2ecbc898fdf0bb181", size = 38904 },
    { url = "https://files.pythonhosted.org/packages/78/b6/76597fb362cbf8913a481d41b14b049a8813cd402a5d2f84e57957c813ae/wrapt-1.17.0-cp313-cp313-manylinux_2_17_aarch64.manylinux2014_aarch64.whl", hash = "sha256:da427d311782324a376cacb47c1a4adc43f99fd9d996ffc1b3e8529c4074d393", size = 88608 },
    { url = "https://files.pythonhosted.org/packages/bc/69/b500884e45b3881926b5f69188dc542fb5880019d15c8a0df1ab1dfda1f7/wrapt-1.17.0-cp313-cp313-manylinux_2_5_i686.manylinux1_i686.manylinux_2_17_i686.manylinux2014_i686.whl", hash = "sha256:ba1739fb38441a27a676f4de4123d3e858e494fac05868b7a281c0a383c098f4", size = 80879 },
    { url = "https://files.pythonhosted.org/packages/52/31/f4cc58afe29eab8a50ac5969963010c8b60987e719c478a5024bce39bc42/wrapt-1.17.0-cp313-cp313-manylinux_2_5_x86_64.manylinux1_x86_64.manylinux_2_17_x86_64.manylinux2014_x86_64.whl", hash = "sha256:e711fc1acc7468463bc084d1b68561e40d1eaa135d8c509a65dd534403d83d7b", size = 89119 },
    { url = "https://files.pythonhosted.org/packages/aa/9c/05ab6bf75dbae7a9d34975fb6ee577e086c1c26cde3b6cf6051726d33c7c/wrapt-1.17.0-cp313-cp313-musllinux_1_2_aarch64.whl", hash = "sha256:140ea00c87fafc42739bd74a94a5a9003f8e72c27c47cd4f61d8e05e6dec8721", size = 86778 },
    { url = "https://files.pythonhosted.org/packages/0e/6c/4b8d42e3db355603d35fe5c9db79c28f2472a6fd1ccf4dc25ae46739672a/wrapt-1.17.0-cp313-cp313-musllinux_1_2_i686.whl", hash = "sha256:73a96fd11d2b2e77d623a7f26e004cc31f131a365add1ce1ce9a19e55a1eef90", size = 79793 },
    { url = "https://files.pythonhosted.org/packages/69/23/90e3a2ee210c0843b2c2a49b3b97ffcf9cad1387cb18cbeef9218631ed5a/wrapt-1.17.0-cp313-cp313-musllinux_1_2_x86_64.whl", hash = "sha256:0b48554952f0f387984da81ccfa73b62e52817a4386d070c75e4db7d43a28c4a", size = 87606 },
    { url = "https://files.pythonhosted.org/packages/5f/06/3683126491ca787d8d71d8d340e775d40767c5efedb35039d987203393b7/wrapt-1.17.0-cp313-cp313-win32.whl", hash = "sha256:498fec8da10e3e62edd1e7368f4b24aa362ac0ad931e678332d1b209aec93045", size = 36651 },
    { url = "https://files.pythonhosted.org/packages/f1/bc/3bf6d2ca0d2c030d324ef9272bea0a8fdaff68f3d1fa7be7a61da88e51f7/wrapt-1.17.0-cp313-cp313-win_amd64.whl", hash = "sha256:fd136bb85f4568fffca995bd3c8d52080b1e5b225dbf1c2b17b66b4c5fa02838", size = 38835 },
    { url = "https://files.pythonhosted.org/packages/ce/b5/251165c232d87197a81cd362eeb5104d661a2dd3aa1f0b33e4bf61dda8b8/wrapt-1.17.0-cp313-cp313t-macosx_11_0_arm64.whl", hash = "sha256:17fcf043d0b4724858f25b8826c36e08f9fb2e475410bece0ec44a22d533da9b", size = 40146 },
    { url = "https://files.pythonhosted.org/packages/89/33/1e1bdd3e866eeb73d8c4755db1ceb8a80d5bd51ee4648b3f2247adec4e67/wrapt-1.17.0-cp313-cp313t-manylinux_2_17_aarch64.manylinux2014_aarch64.whl", hash = "sha256:e4a557d97f12813dc5e18dad9fa765ae44ddd56a672bb5de4825527c847d6379", size = 113444 },
    { url = "https://files.pythonhosted.org/packages/9f/7c/94f53b065a43f5dc1fbdd8b80fd8f41284315b543805c956619c0b8d92f0/wrapt-1.17.0-cp313-cp313t-manylinux_2_5_i686.manylinux1_i686.manylinux_2_17_i686.manylinux2014_i686.whl", hash = "sha256:0229b247b0fc7dee0d36176cbb79dbaf2a9eb7ecc50ec3121f40ef443155fb1d", size = 101246 },
    { url = "https://files.pythonhosted.org/packages/62/5d/640360baac6ea6018ed5e34e6e80e33cfbae2aefde24f117587cd5efd4b7/wrapt-1.17.0-cp313-cp313t-manylinux_2_5_x86_64.manylinux1_x86_64.manylinux_2_17_x86_64.manylinux2014_x86_64.whl", hash = "sha256:8425cfce27b8b20c9b89d77fb50e368d8306a90bf2b6eef2cdf5cd5083adf83f", size = 109320 },
    { url = "https://files.pythonhosted.org/packages/e3/cf/6c7a00ae86a2e9482c91170aefe93f4ccda06c1ac86c4de637c69133da59/wrapt-1.17.0-cp313-cp313t-musllinux_1_2_aarch64.whl", hash = "sha256:9c900108df470060174108012de06d45f514aa4ec21a191e7ab42988ff42a86c", size = 110193 },
    { url = "https://files.pythonhosted.org/packages/cd/cc/aa718df0d20287e8f953ce0e2f70c0af0fba1d3c367db7ee8bdc46ea7003/wrapt-1.17.0-cp313-cp313t-musllinux_1_2_i686.whl", hash = "sha256:4e547b447073fc0dbfcbff15154c1be8823d10dab4ad401bdb1575e3fdedff1b", size = 100460 },
    { url = "https://files.pythonhosted.org/packages/f7/16/9f3ac99fe1f6caaa789d67b4e3c562898b532c250769f5255fa8b8b93983/wrapt-1.17.0-cp313-cp313t-musllinux_1_2_x86_64.whl", hash = "sha256:914f66f3b6fc7b915d46c1cc424bc2441841083de01b90f9e81109c9759e43ab", size = 106347 },
    { url = "https://files.pythonhosted.org/packages/64/85/c77a331b2c06af49a687f8b926fc2d111047a51e6f0b0a4baa01ff3a673a/wrapt-1.17.0-cp313-cp313t-win32.whl", hash = "sha256:a4192b45dff127c7d69b3bdfb4d3e47b64179a0b9900b6351859f3001397dabf", size = 37971 },
    { url = "https://files.pythonhosted.org/packages/05/9b/b2469f8be9efed24283fd7b9eeb8e913e9bc0715cf919ea8645e428ab7af/wrapt-1.17.0-cp313-cp313t-win_amd64.whl", hash = "sha256:4f643df3d4419ea3f856c5c3f40fec1d65ea2e89ec812c83f7767c8730f9827a", size = 40755 },
    { url = "https://files.pythonhosted.org/packages/89/03/518069f0708573c02cbba3a3e452be3642dc7d984d0a03a47e0850e2fb05/wrapt-1.17.0-cp39-cp39-macosx_11_0_arm64.whl", hash = "sha256:d751300b94e35b6016d4b1e7d0e7bbc3b5e1751e2405ef908316c2a9024008a1", size = 38765 },
    { url = "https://files.pythonhosted.org/packages/60/01/12dd81522f8c1c953e98e2cbf356ff44fbb06ef0f7523cd622ac06ad7f03/wrapt-1.17.0-cp39-cp39-manylinux_2_17_aarch64.manylinux2014_aarch64.whl", hash = "sha256:7264cbb4a18dc4acfd73b63e4bcfec9c9802614572025bdd44d0721983fc1d9c", size = 83012 },
    { url = "https://files.pythonhosted.org/packages/c4/2d/9853fe0009271b2841f839eb0e707c6b4307d169375f26c58812ecf4fd71/wrapt-1.17.0-cp39-cp39-manylinux_2_5_i686.manylinux1_i686.manylinux_2_17_i686.manylinux2014_i686.whl", hash = "sha256:33539c6f5b96cf0b1105a0ff4cf5db9332e773bb521cc804a90e58dc49b10578", size = 74759 },
    { url = "https://files.pythonhosted.org/packages/94/5c/03c911442b01b50e364572581430e12f82c3f5ea74d302907c1449d7ba36/wrapt-1.17.0-cp39-cp39-manylinux_2_5_x86_64.manylinux1_x86_64.manylinux_2_17_x86_64.manylinux2014_x86_64.whl", hash = "sha256:c30970bdee1cad6a8da2044febd824ef6dc4cc0b19e39af3085c763fdec7de33", size = 82540 },
    { url = "https://files.pythonhosted.org/packages/52/e0/ef637448514295a6b3a01cf1dff417e081e7b8cf1eb712839962459af1f6/wrapt-1.17.0-cp39-cp39-musllinux_1_2_aarch64.whl", hash = "sha256:bc7f729a72b16ee21795a943f85c6244971724819819a41ddbaeb691b2dd85ad", size = 81461 },
    { url = "https://files.pythonhosted.org/packages/7f/44/8b7d417c3aae3a35ccfe361375ee3e452901c91062e5462e1aeef98255e8/wrapt-1.17.0-cp39-cp39-musllinux_1_2_i686.whl", hash = "sha256:6ff02a91c4fc9b6a94e1c9c20f62ea06a7e375f42fe57587f004d1078ac86ca9", size = 74380 },
    { url = "https://files.pythonhosted.org/packages/af/a9/e65406a9c3a99162055efcb6bf5e0261924381228c0a7608066805da03df/wrapt-1.17.0-cp39-cp39-musllinux_1_2_x86_64.whl", hash = "sha256:2dfb7cff84e72e7bf975b06b4989477873dcf160b2fd89959c629535df53d4e0", size = 81057 },
    { url = "https://files.pythonhosted.org/packages/55/0c/111d42fb658a2f9ed7024cd5e57c08521d61646a256a3946db7d500c1551/wrapt-1.17.0-cp39-cp39-win32.whl", hash = "sha256:2399408ac33ffd5b200480ee858baa58d77dd30e0dd0cab6a8a9547135f30a88", size = 36415 },
    { url = "https://files.pythonhosted.org/packages/00/33/e7b14a7c06cedfaae064f34e95c95350de7cc10187ac173743e30a956b30/wrapt-1.17.0-cp39-cp39-win_amd64.whl", hash = "sha256:4f763a29ee6a20c529496a20a7bcb16a73de27f5da6a843249c7047daf135977", size = 38742 },
    { url = "https://files.pythonhosted.org/packages/4b/d9/a8ba5e9507a9af1917285d118388c5eb7a81834873f45df213a6fe923774/wrapt-1.17.0-py3-none-any.whl", hash = "sha256:d2c63b93548eda58abf5188e505ffed0229bf675f7c3090f8e36ad55b8cbc371", size = 23592 },
]

[[package]]
name = "zipp"
version = "3.21.0"
source = { registry = "https://pypi.org/simple" }
sdist = { url = "https://files.pythonhosted.org/packages/3f/50/bad581df71744867e9468ebd0bcd6505de3b275e06f202c2cb016e3ff56f/zipp-3.21.0.tar.gz", hash = "sha256:2c9958f6430a2040341a52eb608ed6dd93ef4392e02ffe219417c1b28b5dd1f4", size = 24545 }
wheels = [
    { url = "https://files.pythonhosted.org/packages/b7/1a/7e4798e9339adc931158c9d69ecc34f5e6791489d469f5e50ec15e35f458/zipp-3.21.0-py3-none-any.whl", hash = "sha256:ac1bbe05fd2991f160ebce24ffbac5f6d11d83dc90891255885223d42b3cd931", size = 9630 },
]

[[package]]
name = "zope-event"
version = "5.0"
source = { registry = "https://pypi.org/simple" }
dependencies = [
    { name = "setuptools" },
]
sdist = { url = "https://files.pythonhosted.org/packages/46/c2/427f1867bb96555d1d34342f1dd97f8c420966ab564d58d18469a1db8736/zope.event-5.0.tar.gz", hash = "sha256:bac440d8d9891b4068e2b5a2c5e2c9765a9df762944bda6955f96bb9b91e67cd", size = 17350 }
wheels = [
    { url = "https://files.pythonhosted.org/packages/fe/42/f8dbc2b9ad59e927940325a22d6d3931d630c3644dae7e2369ef5d9ba230/zope.event-5.0-py3-none-any.whl", hash = "sha256:2832e95014f4db26c47a13fdaef84cef2f4df37e66b59d8f1f4a8f319a632c26", size = 6824 },
]

[[package]]
name = "zope-interface"
version = "7.2"
source = { registry = "https://pypi.org/simple" }
dependencies = [
    { name = "setuptools" },
]
sdist = { url = "https://files.pythonhosted.org/packages/30/93/9210e7606be57a2dfc6277ac97dcc864fd8d39f142ca194fdc186d596fda/zope.interface-7.2.tar.gz", hash = "sha256:8b49f1a3d1ee4cdaf5b32d2e738362c7f5e40ac8b46dd7d1a65e82a4872728fe", size = 252960 }
wheels = [
    { url = "https://files.pythonhosted.org/packages/76/71/e6177f390e8daa7e75378505c5ab974e0bf59c1d3b19155638c7afbf4b2d/zope.interface-7.2-cp310-cp310-macosx_10_9_x86_64.whl", hash = "sha256:ce290e62229964715f1011c3dbeab7a4a1e4971fd6f31324c4519464473ef9f2", size = 208243 },
    { url = "https://files.pythonhosted.org/packages/52/db/7e5f4226bef540f6d55acfd95cd105782bc6ee044d9b5587ce2c95558a5e/zope.interface-7.2-cp310-cp310-macosx_11_0_arm64.whl", hash = "sha256:05b910a5afe03256b58ab2ba6288960a2892dfeef01336dc4be6f1b9ed02ab0a", size = 208759 },
    { url = "https://files.pythonhosted.org/packages/28/ea/fdd9813c1eafd333ad92464d57a4e3a82b37ae57c19497bcffa42df673e4/zope.interface-7.2-cp310-cp310-manylinux_2_17_aarch64.manylinux2014_aarch64.whl", hash = "sha256:550f1c6588ecc368c9ce13c44a49b8d6b6f3ca7588873c679bd8fd88a1b557b6", size = 254922 },
    { url = "https://files.pythonhosted.org/packages/3b/d3/0000a4d497ef9fbf4f66bb6828b8d0a235e690d57c333be877bec763722f/zope.interface-7.2-cp310-cp310-manylinux_2_5_i686.manylinux1_i686.manylinux_2_17_i686.manylinux2014_i686.whl", hash = "sha256:0ef9e2f865721553c6f22a9ff97da0f0216c074bd02b25cf0d3af60ea4d6931d", size = 249367 },
    { url = "https://files.pythonhosted.org/packages/3e/e5/0b359e99084f033d413419eff23ee9c2bd33bca2ca9f4e83d11856f22d10/zope.interface-7.2-cp310-cp310-manylinux_2_5_x86_64.manylinux1_x86_64.manylinux_2_17_x86_64.manylinux2014_x86_64.whl", hash = "sha256:27f926f0dcb058211a3bb3e0e501c69759613b17a553788b2caeb991bed3b61d", size = 254488 },
    { url = "https://files.pythonhosted.org/packages/7b/90/12d50b95f40e3b2fc0ba7f7782104093b9fd62806b13b98ef4e580f2ca61/zope.interface-7.2-cp310-cp310-win_amd64.whl", hash = "sha256:144964649eba4c5e4410bb0ee290d338e78f179cdbfd15813de1a664e7649b3b", size = 211947 },
    { url = "https://files.pythonhosted.org/packages/98/7d/2e8daf0abea7798d16a58f2f3a2bf7588872eee54ac119f99393fdd47b65/zope.interface-7.2-cp311-cp311-macosx_10_9_x86_64.whl", hash = "sha256:1909f52a00c8c3dcab6c4fad5d13de2285a4b3c7be063b239b8dc15ddfb73bd2", size = 208776 },
    { url = "https://files.pythonhosted.org/packages/a0/2a/0c03c7170fe61d0d371e4c7ea5b62b8cb79b095b3d630ca16719bf8b7b18/zope.interface-7.2-cp311-cp311-macosx_11_0_arm64.whl", hash = "sha256:80ecf2451596f19fd607bb09953f426588fc1e79e93f5968ecf3367550396b22", size = 209296 },
    { url = "https://files.pythonhosted.org/packages/49/b4/451f19448772b4a1159519033a5f72672221e623b0a1bd2b896b653943d8/zope.interface-7.2-cp311-cp311-manylinux_2_17_aarch64.manylinux2014_aarch64.whl", hash = "sha256:033b3923b63474800b04cba480b70f6e6243a62208071fc148354f3f89cc01b7", size = 260997 },
    { url = "https://files.pythonhosted.org/packages/65/94/5aa4461c10718062c8f8711161faf3249d6d3679c24a0b81dd6fc8ba1dd3/zope.interface-7.2-cp311-cp311-manylinux_2_5_i686.manylinux1_i686.manylinux_2_17_i686.manylinux2014_i686.whl", hash = "sha256:a102424e28c6b47c67923a1f337ede4a4c2bba3965b01cf707978a801fc7442c", size = 255038 },
    { url = "https://files.pythonhosted.org/packages/9f/aa/1a28c02815fe1ca282b54f6705b9ddba20328fabdc37b8cf73fc06b172f0/zope.interface-7.2-cp311-cp311-manylinux_2_5_x86_64.manylinux1_x86_64.manylinux_2_17_x86_64.manylinux2014_x86_64.whl", hash = "sha256:25e6a61dcb184453bb00eafa733169ab6d903e46f5c2ace4ad275386f9ab327a", size = 259806 },
    { url = "https://files.pythonhosted.org/packages/a7/2c/82028f121d27c7e68632347fe04f4a6e0466e77bb36e104c8b074f3d7d7b/zope.interface-7.2-cp311-cp311-win_amd64.whl", hash = "sha256:3f6771d1647b1fc543d37640b45c06b34832a943c80d1db214a37c31161a93f1", size = 212305 },
    { url = "https://files.pythonhosted.org/packages/68/0b/c7516bc3bad144c2496f355e35bd699443b82e9437aa02d9867653203b4a/zope.interface-7.2-cp312-cp312-macosx_10_9_x86_64.whl", hash = "sha256:086ee2f51eaef1e4a52bd7d3111a0404081dadae87f84c0ad4ce2649d4f708b7", size = 208959 },
    { url = "https://files.pythonhosted.org/packages/a2/e9/1463036df1f78ff8c45a02642a7bf6931ae4a38a4acd6a8e07c128e387a7/zope.interface-7.2-cp312-cp312-macosx_11_0_arm64.whl", hash = "sha256:21328fcc9d5b80768bf051faa35ab98fb979080c18e6f84ab3f27ce703bce465", size = 209357 },
    { url = "https://files.pythonhosted.org/packages/07/a8/106ca4c2add440728e382f1b16c7d886563602487bdd90004788d45eb310/zope.interface-7.2-cp312-cp312-manylinux_2_17_aarch64.manylinux2014_aarch64.whl", hash = "sha256:f6dd02ec01f4468da0f234da9d9c8545c5412fef80bc590cc51d8dd084138a89", size = 264235 },
    { url = "https://files.pythonhosted.org/packages/fc/ca/57286866285f4b8a4634c12ca1957c24bdac06eae28fd4a3a578e30cf906/zope.interface-7.2-cp312-cp312-manylinux_2_5_i686.manylinux1_i686.manylinux_2_17_i686.manylinux2014_i686.whl", hash = "sha256:8e7da17f53e25d1a3bde5da4601e026adc9e8071f9f6f936d0fe3fe84ace6d54", size = 259253 },
    { url = "https://files.pythonhosted.org/packages/96/08/2103587ebc989b455cf05e858e7fbdfeedfc3373358320e9c513428290b1/zope.interface-7.2-cp312-cp312-manylinux_2_5_x86_64.manylinux1_x86_64.manylinux_2_17_x86_64.manylinux2014_x86_64.whl", hash = "sha256:cab15ff4832580aa440dc9790b8a6128abd0b88b7ee4dd56abacbc52f212209d", size = 264702 },
    { url = "https://files.pythonhosted.org/packages/5f/c7/3c67562e03b3752ba4ab6b23355f15a58ac2d023a6ef763caaca430f91f2/zope.interface-7.2-cp312-cp312-win_amd64.whl", hash = "sha256:29caad142a2355ce7cfea48725aa8bcf0067e2b5cc63fcf5cd9f97ad12d6afb5", size = 212466 },
    { url = "https://files.pythonhosted.org/packages/c6/3b/e309d731712c1a1866d61b5356a069dd44e5b01e394b6cb49848fa2efbff/zope.interface-7.2-cp313-cp313-macosx_10_9_x86_64.whl", hash = "sha256:3e0350b51e88658d5ad126c6a57502b19d5f559f6cb0a628e3dc90442b53dd98", size = 208961 },
    { url = "https://files.pythonhosted.org/packages/49/65/78e7cebca6be07c8fc4032bfbb123e500d60efdf7b86727bb8a071992108/zope.interface-7.2-cp313-cp313-macosx_11_0_arm64.whl", hash = "sha256:15398c000c094b8855d7d74f4fdc9e73aa02d4d0d5c775acdef98cdb1119768d", size = 209356 },
    { url = "https://files.pythonhosted.org/packages/11/b1/627384b745310d082d29e3695db5f5a9188186676912c14b61a78bbc6afe/zope.interface-7.2-cp313-cp313-manylinux_2_17_aarch64.manylinux2014_aarch64.whl", hash = "sha256:802176a9f99bd8cc276dcd3b8512808716492f6f557c11196d42e26c01a69a4c", size = 264196 },
    { url = "https://files.pythonhosted.org/packages/b8/f6/54548df6dc73e30ac6c8a7ff1da73ac9007ba38f866397091d5a82237bd3/zope.interface-7.2-cp313-cp313-manylinux_2_5_i686.manylinux1_i686.manylinux_2_17_i686.manylinux2014_i686.whl", hash = "sha256:eb23f58a446a7f09db85eda09521a498e109f137b85fb278edb2e34841055398", size = 259237 },
    { url = "https://files.pythonhosted.org/packages/b6/66/ac05b741c2129fdf668b85631d2268421c5cd1a9ff99be1674371139d665/zope.interface-7.2-cp313-cp313-manylinux_2_5_x86_64.manylinux1_x86_64.manylinux_2_17_x86_64.manylinux2014_x86_64.whl", hash = "sha256:a71a5b541078d0ebe373a81a3b7e71432c61d12e660f1d67896ca62d9628045b", size = 264696 },
    { url = "https://files.pythonhosted.org/packages/0a/2f/1bccc6f4cc882662162a1158cda1a7f616add2ffe322b28c99cb031b4ffc/zope.interface-7.2-cp313-cp313-win_amd64.whl", hash = "sha256:4893395d5dd2ba655c38ceb13014fd65667740f09fa5bb01caa1e6284e48c0cd", size = 212472 },
    { url = "https://files.pythonhosted.org/packages/8c/2c/1f49dc8b4843c4f0848d8e43191aed312bad946a1563d1bf9e46cf2816ee/zope.interface-7.2-cp39-cp39-macosx_10_9_x86_64.whl", hash = "sha256:7bd449c306ba006c65799ea7912adbbfed071089461a19091a228998b82b1fdb", size = 208349 },
    { url = "https://files.pythonhosted.org/packages/ed/7d/83ddbfc8424c69579a90fc8edc2b797223da2a8083a94d8dfa0e374c5ed4/zope.interface-7.2-cp39-cp39-macosx_11_0_arm64.whl", hash = "sha256:a19a6cc9c6ce4b1e7e3d319a473cf0ee989cbbe2b39201d7c19e214d2dfb80c7", size = 208799 },
    { url = "https://files.pythonhosted.org/packages/36/22/b1abd91854c1be03f5542fe092e6a745096d2eca7704d69432e119100583/zope.interface-7.2-cp39-cp39-manylinux_2_17_aarch64.manylinux2014_aarch64.whl", hash = "sha256:72cd1790b48c16db85d51fbbd12d20949d7339ad84fd971427cf00d990c1f137", size = 254267 },
    { url = "https://files.pythonhosted.org/packages/2a/dd/fcd313ee216ad0739ae00e6126bc22a0af62a74f76a9ca668d16cd276222/zope.interface-7.2-cp39-cp39-manylinux_2_5_i686.manylinux1_i686.manylinux_2_17_i686.manylinux2014_i686.whl", hash = "sha256:52e446f9955195440e787596dccd1411f543743c359eeb26e9b2c02b077b0519", size = 248614 },
    { url = "https://files.pythonhosted.org/packages/88/d4/4ba1569b856870527cec4bf22b91fe704b81a3c1a451b2ccf234e9e0666f/zope.interface-7.2-cp39-cp39-manylinux_2_5_x86_64.manylinux1_x86_64.manylinux_2_17_x86_64.manylinux2014_x86_64.whl", hash = "sha256:2ad9913fd858274db8dd867012ebe544ef18d218f6f7d1e3c3e6d98000f14b75", size = 253800 },
    { url = "https://files.pythonhosted.org/packages/69/da/c9cfb384c18bd3a26d9fc6a9b5f32ccea49ae09444f097eaa5ca9814aff9/zope.interface-7.2-cp39-cp39-win_amd64.whl", hash = "sha256:1090c60116b3da3bfdd0c03406e2f14a1ff53e5771aebe33fec1edc0a350175d", size = 211980 },
]<|MERGE_RESOLUTION|>--- conflicted
+++ resolved
@@ -1357,10 +1357,6 @@
 ]
 
 [[package]]
-<<<<<<< HEAD
-name = "packaging"
-version = "24.2"
-=======
 name = "opentelemetry-api"
 version = "1.29.0"
 source = { registry = "https://pypi.org/simple" }
@@ -1388,7 +1384,6 @@
 [[package]]
 name = "opentelemetry-exporter-otlp-proto-grpc"
 version = "1.29.0"
->>>>>>> c47d4937
 source = { registry = "https://pypi.org/simple" }
 dependencies = [
     { name = "deprecated" },
@@ -1405,8 +1400,6 @@
 ]
 
 [[package]]
-<<<<<<< HEAD
-=======
 name = "opentelemetry-instrumentation"
 version = "0.50b0"
 source = { registry = "https://pypi.org/simple" }
@@ -1540,7 +1533,6 @@
 ]
 
 [[package]]
->>>>>>> c47d4937
 name = "parso"
 version = "0.8.4"
 source = { registry = "https://pypi.org/simple" }
