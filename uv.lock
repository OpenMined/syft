version = 1
requires-python = ">=3.9"
resolution-markers = [
    "python_full_version < '3.11'",
    "python_full_version == '3.11.*'",
    "python_full_version == '3.12.*'",
    "python_full_version >= '3.13'",
]

[[package]]
name = "annotated-types"
version = "0.7.0"
source = { registry = "https://pypi.org/simple" }
sdist = { url = "https://files.pythonhosted.org/packages/ee/67/531ea369ba64dcff5ec9c3402f9f51bf748cec26dde048a2f973a4eea7f5/annotated_types-0.7.0.tar.gz", hash = "sha256:aff07c09a53a08bc8cfccb9c85b05f1aa9a2a6f23728d790723543408344ce89", size = 16081 }
wheels = [
    { url = "https://files.pythonhosted.org/packages/78/b6/6307fbef88d9b5ee7421e68d78a9f162e0da4900bc5f5793f6d3d0e34fb8/annotated_types-0.7.0-py3-none-any.whl", hash = "sha256:1f02e8b43a8fbbc3f3e0d4f0f4bfc8131bcb4eebe8849b8e5c773f3a1c582a53", size = 13643 },
]

[[package]]
name = "anyio"
version = "4.6.0"
source = { registry = "https://pypi.org/simple" }
dependencies = [
    { name = "exceptiongroup", marker = "python_full_version < '3.11'" },
    { name = "idna" },
    { name = "sniffio" },
    { name = "typing-extensions", marker = "python_full_version < '3.11'" },
]
sdist = { url = "https://files.pythonhosted.org/packages/78/49/f3f17ec11c4a91fe79275c426658e509b07547f874b14c1a526d86a83fc8/anyio-4.6.0.tar.gz", hash = "sha256:137b4559cbb034c477165047febb6ff83f390fc3b20bf181c1fc0a728cb8beeb", size = 170983 }
wheels = [
    { url = "https://files.pythonhosted.org/packages/9e/ef/7a4f225581a0d7886ea28359179cb861d7fbcdefad29663fc1167b86f69f/anyio-4.6.0-py3-none-any.whl", hash = "sha256:c7d2e9d63e31599eeb636c8c5c03a7e108d73b345f064f1c19fdc87b79036a9a", size = 89631 },
]

[[package]]
name = "apscheduler"
version = "3.10.4"
source = { registry = "https://pypi.org/simple" }
dependencies = [
    { name = "pytz" },
    { name = "six" },
    { name = "tzlocal" },
]
sdist = { url = "https://files.pythonhosted.org/packages/5e/34/5dcb368cf89f93132d9a31bd3747962a9dc874480e54333b0c09fa7d56ac/APScheduler-3.10.4.tar.gz", hash = "sha256:e6df071b27d9be898e486bc7940a7be50b4af2e9da7c08f0744a96d4bd4cef4a", size = 100832 }
wheels = [
    { url = "https://files.pythonhosted.org/packages/13/b5/7af0cb920a476dccd612fbc9a21a3745fb29b1fcd74636078db8f7ba294c/APScheduler-3.10.4-py3-none-any.whl", hash = "sha256:fb91e8a768632a4756a585f79ec834e0e27aad5860bac7eaa523d9ccefd87661", size = 59303 },
]

[[package]]
name = "bump2version"
version = "1.0.1"
source = { registry = "https://pypi.org/simple" }
sdist = { url = "https://files.pythonhosted.org/packages/29/2a/688aca6eeebfe8941235be53f4da780c6edee05dbbea5d7abaa3aab6fad2/bump2version-1.0.1.tar.gz", hash = "sha256:762cb2bfad61f4ec8e2bdf452c7c267416f8c70dd9ecb1653fd0bbb01fa936e6", size = 36236 }
wheels = [
    { url = "https://files.pythonhosted.org/packages/1d/e3/fa60c47d7c344533142eb3af0b73234ef8ea3fb2da742ab976b947e717df/bump2version-1.0.1-py2.py3-none-any.whl", hash = "sha256:37f927ea17cde7ae2d7baf832f8e80ce3777624554a653006c9144f8017fe410", size = 22030 },
]

[[package]]
name = "certifi"
version = "2024.8.30"
source = { registry = "https://pypi.org/simple" }
sdist = { url = "https://files.pythonhosted.org/packages/b0/ee/9b19140fe824b367c04c5e1b369942dd754c4c5462d5674002f75c4dedc1/certifi-2024.8.30.tar.gz", hash = "sha256:bec941d2aa8195e248a60b31ff9f0558284cf01a52591ceda73ea9afffd69fd9", size = 168507 }
wheels = [
    { url = "https://files.pythonhosted.org/packages/12/90/3c9ff0512038035f59d279fddeb79f5f1eccd8859f06d6163c58798b9487/certifi-2024.8.30-py3-none-any.whl", hash = "sha256:922820b53db7a7257ffbda3f597266d435245903d80737e34f8a45ff3e3230d8", size = 167321 },
]

[[package]]
name = "cffi"
version = "1.17.1"
source = { registry = "https://pypi.org/simple" }
dependencies = [
    { name = "pycparser" },
]
sdist = { url = "https://files.pythonhosted.org/packages/fc/97/c783634659c2920c3fc70419e3af40972dbaf758daa229a7d6ea6135c90d/cffi-1.17.1.tar.gz", hash = "sha256:1c39c6016c32bc48dd54561950ebd6836e1670f2ae46128f67cf49e789c52824", size = 516621 }
wheels = [
    { url = "https://files.pythonhosted.org/packages/90/07/f44ca684db4e4f08a3fdc6eeb9a0d15dc6883efc7b8c90357fdbf74e186c/cffi-1.17.1-cp310-cp310-macosx_10_9_x86_64.whl", hash = "sha256:df8b1c11f177bc2313ec4b2d46baec87a5f3e71fc8b45dab2ee7cae86d9aba14", size = 182191 },
    { url = "https://files.pythonhosted.org/packages/08/fd/cc2fedbd887223f9f5d170c96e57cbf655df9831a6546c1727ae13fa977a/cffi-1.17.1-cp310-cp310-macosx_11_0_arm64.whl", hash = "sha256:8f2cdc858323644ab277e9bb925ad72ae0e67f69e804f4898c070998d50b1a67", size = 178592 },
    { url = "https://files.pythonhosted.org/packages/de/cc/4635c320081c78d6ffc2cab0a76025b691a91204f4aa317d568ff9280a2d/cffi-1.17.1-cp310-cp310-manylinux_2_12_i686.manylinux2010_i686.manylinux_2_17_i686.manylinux2014_i686.whl", hash = "sha256:edae79245293e15384b51f88b00613ba9f7198016a5948b5dddf4917d4d26382", size = 426024 },
    { url = "https://files.pythonhosted.org/packages/b6/7b/3b2b250f3aab91abe5f8a51ada1b717935fdaec53f790ad4100fe2ec64d1/cffi-1.17.1-cp310-cp310-manylinux_2_17_aarch64.manylinux2014_aarch64.whl", hash = "sha256:45398b671ac6d70e67da8e4224a065cec6a93541bb7aebe1b198a61b58c7b702", size = 448188 },
    { url = "https://files.pythonhosted.org/packages/d3/48/1b9283ebbf0ec065148d8de05d647a986c5f22586b18120020452fff8f5d/cffi-1.17.1-cp310-cp310-manylinux_2_17_ppc64le.manylinux2014_ppc64le.whl", hash = "sha256:ad9413ccdeda48c5afdae7e4fa2192157e991ff761e7ab8fdd8926f40b160cc3", size = 455571 },
    { url = "https://files.pythonhosted.org/packages/40/87/3b8452525437b40f39ca7ff70276679772ee7e8b394934ff60e63b7b090c/cffi-1.17.1-cp310-cp310-manylinux_2_17_s390x.manylinux2014_s390x.whl", hash = "sha256:5da5719280082ac6bd9aa7becb3938dc9f9cbd57fac7d2871717b1feb0902ab6", size = 436687 },
    { url = "https://files.pythonhosted.org/packages/8d/fb/4da72871d177d63649ac449aec2e8a29efe0274035880c7af59101ca2232/cffi-1.17.1-cp310-cp310-manylinux_2_17_x86_64.manylinux2014_x86_64.whl", hash = "sha256:2bb1a08b8008b281856e5971307cc386a8e9c5b625ac297e853d36da6efe9c17", size = 446211 },
    { url = "https://files.pythonhosted.org/packages/ab/a0/62f00bcb411332106c02b663b26f3545a9ef136f80d5df746c05878f8c4b/cffi-1.17.1-cp310-cp310-musllinux_1_1_aarch64.whl", hash = "sha256:045d61c734659cc045141be4bae381a41d89b741f795af1dd018bfb532fd0df8", size = 461325 },
    { url = "https://files.pythonhosted.org/packages/36/83/76127035ed2e7e27b0787604d99da630ac3123bfb02d8e80c633f218a11d/cffi-1.17.1-cp310-cp310-musllinux_1_1_i686.whl", hash = "sha256:6883e737d7d9e4899a8a695e00ec36bd4e5e4f18fabe0aca0efe0a4b44cdb13e", size = 438784 },
    { url = "https://files.pythonhosted.org/packages/21/81/a6cd025db2f08ac88b901b745c163d884641909641f9b826e8cb87645942/cffi-1.17.1-cp310-cp310-musllinux_1_1_x86_64.whl", hash = "sha256:6b8b4a92e1c65048ff98cfe1f735ef8f1ceb72e3d5f0c25fdb12087a23da22be", size = 461564 },
    { url = "https://files.pythonhosted.org/packages/f8/fe/4d41c2f200c4a457933dbd98d3cf4e911870877bd94d9656cc0fcb390681/cffi-1.17.1-cp310-cp310-win32.whl", hash = "sha256:c9c3d058ebabb74db66e431095118094d06abf53284d9c81f27300d0e0d8bc7c", size = 171804 },
    { url = "https://files.pythonhosted.org/packages/d1/b6/0b0f5ab93b0df4acc49cae758c81fe4e5ef26c3ae2e10cc69249dfd8b3ab/cffi-1.17.1-cp310-cp310-win_amd64.whl", hash = "sha256:0f048dcf80db46f0098ccac01132761580d28e28bc0f78ae0d58048063317e15", size = 181299 },
    { url = "https://files.pythonhosted.org/packages/6b/f4/927e3a8899e52a27fa57a48607ff7dc91a9ebe97399b357b85a0c7892e00/cffi-1.17.1-cp311-cp311-macosx_10_9_x86_64.whl", hash = "sha256:a45e3c6913c5b87b3ff120dcdc03f6131fa0065027d0ed7ee6190736a74cd401", size = 182264 },
    { url = "https://files.pythonhosted.org/packages/6c/f5/6c3a8efe5f503175aaddcbea6ad0d2c96dad6f5abb205750d1b3df44ef29/cffi-1.17.1-cp311-cp311-macosx_11_0_arm64.whl", hash = "sha256:30c5e0cb5ae493c04c8b42916e52ca38079f1b235c2f8ae5f4527b963c401caf", size = 178651 },
    { url = "https://files.pythonhosted.org/packages/94/dd/a3f0118e688d1b1a57553da23b16bdade96d2f9bcda4d32e7d2838047ff7/cffi-1.17.1-cp311-cp311-manylinux_2_12_i686.manylinux2010_i686.manylinux_2_17_i686.manylinux2014_i686.whl", hash = "sha256:f75c7ab1f9e4aca5414ed4d8e5c0e303a34f4421f8a0d47a4d019ceff0ab6af4", size = 445259 },
    { url = "https://files.pythonhosted.org/packages/2e/ea/70ce63780f096e16ce8588efe039d3c4f91deb1dc01e9c73a287939c79a6/cffi-1.17.1-cp311-cp311-manylinux_2_17_aarch64.manylinux2014_aarch64.whl", hash = "sha256:a1ed2dd2972641495a3ec98445e09766f077aee98a1c896dcb4ad0d303628e41", size = 469200 },
    { url = "https://files.pythonhosted.org/packages/1c/a0/a4fa9f4f781bda074c3ddd57a572b060fa0df7655d2a4247bbe277200146/cffi-1.17.1-cp311-cp311-manylinux_2_17_ppc64le.manylinux2014_ppc64le.whl", hash = "sha256:46bf43160c1a35f7ec506d254e5c890f3c03648a4dbac12d624e4490a7046cd1", size = 477235 },
    { url = "https://files.pythonhosted.org/packages/62/12/ce8710b5b8affbcdd5c6e367217c242524ad17a02fe5beec3ee339f69f85/cffi-1.17.1-cp311-cp311-manylinux_2_17_s390x.manylinux2014_s390x.whl", hash = "sha256:a24ed04c8ffd54b0729c07cee15a81d964e6fee0e3d4d342a27b020d22959dc6", size = 459721 },
    { url = "https://files.pythonhosted.org/packages/ff/6b/d45873c5e0242196f042d555526f92aa9e0c32355a1be1ff8c27f077fd37/cffi-1.17.1-cp311-cp311-manylinux_2_17_x86_64.manylinux2014_x86_64.whl", hash = "sha256:610faea79c43e44c71e1ec53a554553fa22321b65fae24889706c0a84d4ad86d", size = 467242 },
    { url = "https://files.pythonhosted.org/packages/1a/52/d9a0e523a572fbccf2955f5abe883cfa8bcc570d7faeee06336fbd50c9fc/cffi-1.17.1-cp311-cp311-musllinux_1_1_aarch64.whl", hash = "sha256:a9b15d491f3ad5d692e11f6b71f7857e7835eb677955c00cc0aefcd0669adaf6", size = 477999 },
    { url = "https://files.pythonhosted.org/packages/44/74/f2a2460684a1a2d00ca799ad880d54652841a780c4c97b87754f660c7603/cffi-1.17.1-cp311-cp311-musllinux_1_1_i686.whl", hash = "sha256:de2ea4b5833625383e464549fec1bc395c1bdeeb5f25c4a3a82b5a8c756ec22f", size = 454242 },
    { url = "https://files.pythonhosted.org/packages/f8/4a/34599cac7dfcd888ff54e801afe06a19c17787dfd94495ab0c8d35fe99fb/cffi-1.17.1-cp311-cp311-musllinux_1_1_x86_64.whl", hash = "sha256:fc48c783f9c87e60831201f2cce7f3b2e4846bf4d8728eabe54d60700b318a0b", size = 478604 },
    { url = "https://files.pythonhosted.org/packages/34/33/e1b8a1ba29025adbdcda5fb3a36f94c03d771c1b7b12f726ff7fef2ebe36/cffi-1.17.1-cp311-cp311-win32.whl", hash = "sha256:85a950a4ac9c359340d5963966e3e0a94a676bd6245a4b55bc43949eee26a655", size = 171727 },
    { url = "https://files.pythonhosted.org/packages/3d/97/50228be003bb2802627d28ec0627837ac0bf35c90cf769812056f235b2d1/cffi-1.17.1-cp311-cp311-win_amd64.whl", hash = "sha256:caaf0640ef5f5517f49bc275eca1406b0ffa6aa184892812030f04c2abf589a0", size = 181400 },
    { url = "https://files.pythonhosted.org/packages/5a/84/e94227139ee5fb4d600a7a4927f322e1d4aea6fdc50bd3fca8493caba23f/cffi-1.17.1-cp312-cp312-macosx_10_9_x86_64.whl", hash = "sha256:805b4371bf7197c329fcb3ead37e710d1bca9da5d583f5073b799d5c5bd1eee4", size = 183178 },
    { url = "https://files.pythonhosted.org/packages/da/ee/fb72c2b48656111c4ef27f0f91da355e130a923473bf5ee75c5643d00cca/cffi-1.17.1-cp312-cp312-macosx_11_0_arm64.whl", hash = "sha256:733e99bc2df47476e3848417c5a4540522f234dfd4ef3ab7fafdf555b082ec0c", size = 178840 },
    { url = "https://files.pythonhosted.org/packages/cc/b6/db007700f67d151abadf508cbfd6a1884f57eab90b1bb985c4c8c02b0f28/cffi-1.17.1-cp312-cp312-manylinux_2_12_i686.manylinux2010_i686.manylinux_2_17_i686.manylinux2014_i686.whl", hash = "sha256:1257bdabf294dceb59f5e70c64a3e2f462c30c7ad68092d01bbbfb1c16b1ba36", size = 454803 },
    { url = "https://files.pythonhosted.org/packages/1a/df/f8d151540d8c200eb1c6fba8cd0dfd40904f1b0682ea705c36e6c2e97ab3/cffi-1.17.1-cp312-cp312-manylinux_2_17_aarch64.manylinux2014_aarch64.whl", hash = "sha256:da95af8214998d77a98cc14e3a3bd00aa191526343078b530ceb0bd710fb48a5", size = 478850 },
    { url = "https://files.pythonhosted.org/packages/28/c0/b31116332a547fd2677ae5b78a2ef662dfc8023d67f41b2a83f7c2aa78b1/cffi-1.17.1-cp312-cp312-manylinux_2_17_ppc64le.manylinux2014_ppc64le.whl", hash = "sha256:d63afe322132c194cf832bfec0dc69a99fb9bb6bbd550f161a49e9e855cc78ff", size = 485729 },
    { url = "https://files.pythonhosted.org/packages/91/2b/9a1ddfa5c7f13cab007a2c9cc295b70fbbda7cb10a286aa6810338e60ea1/cffi-1.17.1-cp312-cp312-manylinux_2_17_s390x.manylinux2014_s390x.whl", hash = "sha256:f79fc4fc25f1c8698ff97788206bb3c2598949bfe0fef03d299eb1b5356ada99", size = 471256 },
    { url = "https://files.pythonhosted.org/packages/b2/d5/da47df7004cb17e4955df6a43d14b3b4ae77737dff8bf7f8f333196717bf/cffi-1.17.1-cp312-cp312-manylinux_2_17_x86_64.manylinux2014_x86_64.whl", hash = "sha256:b62ce867176a75d03a665bad002af8e6d54644fad99a3c70905c543130e39d93", size = 479424 },
    { url = "https://files.pythonhosted.org/packages/0b/ac/2a28bcf513e93a219c8a4e8e125534f4f6db03e3179ba1c45e949b76212c/cffi-1.17.1-cp312-cp312-musllinux_1_1_aarch64.whl", hash = "sha256:386c8bf53c502fff58903061338ce4f4950cbdcb23e2902d86c0f722b786bbe3", size = 484568 },
    { url = "https://files.pythonhosted.org/packages/d4/38/ca8a4f639065f14ae0f1d9751e70447a261f1a30fa7547a828ae08142465/cffi-1.17.1-cp312-cp312-musllinux_1_1_x86_64.whl", hash = "sha256:4ceb10419a9adf4460ea14cfd6bc43d08701f0835e979bf821052f1805850fe8", size = 488736 },
    { url = "https://files.pythonhosted.org/packages/86/c5/28b2d6f799ec0bdecf44dced2ec5ed43e0eb63097b0f58c293583b406582/cffi-1.17.1-cp312-cp312-win32.whl", hash = "sha256:a08d7e755f8ed21095a310a693525137cfe756ce62d066e53f502a83dc550f65", size = 172448 },
    { url = "https://files.pythonhosted.org/packages/50/b9/db34c4755a7bd1cb2d1603ac3863f22bcecbd1ba29e5ee841a4bc510b294/cffi-1.17.1-cp312-cp312-win_amd64.whl", hash = "sha256:51392eae71afec0d0c8fb1a53b204dbb3bcabcb3c9b807eedf3e1e6ccf2de903", size = 181976 },
    { url = "https://files.pythonhosted.org/packages/8d/f8/dd6c246b148639254dad4d6803eb6a54e8c85c6e11ec9df2cffa87571dbe/cffi-1.17.1-cp313-cp313-macosx_10_13_x86_64.whl", hash = "sha256:f3a2b4222ce6b60e2e8b337bb9596923045681d71e5a082783484d845390938e", size = 182989 },
    { url = "https://files.pythonhosted.org/packages/8b/f1/672d303ddf17c24fc83afd712316fda78dc6fce1cd53011b839483e1ecc8/cffi-1.17.1-cp313-cp313-macosx_11_0_arm64.whl", hash = "sha256:0984a4925a435b1da406122d4d7968dd861c1385afe3b45ba82b750f229811e2", size = 178802 },
    { url = "https://files.pythonhosted.org/packages/0e/2d/eab2e858a91fdff70533cab61dcff4a1f55ec60425832ddfdc9cd36bc8af/cffi-1.17.1-cp313-cp313-manylinux_2_12_i686.manylinux2010_i686.manylinux_2_17_i686.manylinux2014_i686.whl", hash = "sha256:d01b12eeeb4427d3110de311e1774046ad344f5b1a7403101878976ecd7a10f3", size = 454792 },
    { url = "https://files.pythonhosted.org/packages/75/b2/fbaec7c4455c604e29388d55599b99ebcc250a60050610fadde58932b7ee/cffi-1.17.1-cp313-cp313-manylinux_2_17_aarch64.manylinux2014_aarch64.whl", hash = "sha256:706510fe141c86a69c8ddc029c7910003a17353970cff3b904ff0686a5927683", size = 478893 },
    { url = "https://files.pythonhosted.org/packages/4f/b7/6e4a2162178bf1935c336d4da8a9352cccab4d3a5d7914065490f08c0690/cffi-1.17.1-cp313-cp313-manylinux_2_17_ppc64le.manylinux2014_ppc64le.whl", hash = "sha256:de55b766c7aa2e2a3092c51e0483d700341182f08e67c63630d5b6f200bb28e5", size = 485810 },
    { url = "https://files.pythonhosted.org/packages/c7/8a/1d0e4a9c26e54746dc08c2c6c037889124d4f59dffd853a659fa545f1b40/cffi-1.17.1-cp313-cp313-manylinux_2_17_s390x.manylinux2014_s390x.whl", hash = "sha256:c59d6e989d07460165cc5ad3c61f9fd8f1b4796eacbd81cee78957842b834af4", size = 471200 },
    { url = "https://files.pythonhosted.org/packages/26/9f/1aab65a6c0db35f43c4d1b4f580e8df53914310afc10ae0397d29d697af4/cffi-1.17.1-cp313-cp313-manylinux_2_17_x86_64.manylinux2014_x86_64.whl", hash = "sha256:dd398dbc6773384a17fe0d3e7eeb8d1a21c2200473ee6806bb5e6a8e62bb73dd", size = 479447 },
    { url = "https://files.pythonhosted.org/packages/5f/e4/fb8b3dd8dc0e98edf1135ff067ae070bb32ef9d509d6cb0f538cd6f7483f/cffi-1.17.1-cp313-cp313-musllinux_1_1_aarch64.whl", hash = "sha256:3edc8d958eb099c634dace3c7e16560ae474aa3803a5df240542b305d14e14ed", size = 484358 },
    { url = "https://files.pythonhosted.org/packages/f1/47/d7145bf2dc04684935d57d67dff9d6d795b2ba2796806bb109864be3a151/cffi-1.17.1-cp313-cp313-musllinux_1_1_x86_64.whl", hash = "sha256:72e72408cad3d5419375fc87d289076ee319835bdfa2caad331e377589aebba9", size = 488469 },
    { url = "https://files.pythonhosted.org/packages/bf/ee/f94057fa6426481d663b88637a9a10e859e492c73d0384514a17d78ee205/cffi-1.17.1-cp313-cp313-win32.whl", hash = "sha256:e03eab0a8677fa80d646b5ddece1cbeaf556c313dcfac435ba11f107ba117b5d", size = 172475 },
    { url = "https://files.pythonhosted.org/packages/7c/fc/6a8cb64e5f0324877d503c854da15d76c1e50eb722e320b15345c4d0c6de/cffi-1.17.1-cp313-cp313-win_amd64.whl", hash = "sha256:f6a16c31041f09ead72d69f583767292f750d24913dadacf5756b966aacb3f1a", size = 182009 },
    { url = "https://files.pythonhosted.org/packages/b9/ea/8bb50596b8ffbc49ddd7a1ad305035daa770202a6b782fc164647c2673ad/cffi-1.17.1-cp39-cp39-macosx_10_9_x86_64.whl", hash = "sha256:b2ab587605f4ba0bf81dc0cb08a41bd1c0a5906bd59243d56bad7668a6fc6c16", size = 182220 },
    { url = "https://files.pythonhosted.org/packages/ae/11/e77c8cd24f58285a82c23af484cf5b124a376b32644e445960d1a4654c3a/cffi-1.17.1-cp39-cp39-macosx_11_0_arm64.whl", hash = "sha256:28b16024becceed8c6dfbc75629e27788d8a3f9030691a1dbf9821a128b22c36", size = 178605 },
    { url = "https://files.pythonhosted.org/packages/ed/65/25a8dc32c53bf5b7b6c2686b42ae2ad58743f7ff644844af7cdb29b49361/cffi-1.17.1-cp39-cp39-manylinux_2_12_i686.manylinux2010_i686.manylinux_2_17_i686.manylinux2014_i686.whl", hash = "sha256:1d599671f396c4723d016dbddb72fe8e0397082b0a77a4fab8028923bec050e8", size = 424910 },
    { url = "https://files.pythonhosted.org/packages/42/7a/9d086fab7c66bd7c4d0f27c57a1b6b068ced810afc498cc8c49e0088661c/cffi-1.17.1-cp39-cp39-manylinux_2_17_aarch64.manylinux2014_aarch64.whl", hash = "sha256:ca74b8dbe6e8e8263c0ffd60277de77dcee6c837a3d0881d8c1ead7268c9e576", size = 447200 },
    { url = "https://files.pythonhosted.org/packages/da/63/1785ced118ce92a993b0ec9e0d0ac8dc3e5dbfbcaa81135be56c69cabbb6/cffi-1.17.1-cp39-cp39-manylinux_2_17_ppc64le.manylinux2014_ppc64le.whl", hash = "sha256:f7f5baafcc48261359e14bcd6d9bff6d4b28d9103847c9e136694cb0501aef87", size = 454565 },
    { url = "https://files.pythonhosted.org/packages/74/06/90b8a44abf3556599cdec107f7290277ae8901a58f75e6fe8f970cd72418/cffi-1.17.1-cp39-cp39-manylinux_2_17_s390x.manylinux2014_s390x.whl", hash = "sha256:98e3969bcff97cae1b2def8ba499ea3d6f31ddfdb7635374834cf89a1a08ecf0", size = 435635 },
    { url = "https://files.pythonhosted.org/packages/bd/62/a1f468e5708a70b1d86ead5bab5520861d9c7eacce4a885ded9faa7729c3/cffi-1.17.1-cp39-cp39-manylinux_2_17_x86_64.manylinux2014_x86_64.whl", hash = "sha256:cdf5ce3acdfd1661132f2a9c19cac174758dc2352bfe37d98aa7512c6b7178b3", size = 445218 },
    { url = "https://files.pythonhosted.org/packages/5b/95/b34462f3ccb09c2594aa782d90a90b045de4ff1f70148ee79c69d37a0a5a/cffi-1.17.1-cp39-cp39-musllinux_1_1_aarch64.whl", hash = "sha256:9755e4345d1ec879e3849e62222a18c7174d65a6a92d5b346b1863912168b595", size = 460486 },
    { url = "https://files.pythonhosted.org/packages/fc/fc/a1e4bebd8d680febd29cf6c8a40067182b64f00c7d105f8f26b5bc54317b/cffi-1.17.1-cp39-cp39-musllinux_1_1_i686.whl", hash = "sha256:f1e22e8c4419538cb197e4dd60acc919d7696e5ef98ee4da4e01d3f8cfa4cc5a", size = 437911 },
    { url = "https://files.pythonhosted.org/packages/e6/c3/21cab7a6154b6a5ea330ae80de386e7665254835b9e98ecc1340b3a7de9a/cffi-1.17.1-cp39-cp39-musllinux_1_1_x86_64.whl", hash = "sha256:c03e868a0b3bc35839ba98e74211ed2b05d2119be4e8a0f224fba9384f1fe02e", size = 460632 },
    { url = "https://files.pythonhosted.org/packages/cb/b5/fd9f8b5a84010ca169ee49f4e4ad6f8c05f4e3545b72ee041dbbcb159882/cffi-1.17.1-cp39-cp39-win32.whl", hash = "sha256:e31ae45bc2e29f6b2abd0de1cc3b9d5205aa847cafaecb8af1476a609a2f6eb7", size = 171820 },
    { url = "https://files.pythonhosted.org/packages/8c/52/b08750ce0bce45c143e1b5d7357ee8c55341b52bdef4b0f081af1eb248c2/cffi-1.17.1-cp39-cp39-win_amd64.whl", hash = "sha256:d016c76bdd850f3c626af19b0542c9677ba156e4ee4fccfdd7848803533ef662", size = 181290 },
]

[[package]]
name = "cfgv"
version = "3.4.0"
source = { registry = "https://pypi.org/simple" }
sdist = { url = "https://files.pythonhosted.org/packages/11/74/539e56497d9bd1d484fd863dd69cbbfa653cd2aa27abfe35653494d85e94/cfgv-3.4.0.tar.gz", hash = "sha256:e52591d4c5f5dead8e0f673fb16db7949d2cfb3f7da4582893288f0ded8fe560", size = 7114 }
wheels = [
    { url = "https://files.pythonhosted.org/packages/c5/55/51844dd50c4fc7a33b653bfaba4c2456f06955289ca770a5dbd5fd267374/cfgv-3.4.0-py2.py3-none-any.whl", hash = "sha256:b7265b1f29fd3316bfcd2b330d63d024f2bfd8bcb8b0272f8e19a504856c48f9", size = 7249 },
]

[[package]]
name = "charset-normalizer"
version = "3.3.2"
source = { registry = "https://pypi.org/simple" }
sdist = { url = "https://files.pythonhosted.org/packages/63/09/c1bc53dab74b1816a00d8d030de5bf98f724c52c1635e07681d312f20be8/charset-normalizer-3.3.2.tar.gz", hash = "sha256:f30c3cb33b24454a82faecaf01b19c18562b1e89558fb6c56de4d9118a032fd5", size = 104809 }
wheels = [
    { url = "https://files.pythonhosted.org/packages/2b/61/095a0aa1a84d1481998b534177c8566fdc50bb1233ea9a0478cd3cc075bd/charset_normalizer-3.3.2-cp310-cp310-macosx_10_9_universal2.whl", hash = "sha256:25baf083bf6f6b341f4121c2f3c548875ee6f5339300e08be3f2b2ba1721cdd3", size = 194219 },
    { url = "https://files.pythonhosted.org/packages/cc/94/f7cf5e5134175de79ad2059edf2adce18e0685ebdb9227ff0139975d0e93/charset_normalizer-3.3.2-cp310-cp310-macosx_10_9_x86_64.whl", hash = "sha256:06435b539f889b1f6f4ac1758871aae42dc3a8c0e24ac9e60c2384973ad73027", size = 122521 },
    { url = "https://files.pythonhosted.org/packages/46/6a/d5c26c41c49b546860cc1acabdddf48b0b3fb2685f4f5617ac59261b44ae/charset_normalizer-3.3.2-cp310-cp310-macosx_11_0_arm64.whl", hash = "sha256:9063e24fdb1e498ab71cb7419e24622516c4a04476b17a2dab57e8baa30d6e03", size = 120383 },
    { url = "https://files.pythonhosted.org/packages/b8/60/e2f67915a51be59d4539ed189eb0a2b0d292bf79270410746becb32bc2c3/charset_normalizer-3.3.2-cp310-cp310-manylinux_2_17_aarch64.manylinux2014_aarch64.whl", hash = "sha256:6897af51655e3691ff853668779c7bad41579facacf5fd7253b0133308cf000d", size = 138223 },
    { url = "https://files.pythonhosted.org/packages/05/8c/eb854996d5fef5e4f33ad56927ad053d04dc820e4a3d39023f35cad72617/charset_normalizer-3.3.2-cp310-cp310-manylinux_2_17_ppc64le.manylinux2014_ppc64le.whl", hash = "sha256:1d3193f4a680c64b4b6a9115943538edb896edc190f0b222e73761716519268e", size = 148101 },
    { url = "https://files.pythonhosted.org/packages/f6/93/bb6cbeec3bf9da9b2eba458c15966658d1daa8b982c642f81c93ad9b40e1/charset_normalizer-3.3.2-cp310-cp310-manylinux_2_17_s390x.manylinux2014_s390x.whl", hash = "sha256:cd70574b12bb8a4d2aaa0094515df2463cb429d8536cfb6c7ce983246983e5a6", size = 140699 },
    { url = "https://files.pythonhosted.org/packages/da/f1/3702ba2a7470666a62fd81c58a4c40be00670e5006a67f4d626e57f013ae/charset_normalizer-3.3.2-cp310-cp310-manylinux_2_17_x86_64.manylinux2014_x86_64.whl", hash = "sha256:8465322196c8b4d7ab6d1e049e4c5cb460d0394da4a27d23cc242fbf0034b6b5", size = 142065 },
    { url = "https://files.pythonhosted.org/packages/3f/ba/3f5e7be00b215fa10e13d64b1f6237eb6ebea66676a41b2bcdd09fe74323/charset_normalizer-3.3.2-cp310-cp310-manylinux_2_5_i686.manylinux1_i686.manylinux_2_17_i686.manylinux2014_i686.whl", hash = "sha256:a9a8e9031d613fd2009c182b69c7b2c1ef8239a0efb1df3f7c8da66d5dd3d537", size = 144505 },
    { url = "https://files.pythonhosted.org/packages/33/c3/3b96a435c5109dd5b6adc8a59ba1d678b302a97938f032e3770cc84cd354/charset_normalizer-3.3.2-cp310-cp310-musllinux_1_1_aarch64.whl", hash = "sha256:beb58fe5cdb101e3a055192ac291b7a21e3b7ef4f67fa1d74e331a7f2124341c", size = 139425 },
    { url = "https://files.pythonhosted.org/packages/43/05/3bf613e719efe68fb3a77f9c536a389f35b95d75424b96b426a47a45ef1d/charset_normalizer-3.3.2-cp310-cp310-musllinux_1_1_i686.whl", hash = "sha256:e06ed3eb3218bc64786f7db41917d4e686cc4856944f53d5bdf83a6884432e12", size = 145287 },
    { url = "https://files.pythonhosted.org/packages/58/78/a0bc646900994df12e07b4ae5c713f2b3e5998f58b9d3720cce2aa45652f/charset_normalizer-3.3.2-cp310-cp310-musllinux_1_1_ppc64le.whl", hash = "sha256:2e81c7b9c8979ce92ed306c249d46894776a909505d8f5a4ba55b14206e3222f", size = 149929 },
    { url = "https://files.pythonhosted.org/packages/eb/5c/97d97248af4920bc68687d9c3b3c0f47c910e21a8ff80af4565a576bd2f0/charset_normalizer-3.3.2-cp310-cp310-musllinux_1_1_s390x.whl", hash = "sha256:572c3763a264ba47b3cf708a44ce965d98555f618ca42c926a9c1616d8f34269", size = 141605 },
    { url = "https://files.pythonhosted.org/packages/a8/31/47d018ef89f95b8aded95c589a77c072c55e94b50a41aa99c0a2008a45a4/charset_normalizer-3.3.2-cp310-cp310-musllinux_1_1_x86_64.whl", hash = "sha256:fd1abc0d89e30cc4e02e4064dc67fcc51bd941eb395c502aac3ec19fab46b519", size = 142646 },
    { url = "https://files.pythonhosted.org/packages/ae/d5/4fecf1d58bedb1340a50f165ba1c7ddc0400252d6832ff619c4568b36cc0/charset_normalizer-3.3.2-cp310-cp310-win32.whl", hash = "sha256:3d47fa203a7bd9c5b6cee4736ee84ca03b8ef23193c0d1ca99b5089f72645c73", size = 92846 },
    { url = "https://files.pythonhosted.org/packages/a2/a0/4af29e22cb5942488cf45630cbdd7cefd908768e69bdd90280842e4e8529/charset_normalizer-3.3.2-cp310-cp310-win_amd64.whl", hash = "sha256:10955842570876604d404661fbccbc9c7e684caf432c09c715ec38fbae45ae09", size = 100343 },
    { url = "https://files.pythonhosted.org/packages/68/77/02839016f6fbbf808e8b38601df6e0e66c17bbab76dff4613f7511413597/charset_normalizer-3.3.2-cp311-cp311-macosx_10_9_universal2.whl", hash = "sha256:802fe99cca7457642125a8a88a084cef28ff0cf9407060f7b93dca5aa25480db", size = 191647 },
    { url = "https://files.pythonhosted.org/packages/3e/33/21a875a61057165e92227466e54ee076b73af1e21fe1b31f1e292251aa1e/charset_normalizer-3.3.2-cp311-cp311-macosx_10_9_x86_64.whl", hash = "sha256:573f6eac48f4769d667c4442081b1794f52919e7edada77495aaed9236d13a96", size = 121434 },
    { url = "https://files.pythonhosted.org/packages/dd/51/68b61b90b24ca35495956b718f35a9756ef7d3dd4b3c1508056fa98d1a1b/charset_normalizer-3.3.2-cp311-cp311-macosx_11_0_arm64.whl", hash = "sha256:549a3a73da901d5bc3ce8d24e0600d1fa85524c10287f6004fbab87672bf3e1e", size = 118979 },
    { url = "https://files.pythonhosted.org/packages/e4/a6/7ee57823d46331ddc37dd00749c95b0edec2c79b15fc0d6e6efb532e89ac/charset_normalizer-3.3.2-cp311-cp311-manylinux_2_17_aarch64.manylinux2014_aarch64.whl", hash = "sha256:f27273b60488abe721a075bcca6d7f3964f9f6f067c8c4c605743023d7d3944f", size = 136582 },
    { url = "https://files.pythonhosted.org/packages/74/f1/0d9fe69ac441467b737ba7f48c68241487df2f4522dd7246d9426e7c690e/charset_normalizer-3.3.2-cp311-cp311-manylinux_2_17_ppc64le.manylinux2014_ppc64le.whl", hash = "sha256:1ceae2f17a9c33cb48e3263960dc5fc8005351ee19db217e9b1bb15d28c02574", size = 146645 },
    { url = "https://files.pythonhosted.org/packages/05/31/e1f51c76db7be1d4aef220d29fbfa5dbb4a99165d9833dcbf166753b6dc0/charset_normalizer-3.3.2-cp311-cp311-manylinux_2_17_s390x.manylinux2014_s390x.whl", hash = "sha256:65f6f63034100ead094b8744b3b97965785388f308a64cf8d7c34f2f2e5be0c4", size = 139398 },
    { url = "https://files.pythonhosted.org/packages/40/26/f35951c45070edc957ba40a5b1db3cf60a9dbb1b350c2d5bef03e01e61de/charset_normalizer-3.3.2-cp311-cp311-manylinux_2_17_x86_64.manylinux2014_x86_64.whl", hash = "sha256:753f10e867343b4511128c6ed8c82f7bec3bd026875576dfd88483c5c73b2fd8", size = 140273 },
    { url = "https://files.pythonhosted.org/packages/07/07/7e554f2bbce3295e191f7e653ff15d55309a9ca40d0362fcdab36f01063c/charset_normalizer-3.3.2-cp311-cp311-manylinux_2_5_i686.manylinux1_i686.manylinux_2_17_i686.manylinux2014_i686.whl", hash = "sha256:4a78b2b446bd7c934f5dcedc588903fb2f5eec172f3d29e52a9096a43722adfc", size = 142577 },
    { url = "https://files.pythonhosted.org/packages/d8/b5/eb705c313100defa57da79277d9207dc8d8e45931035862fa64b625bfead/charset_normalizer-3.3.2-cp311-cp311-musllinux_1_1_aarch64.whl", hash = "sha256:e537484df0d8f426ce2afb2d0f8e1c3d0b114b83f8850e5f2fbea0e797bd82ae", size = 137747 },
    { url = "https://files.pythonhosted.org/packages/19/28/573147271fd041d351b438a5665be8223f1dd92f273713cb882ddafe214c/charset_normalizer-3.3.2-cp311-cp311-musllinux_1_1_i686.whl", hash = "sha256:eb6904c354526e758fda7167b33005998fb68c46fbc10e013ca97f21ca5c8887", size = 143375 },
    { url = "https://files.pythonhosted.org/packages/cf/7c/f3b682fa053cc21373c9a839e6beba7705857075686a05c72e0f8c4980ca/charset_normalizer-3.3.2-cp311-cp311-musllinux_1_1_ppc64le.whl", hash = "sha256:deb6be0ac38ece9ba87dea880e438f25ca3eddfac8b002a2ec3d9183a454e8ae", size = 148474 },
    { url = "https://files.pythonhosted.org/packages/1e/49/7ab74d4ac537ece3bc3334ee08645e231f39f7d6df6347b29a74b0537103/charset_normalizer-3.3.2-cp311-cp311-musllinux_1_1_s390x.whl", hash = "sha256:4ab2fe47fae9e0f9dee8c04187ce5d09f48eabe611be8259444906793ab7cbce", size = 140232 },
    { url = "https://files.pythonhosted.org/packages/2d/dc/9dacba68c9ac0ae781d40e1a0c0058e26302ea0660e574ddf6797a0347f7/charset_normalizer-3.3.2-cp311-cp311-musllinux_1_1_x86_64.whl", hash = "sha256:80402cd6ee291dcb72644d6eac93785fe2c8b9cb30893c1af5b8fdd753b9d40f", size = 140859 },
    { url = "https://files.pythonhosted.org/packages/6c/c2/4a583f800c0708dd22096298e49f887b49d9746d0e78bfc1d7e29816614c/charset_normalizer-3.3.2-cp311-cp311-win32.whl", hash = "sha256:7cd13a2e3ddeed6913a65e66e94b51d80a041145a026c27e6bb76c31a853c6ab", size = 92509 },
    { url = "https://files.pythonhosted.org/packages/57/ec/80c8d48ac8b1741d5b963797b7c0c869335619e13d4744ca2f67fc11c6fc/charset_normalizer-3.3.2-cp311-cp311-win_amd64.whl", hash = "sha256:663946639d296df6a2bb2aa51b60a2454ca1cb29835324c640dafb5ff2131a77", size = 99870 },
    { url = "https://files.pythonhosted.org/packages/d1/b2/fcedc8255ec42afee97f9e6f0145c734bbe104aac28300214593eb326f1d/charset_normalizer-3.3.2-cp312-cp312-macosx_10_9_universal2.whl", hash = "sha256:0b2b64d2bb6d3fb9112bafa732def486049e63de9618b5843bcdd081d8144cd8", size = 192892 },
    { url = "https://files.pythonhosted.org/packages/2e/7d/2259318c202f3d17f3fe6438149b3b9e706d1070fe3fcbb28049730bb25c/charset_normalizer-3.3.2-cp312-cp312-macosx_10_9_x86_64.whl", hash = "sha256:ddbb2551d7e0102e7252db79ba445cdab71b26640817ab1e3e3648dad515003b", size = 122213 },
    { url = "https://files.pythonhosted.org/packages/3a/52/9f9d17c3b54dc238de384c4cb5a2ef0e27985b42a0e5cc8e8a31d918d48d/charset_normalizer-3.3.2-cp312-cp312-macosx_11_0_arm64.whl", hash = "sha256:55086ee1064215781fff39a1af09518bc9255b50d6333f2e4c74ca09fac6a8f6", size = 119404 },
    { url = "https://files.pythonhosted.org/packages/99/b0/9c365f6d79a9f0f3c379ddb40a256a67aa69c59609608fe7feb6235896e1/charset_normalizer-3.3.2-cp312-cp312-manylinux_2_17_aarch64.manylinux2014_aarch64.whl", hash = "sha256:8f4a014bc36d3c57402e2977dada34f9c12300af536839dc38c0beab8878f38a", size = 137275 },
    { url = "https://files.pythonhosted.org/packages/91/33/749df346e93d7a30cdcb90cbfdd41a06026317bfbfb62cd68307c1a3c543/charset_normalizer-3.3.2-cp312-cp312-manylinux_2_17_ppc64le.manylinux2014_ppc64le.whl", hash = "sha256:a10af20b82360ab00827f916a6058451b723b4e65030c5a18577c8b2de5b3389", size = 147518 },
    { url = "https://files.pythonhosted.org/packages/72/1a/641d5c9f59e6af4c7b53da463d07600a695b9824e20849cb6eea8a627761/charset_normalizer-3.3.2-cp312-cp312-manylinux_2_17_s390x.manylinux2014_s390x.whl", hash = "sha256:8d756e44e94489e49571086ef83b2bb8ce311e730092d2c34ca8f7d925cb20aa", size = 140182 },
    { url = "https://files.pythonhosted.org/packages/ee/fb/14d30eb4956408ee3ae09ad34299131fb383c47df355ddb428a7331cfa1e/charset_normalizer-3.3.2-cp312-cp312-manylinux_2_17_x86_64.manylinux2014_x86_64.whl", hash = "sha256:90d558489962fd4918143277a773316e56c72da56ec7aa3dc3dbbe20fdfed15b", size = 141869 },
    { url = "https://files.pythonhosted.org/packages/df/3e/a06b18788ca2eb6695c9b22325b6fde7dde0f1d1838b1792a0076f58fe9d/charset_normalizer-3.3.2-cp312-cp312-manylinux_2_5_i686.manylinux1_i686.manylinux_2_17_i686.manylinux2014_i686.whl", hash = "sha256:6ac7ffc7ad6d040517be39eb591cac5ff87416c2537df6ba3cba3bae290c0fed", size = 144042 },
    { url = "https://files.pythonhosted.org/packages/45/59/3d27019d3b447a88fe7e7d004a1e04be220227760264cc41b405e863891b/charset_normalizer-3.3.2-cp312-cp312-musllinux_1_1_aarch64.whl", hash = "sha256:7ed9e526742851e8d5cc9e6cf41427dfc6068d4f5a3bb03659444b4cabf6bc26", size = 138275 },
    { url = "https://files.pythonhosted.org/packages/7b/ef/5eb105530b4da8ae37d506ccfa25057961b7b63d581def6f99165ea89c7e/charset_normalizer-3.3.2-cp312-cp312-musllinux_1_1_i686.whl", hash = "sha256:8bdb58ff7ba23002a4c5808d608e4e6c687175724f54a5dade5fa8c67b604e4d", size = 144819 },
    { url = "https://files.pythonhosted.org/packages/a2/51/e5023f937d7f307c948ed3e5c29c4b7a3e42ed2ee0b8cdf8f3a706089bf0/charset_normalizer-3.3.2-cp312-cp312-musllinux_1_1_ppc64le.whl", hash = "sha256:6b3251890fff30ee142c44144871185dbe13b11bab478a88887a639655be1068", size = 149415 },
    { url = "https://files.pythonhosted.org/packages/24/9d/2e3ef673dfd5be0154b20363c5cdcc5606f35666544381bee15af3778239/charset_normalizer-3.3.2-cp312-cp312-musllinux_1_1_s390x.whl", hash = "sha256:b4a23f61ce87adf89be746c8a8974fe1c823c891d8f86eb218bb957c924bb143", size = 141212 },
    { url = "https://files.pythonhosted.org/packages/5b/ae/ce2c12fcac59cb3860b2e2d76dc405253a4475436b1861d95fe75bdea520/charset_normalizer-3.3.2-cp312-cp312-musllinux_1_1_x86_64.whl", hash = "sha256:efcb3f6676480691518c177e3b465bcddf57cea040302f9f4e6e191af91174d4", size = 142167 },
    { url = "https://files.pythonhosted.org/packages/ed/3a/a448bf035dce5da359daf9ae8a16b8a39623cc395a2ffb1620aa1bce62b0/charset_normalizer-3.3.2-cp312-cp312-win32.whl", hash = "sha256:d965bba47ddeec8cd560687584e88cf699fd28f192ceb452d1d7ee807c5597b7", size = 93041 },
    { url = "https://files.pythonhosted.org/packages/b6/7c/8debebb4f90174074b827c63242c23851bdf00a532489fba57fef3416e40/charset_normalizer-3.3.2-cp312-cp312-win_amd64.whl", hash = "sha256:96b02a3dc4381e5494fad39be677abcb5e6634bf7b4fa83a6dd3112607547001", size = 100397 },
    { url = "https://files.pythonhosted.org/packages/f7/9d/bcf4a449a438ed6f19790eee543a86a740c77508fbc5ddab210ab3ba3a9a/charset_normalizer-3.3.2-cp39-cp39-macosx_10_9_universal2.whl", hash = "sha256:c235ebd9baae02f1b77bcea61bce332cb4331dc3617d254df3323aa01ab47bd4", size = 194198 },
    { url = "https://files.pythonhosted.org/packages/66/fe/c7d3da40a66a6bf2920cce0f436fa1f62ee28aaf92f412f0bf3b84c8ad6c/charset_normalizer-3.3.2-cp39-cp39-macosx_10_9_x86_64.whl", hash = "sha256:5b4c145409bef602a690e7cfad0a15a55c13320ff7a3ad7ca59c13bb8ba4d45d", size = 122494 },
    { url = "https://files.pythonhosted.org/packages/2a/9d/a6d15bd1e3e2914af5955c8eb15f4071997e7078419328fee93dfd497eb7/charset_normalizer-3.3.2-cp39-cp39-macosx_11_0_arm64.whl", hash = "sha256:68d1f8a9e9e37c1223b656399be5d6b448dea850bed7d0f87a8311f1ff3dabb0", size = 120393 },
    { url = "https://files.pythonhosted.org/packages/3d/85/5b7416b349609d20611a64718bed383b9251b5a601044550f0c8983b8900/charset_normalizer-3.3.2-cp39-cp39-manylinux_2_17_aarch64.manylinux2014_aarch64.whl", hash = "sha256:22afcb9f253dac0696b5a4be4a1c0f8762f8239e21b99680099abd9b2b1b2269", size = 138331 },
    { url = "https://files.pythonhosted.org/packages/79/66/8946baa705c588521afe10b2d7967300e49380ded089a62d38537264aece/charset_normalizer-3.3.2-cp39-cp39-manylinux_2_17_ppc64le.manylinux2014_ppc64le.whl", hash = "sha256:e27ad930a842b4c5eb8ac0016b0a54f5aebbe679340c26101df33424142c143c", size = 148097 },
    { url = "https://files.pythonhosted.org/packages/44/80/b339237b4ce635b4af1c73742459eee5f97201bd92b2371c53e11958392e/charset_normalizer-3.3.2-cp39-cp39-manylinux_2_17_s390x.manylinux2014_s390x.whl", hash = "sha256:1f79682fbe303db92bc2b1136016a38a42e835d932bab5b3b1bfcfbf0640e519", size = 140711 },
    { url = "https://files.pythonhosted.org/packages/98/69/5d8751b4b670d623aa7a47bef061d69c279e9f922f6705147983aa76c3ce/charset_normalizer-3.3.2-cp39-cp39-manylinux_2_17_x86_64.manylinux2014_x86_64.whl", hash = "sha256:b261ccdec7821281dade748d088bb6e9b69e6d15b30652b74cbbac25e280b796", size = 142251 },
    { url = "https://files.pythonhosted.org/packages/1f/8d/33c860a7032da5b93382cbe2873261f81467e7b37f4ed91e25fed62fd49b/charset_normalizer-3.3.2-cp39-cp39-manylinux_2_5_i686.manylinux1_i686.manylinux_2_17_i686.manylinux2014_i686.whl", hash = "sha256:122c7fa62b130ed55f8f285bfd56d5f4b4a5b503609d181f9ad85e55c89f4185", size = 144636 },
    { url = "https://files.pythonhosted.org/packages/c2/65/52aaf47b3dd616c11a19b1052ce7fa6321250a7a0b975f48d8c366733b9f/charset_normalizer-3.3.2-cp39-cp39-musllinux_1_1_aarch64.whl", hash = "sha256:d0eccceffcb53201b5bfebb52600a5fb483a20b61da9dbc885f8b103cbe7598c", size = 139514 },
    { url = "https://files.pythonhosted.org/packages/51/fd/0ee5b1c2860bb3c60236d05b6e4ac240cf702b67471138571dad91bcfed8/charset_normalizer-3.3.2-cp39-cp39-musllinux_1_1_i686.whl", hash = "sha256:9f96df6923e21816da7e0ad3fd47dd8f94b2a5ce594e00677c0013018b813458", size = 145528 },
    { url = "https://files.pythonhosted.org/packages/e1/9c/60729bf15dc82e3aaf5f71e81686e42e50715a1399770bcde1a9e43d09db/charset_normalizer-3.3.2-cp39-cp39-musllinux_1_1_ppc64le.whl", hash = "sha256:7f04c839ed0b6b98b1a7501a002144b76c18fb1c1850c8b98d458ac269e26ed2", size = 149804 },
    { url = "https://files.pythonhosted.org/packages/53/cd/aa4b8a4d82eeceb872f83237b2d27e43e637cac9ffaef19a1321c3bafb67/charset_normalizer-3.3.2-cp39-cp39-musllinux_1_1_s390x.whl", hash = "sha256:34d1c8da1e78d2e001f363791c98a272bb734000fcef47a491c1e3b0505657a8", size = 141708 },
    { url = "https://files.pythonhosted.org/packages/54/7f/cad0b328759630814fcf9d804bfabaf47776816ad4ef2e9938b7e1123d04/charset_normalizer-3.3.2-cp39-cp39-musllinux_1_1_x86_64.whl", hash = "sha256:ff8fa367d09b717b2a17a052544193ad76cd49979c805768879cb63d9ca50561", size = 142708 },
    { url = "https://files.pythonhosted.org/packages/c1/9d/254a2f1bcb0ce9acad838e94ed05ba71a7cb1e27affaa4d9e1ca3958cdb6/charset_normalizer-3.3.2-cp39-cp39-win32.whl", hash = "sha256:aed38f6e4fb3f5d6bf81bfa990a07806be9d83cf7bacef998ab1a9bd660a581f", size = 92830 },
    { url = "https://files.pythonhosted.org/packages/2f/0e/d7303ccae9735ff8ff01e36705ad6233ad2002962e8668a970fc000c5e1b/charset_normalizer-3.3.2-cp39-cp39-win_amd64.whl", hash = "sha256:b01b88d45a6fcb69667cd6d2f7a9aeb4bf53760d7fc536bf679ec94fe9f3ff3d", size = 100376 },
    { url = "https://files.pythonhosted.org/packages/28/76/e6222113b83e3622caa4bb41032d0b1bf785250607392e1b778aca0b8a7d/charset_normalizer-3.3.2-py3-none-any.whl", hash = "sha256:3e4d1f6587322d2788836a99c69062fbb091331ec940e02d12d179c1d53e25fc", size = 48543 },
]

[[package]]
name = "click"
version = "8.1.7"
source = { registry = "https://pypi.org/simple" }
dependencies = [
    { name = "colorama", marker = "platform_system == 'Windows'" },
]
sdist = { url = "https://files.pythonhosted.org/packages/96/d3/f04c7bfcf5c1862a2a5b845c6b2b360488cf47af55dfa79c98f6a6bf98b5/click-8.1.7.tar.gz", hash = "sha256:ca9853ad459e787e2192211578cc907e7594e294c7ccc834310722b41b9ca6de", size = 336121 }
wheels = [
    { url = "https://files.pythonhosted.org/packages/00/2e/d53fa4befbf2cfa713304affc7ca780ce4fc1fd8710527771b58311a3229/click-8.1.7-py3-none-any.whl", hash = "sha256:ae74fb96c20a0277a1d615f1e4d73c8414f5a98db8b799a7931d1582f3390c28", size = 97941 },
]

[[package]]
name = "colorama"
version = "0.4.6"
source = { registry = "https://pypi.org/simple" }
sdist = { url = "https://files.pythonhosted.org/packages/d8/53/6f443c9a4a8358a93a6792e2acffb9d9d5cb0a5cfd8802644b7b1c9a02e4/colorama-0.4.6.tar.gz", hash = "sha256:08695f5cb7ed6e0531a20572697297273c47b8cae5a63ffc6d6ed5c201be6e44", size = 27697 }
wheels = [
    { url = "https://files.pythonhosted.org/packages/d1/d6/3965ed04c63042e047cb6a3e6ed1a63a35087b6a609aa3a15ed8ac56c221/colorama-0.4.6-py2.py3-none-any.whl", hash = "sha256:4f1d9991f5acc0ca119f9d443620b77f9d6b33703e51011c16baf57afb285fc6", size = 25335 },
]

[[package]]
name = "coverage"
version = "7.6.1"
source = { registry = "https://pypi.org/simple" }
sdist = { url = "https://files.pythonhosted.org/packages/f7/08/7e37f82e4d1aead42a7443ff06a1e406aabf7302c4f00a546e4b320b994c/coverage-7.6.1.tar.gz", hash = "sha256:953510dfb7b12ab69d20135a0662397f077c59b1e6379a768e97c59d852ee51d", size = 798791 }
wheels = [
    { url = "https://files.pythonhosted.org/packages/7e/61/eb7ce5ed62bacf21beca4937a90fe32545c91a3c8a42a30c6616d48fc70d/coverage-7.6.1-cp310-cp310-macosx_10_9_x86_64.whl", hash = "sha256:b06079abebbc0e89e6163b8e8f0e16270124c154dc6e4a47b413dd538859af16", size = 206690 },
    { url = "https://files.pythonhosted.org/packages/7d/73/041928e434442bd3afde5584bdc3f932fb4562b1597629f537387cec6f3d/coverage-7.6.1-cp310-cp310-macosx_11_0_arm64.whl", hash = "sha256:cf4b19715bccd7ee27b6b120e7e9dd56037b9c0681dcc1adc9ba9db3d417fa36", size = 207127 },
    { url = "https://files.pythonhosted.org/packages/c7/c8/6ca52b5147828e45ad0242388477fdb90df2c6cbb9a441701a12b3c71bc8/coverage-7.6.1-cp310-cp310-manylinux_2_17_aarch64.manylinux2014_aarch64.whl", hash = "sha256:e61c0abb4c85b095a784ef23fdd4aede7a2628478e7baba7c5e3deba61070a02", size = 235654 },
    { url = "https://files.pythonhosted.org/packages/d5/da/9ac2b62557f4340270942011d6efeab9833648380109e897d48ab7c1035d/coverage-7.6.1-cp310-cp310-manylinux_2_5_i686.manylinux1_i686.manylinux_2_17_i686.manylinux2014_i686.whl", hash = "sha256:fd21f6ae3f08b41004dfb433fa895d858f3f5979e7762d052b12aef444e29afc", size = 233598 },
    { url = "https://files.pythonhosted.org/packages/53/23/9e2c114d0178abc42b6d8d5281f651a8e6519abfa0ef460a00a91f80879d/coverage-7.6.1-cp310-cp310-manylinux_2_5_x86_64.manylinux1_x86_64.manylinux_2_17_x86_64.manylinux2014_x86_64.whl", hash = "sha256:8f59d57baca39b32db42b83b2a7ba6f47ad9c394ec2076b084c3f029b7afca23", size = 234732 },
    { url = "https://files.pythonhosted.org/packages/0f/7e/a0230756fb133343a52716e8b855045f13342b70e48e8ad41d8a0d60ab98/coverage-7.6.1-cp310-cp310-musllinux_1_2_aarch64.whl", hash = "sha256:a1ac0ae2b8bd743b88ed0502544847c3053d7171a3cff9228af618a068ed9c34", size = 233816 },
    { url = "https://files.pythonhosted.org/packages/28/7c/3753c8b40d232b1e5eeaed798c875537cf3cb183fb5041017c1fdb7ec14e/coverage-7.6.1-cp310-cp310-musllinux_1_2_i686.whl", hash = "sha256:e6a08c0be454c3b3beb105c0596ebdc2371fab6bb90c0c0297f4e58fd7e1012c", size = 232325 },
    { url = "https://files.pythonhosted.org/packages/57/e3/818a2b2af5b7573b4b82cf3e9f137ab158c90ea750a8f053716a32f20f06/coverage-7.6.1-cp310-cp310-musllinux_1_2_x86_64.whl", hash = "sha256:f5796e664fe802da4f57a168c85359a8fbf3eab5e55cd4e4569fbacecc903959", size = 233418 },
    { url = "https://files.pythonhosted.org/packages/c8/fb/4532b0b0cefb3f06d201648715e03b0feb822907edab3935112b61b885e2/coverage-7.6.1-cp310-cp310-win32.whl", hash = "sha256:7bb65125fcbef8d989fa1dd0e8a060999497629ca5b0efbca209588a73356232", size = 209343 },
    { url = "https://files.pythonhosted.org/packages/5a/25/af337cc7421eca1c187cc9c315f0a755d48e755d2853715bfe8c418a45fa/coverage-7.6.1-cp310-cp310-win_amd64.whl", hash = "sha256:3115a95daa9bdba70aea750db7b96b37259a81a709223c8448fa97727d546fe0", size = 210136 },
    { url = "https://files.pythonhosted.org/packages/ad/5f/67af7d60d7e8ce61a4e2ddcd1bd5fb787180c8d0ae0fbd073f903b3dd95d/coverage-7.6.1-cp311-cp311-macosx_10_9_x86_64.whl", hash = "sha256:7dea0889685db8550f839fa202744652e87c60015029ce3f60e006f8c4462c93", size = 206796 },
    { url = "https://files.pythonhosted.org/packages/e1/0e/e52332389e057daa2e03be1fbfef25bb4d626b37d12ed42ae6281d0a274c/coverage-7.6.1-cp311-cp311-macosx_11_0_arm64.whl", hash = "sha256:ed37bd3c3b063412f7620464a9ac1314d33100329f39799255fb8d3027da50d3", size = 207244 },
    { url = "https://files.pythonhosted.org/packages/aa/cd/766b45fb6e090f20f8927d9c7cb34237d41c73a939358bc881883fd3a40d/coverage-7.6.1-cp311-cp311-manylinux_2_17_aarch64.manylinux2014_aarch64.whl", hash = "sha256:d85f5e9a5f8b73e2350097c3756ef7e785f55bd71205defa0bfdaf96c31616ff", size = 239279 },
    { url = "https://files.pythonhosted.org/packages/70/6c/a9ccd6fe50ddaf13442a1e2dd519ca805cbe0f1fcd377fba6d8339b98ccb/coverage-7.6.1-cp311-cp311-manylinux_2_5_i686.manylinux1_i686.manylinux_2_17_i686.manylinux2014_i686.whl", hash = "sha256:9bc572be474cafb617672c43fe989d6e48d3c83af02ce8de73fff1c6bb3c198d", size = 236859 },
    { url = "https://files.pythonhosted.org/packages/14/6f/8351b465febb4dbc1ca9929505202db909c5a635c6fdf33e089bbc3d7d85/coverage-7.6.1-cp311-cp311-manylinux_2_5_x86_64.manylinux1_x86_64.manylinux_2_17_x86_64.manylinux2014_x86_64.whl", hash = "sha256:0c0420b573964c760df9e9e86d1a9a622d0d27f417e1a949a8a66dd7bcee7bc6", size = 238549 },
    { url = "https://files.pythonhosted.org/packages/68/3c/289b81fa18ad72138e6d78c4c11a82b5378a312c0e467e2f6b495c260907/coverage-7.6.1-cp311-cp311-musllinux_1_2_aarch64.whl", hash = "sha256:1f4aa8219db826ce6be7099d559f8ec311549bfc4046f7f9fe9b5cea5c581c56", size = 237477 },
    { url = "https://files.pythonhosted.org/packages/ed/1c/aa1efa6459d822bd72c4abc0b9418cf268de3f60eeccd65dc4988553bd8d/coverage-7.6.1-cp311-cp311-musllinux_1_2_i686.whl", hash = "sha256:fc5a77d0c516700ebad189b587de289a20a78324bc54baee03dd486f0855d234", size = 236134 },
    { url = "https://files.pythonhosted.org/packages/fb/c8/521c698f2d2796565fe9c789c2ee1ccdae610b3aa20b9b2ef980cc253640/coverage-7.6.1-cp311-cp311-musllinux_1_2_x86_64.whl", hash = "sha256:b48f312cca9621272ae49008c7f613337c53fadca647d6384cc129d2996d1133", size = 236910 },
    { url = "https://files.pythonhosted.org/packages/7d/30/033e663399ff17dca90d793ee8a2ea2890e7fdf085da58d82468b4220bf7/coverage-7.6.1-cp311-cp311-win32.whl", hash = "sha256:1125ca0e5fd475cbbba3bb67ae20bd2c23a98fac4e32412883f9bcbaa81c314c", size = 209348 },
    { url = "https://files.pythonhosted.org/packages/20/05/0d1ccbb52727ccdadaa3ff37e4d2dc1cd4d47f0c3df9eb58d9ec8508ca88/coverage-7.6.1-cp311-cp311-win_amd64.whl", hash = "sha256:8ae539519c4c040c5ffd0632784e21b2f03fc1340752af711f33e5be83a9d6c6", size = 210230 },
    { url = "https://files.pythonhosted.org/packages/7e/d4/300fc921dff243cd518c7db3a4c614b7e4b2431b0d1145c1e274fd99bd70/coverage-7.6.1-cp312-cp312-macosx_10_9_x86_64.whl", hash = "sha256:95cae0efeb032af8458fc27d191f85d1717b1d4e49f7cb226cf526ff28179778", size = 206983 },
    { url = "https://files.pythonhosted.org/packages/e1/ab/6bf00de5327ecb8db205f9ae596885417a31535eeda6e7b99463108782e1/coverage-7.6.1-cp312-cp312-macosx_11_0_arm64.whl", hash = "sha256:5621a9175cf9d0b0c84c2ef2b12e9f5f5071357c4d2ea6ca1cf01814f45d2391", size = 207221 },
    { url = "https://files.pythonhosted.org/packages/92/8f/2ead05e735022d1a7f3a0a683ac7f737de14850395a826192f0288703472/coverage-7.6.1-cp312-cp312-manylinux_2_17_aarch64.manylinux2014_aarch64.whl", hash = "sha256:260933720fdcd75340e7dbe9060655aff3af1f0c5d20f46b57f262ab6c86a5e8", size = 240342 },
    { url = "https://files.pythonhosted.org/packages/0f/ef/94043e478201ffa85b8ae2d2c79b4081e5a1b73438aafafccf3e9bafb6b5/coverage-7.6.1-cp312-cp312-manylinux_2_5_i686.manylinux1_i686.manylinux_2_17_i686.manylinux2014_i686.whl", hash = "sha256:07e2ca0ad381b91350c0ed49d52699b625aab2b44b65e1b4e02fa9df0e92ad2d", size = 237371 },
    { url = "https://files.pythonhosted.org/packages/1f/0f/c890339dd605f3ebc269543247bdd43b703cce6825b5ed42ff5f2d6122c7/coverage-7.6.1-cp312-cp312-manylinux_2_5_x86_64.manylinux1_x86_64.manylinux_2_17_x86_64.manylinux2014_x86_64.whl", hash = "sha256:c44fee9975f04b33331cb8eb272827111efc8930cfd582e0320613263ca849ca", size = 239455 },
    { url = "https://files.pythonhosted.org/packages/d1/04/7fd7b39ec7372a04efb0f70c70e35857a99b6a9188b5205efb4c77d6a57a/coverage-7.6.1-cp312-cp312-musllinux_1_2_aarch64.whl", hash = "sha256:877abb17e6339d96bf08e7a622d05095e72b71f8afd8a9fefc82cf30ed944163", size = 238924 },
    { url = "https://files.pythonhosted.org/packages/ed/bf/73ce346a9d32a09cf369f14d2a06651329c984e106f5992c89579d25b27e/coverage-7.6.1-cp312-cp312-musllinux_1_2_i686.whl", hash = "sha256:3e0cadcf6733c09154b461f1ca72d5416635e5e4ec4e536192180d34ec160f8a", size = 237252 },
    { url = "https://files.pythonhosted.org/packages/86/74/1dc7a20969725e917b1e07fe71a955eb34bc606b938316bcc799f228374b/coverage-7.6.1-cp312-cp312-musllinux_1_2_x86_64.whl", hash = "sha256:c3c02d12f837d9683e5ab2f3d9844dc57655b92c74e286c262e0fc54213c216d", size = 238897 },
    { url = "https://files.pythonhosted.org/packages/b6/e9/d9cc3deceb361c491b81005c668578b0dfa51eed02cd081620e9a62f24ec/coverage-7.6.1-cp312-cp312-win32.whl", hash = "sha256:e05882b70b87a18d937ca6768ff33cc3f72847cbc4de4491c8e73880766718e5", size = 209606 },
    { url = "https://files.pythonhosted.org/packages/47/c8/5a2e41922ea6740f77d555c4d47544acd7dc3f251fe14199c09c0f5958d3/coverage-7.6.1-cp312-cp312-win_amd64.whl", hash = "sha256:b5d7b556859dd85f3a541db6a4e0167b86e7273e1cdc973e5b175166bb634fdb", size = 210373 },
    { url = "https://files.pythonhosted.org/packages/8c/f9/9aa4dfb751cb01c949c990d136a0f92027fbcc5781c6e921df1cb1563f20/coverage-7.6.1-cp313-cp313-macosx_10_13_x86_64.whl", hash = "sha256:a4acd025ecc06185ba2b801f2de85546e0b8ac787cf9d3b06e7e2a69f925b106", size = 207007 },
    { url = "https://files.pythonhosted.org/packages/b9/67/e1413d5a8591622a46dd04ff80873b04c849268831ed5c304c16433e7e30/coverage-7.6.1-cp313-cp313-macosx_11_0_arm64.whl", hash = "sha256:a6d3adcf24b624a7b778533480e32434a39ad8fa30c315208f6d3e5542aeb6e9", size = 207269 },
    { url = "https://files.pythonhosted.org/packages/14/5b/9dec847b305e44a5634d0fb8498d135ab1d88330482b74065fcec0622224/coverage-7.6.1-cp313-cp313-manylinux_2_17_aarch64.manylinux2014_aarch64.whl", hash = "sha256:d0c212c49b6c10e6951362f7c6df3329f04c2b1c28499563d4035d964ab8e08c", size = 239886 },
    { url = "https://files.pythonhosted.org/packages/7b/b7/35760a67c168e29f454928f51f970342d23cf75a2bb0323e0f07334c85f3/coverage-7.6.1-cp313-cp313-manylinux_2_5_i686.manylinux1_i686.manylinux_2_17_i686.manylinux2014_i686.whl", hash = "sha256:6e81d7a3e58882450ec4186ca59a3f20a5d4440f25b1cff6f0902ad890e6748a", size = 237037 },
    { url = "https://files.pythonhosted.org/packages/f7/95/d2fd31f1d638df806cae59d7daea5abf2b15b5234016a5ebb502c2f3f7ee/coverage-7.6.1-cp313-cp313-manylinux_2_5_x86_64.manylinux1_x86_64.manylinux_2_17_x86_64.manylinux2014_x86_64.whl", hash = "sha256:78b260de9790fd81e69401c2dc8b17da47c8038176a79092a89cb2b7d945d060", size = 239038 },
    { url = "https://files.pythonhosted.org/packages/6e/bd/110689ff5752b67924efd5e2aedf5190cbbe245fc81b8dec1abaffba619d/coverage-7.6.1-cp313-cp313-musllinux_1_2_aarch64.whl", hash = "sha256:a78d169acd38300060b28d600344a803628c3fd585c912cacc9ea8790fe96862", size = 238690 },
    { url = "https://files.pythonhosted.org/packages/d3/a8/08d7b38e6ff8df52331c83130d0ab92d9c9a8b5462f9e99c9f051a4ae206/coverage-7.6.1-cp313-cp313-musllinux_1_2_i686.whl", hash = "sha256:2c09f4ce52cb99dd7505cd0fc8e0e37c77b87f46bc9c1eb03fe3bc9991085388", size = 236765 },
    { url = "https://files.pythonhosted.org/packages/d6/6a/9cf96839d3147d55ae713eb2d877f4d777e7dc5ba2bce227167d0118dfe8/coverage-7.6.1-cp313-cp313-musllinux_1_2_x86_64.whl", hash = "sha256:6878ef48d4227aace338d88c48738a4258213cd7b74fd9a3d4d7582bb1d8a155", size = 238611 },
    { url = "https://files.pythonhosted.org/packages/74/e4/7ff20d6a0b59eeaab40b3140a71e38cf52547ba21dbcf1d79c5a32bba61b/coverage-7.6.1-cp313-cp313-win32.whl", hash = "sha256:44df346d5215a8c0e360307d46ffaabe0f5d3502c8a1cefd700b34baf31d411a", size = 209671 },
    { url = "https://files.pythonhosted.org/packages/35/59/1812f08a85b57c9fdb6d0b383d779e47b6f643bc278ed682859512517e83/coverage-7.6.1-cp313-cp313-win_amd64.whl", hash = "sha256:8284cf8c0dd272a247bc154eb6c95548722dce90d098c17a883ed36e67cdb129", size = 210368 },
    { url = "https://files.pythonhosted.org/packages/9c/15/08913be1c59d7562a3e39fce20661a98c0a3f59d5754312899acc6cb8a2d/coverage-7.6.1-cp313-cp313t-macosx_10_13_x86_64.whl", hash = "sha256:d3296782ca4eab572a1a4eca686d8bfb00226300dcefdf43faa25b5242ab8a3e", size = 207758 },
    { url = "https://files.pythonhosted.org/packages/c4/ae/b5d58dff26cade02ada6ca612a76447acd69dccdbb3a478e9e088eb3d4b9/coverage-7.6.1-cp313-cp313t-macosx_11_0_arm64.whl", hash = "sha256:502753043567491d3ff6d08629270127e0c31d4184c4c8d98f92c26f65019962", size = 208035 },
    { url = "https://files.pythonhosted.org/packages/b8/d7/62095e355ec0613b08dfb19206ce3033a0eedb6f4a67af5ed267a8800642/coverage-7.6.1-cp313-cp313t-manylinux_2_17_aarch64.manylinux2014_aarch64.whl", hash = "sha256:6a89ecca80709d4076b95f89f308544ec8f7b4727e8a547913a35f16717856cb", size = 250839 },
    { url = "https://files.pythonhosted.org/packages/7c/1e/c2967cb7991b112ba3766df0d9c21de46b476d103e32bb401b1b2adf3380/coverage-7.6.1-cp313-cp313t-manylinux_2_5_i686.manylinux1_i686.manylinux_2_17_i686.manylinux2014_i686.whl", hash = "sha256:a318d68e92e80af8b00fa99609796fdbcdfef3629c77c6283566c6f02c6d6704", size = 246569 },
    { url = "https://files.pythonhosted.org/packages/8b/61/a7a6a55dd266007ed3b1df7a3386a0d760d014542d72f7c2c6938483b7bd/coverage-7.6.1-cp313-cp313t-manylinux_2_5_x86_64.manylinux1_x86_64.manylinux_2_17_x86_64.manylinux2014_x86_64.whl", hash = "sha256:13b0a73a0896988f053e4fbb7de6d93388e6dd292b0d87ee51d106f2c11b465b", size = 248927 },
    { url = "https://files.pythonhosted.org/packages/c8/fa/13a6f56d72b429f56ef612eb3bc5ce1b75b7ee12864b3bd12526ab794847/coverage-7.6.1-cp313-cp313t-musllinux_1_2_aarch64.whl", hash = "sha256:4421712dbfc5562150f7554f13dde997a2e932a6b5f352edcce948a815efee6f", size = 248401 },
    { url = "https://files.pythonhosted.org/packages/75/06/0429c652aa0fb761fc60e8c6b291338c9173c6aa0f4e40e1902345b42830/coverage-7.6.1-cp313-cp313t-musllinux_1_2_i686.whl", hash = "sha256:166811d20dfea725e2e4baa71fffd6c968a958577848d2131f39b60043400223", size = 246301 },
    { url = "https://files.pythonhosted.org/packages/52/76/1766bb8b803a88f93c3a2d07e30ffa359467810e5cbc68e375ebe6906efb/coverage-7.6.1-cp313-cp313t-musllinux_1_2_x86_64.whl", hash = "sha256:225667980479a17db1048cb2bf8bfb39b8e5be8f164b8f6628b64f78a72cf9d3", size = 247598 },
    { url = "https://files.pythonhosted.org/packages/66/8b/f54f8db2ae17188be9566e8166ac6df105c1c611e25da755738025708d54/coverage-7.6.1-cp313-cp313t-win32.whl", hash = "sha256:170d444ab405852903b7d04ea9ae9b98f98ab6d7e63e1115e82620807519797f", size = 210307 },
    { url = "https://files.pythonhosted.org/packages/9f/b0/e0dca6da9170aefc07515cce067b97178cefafb512d00a87a1c717d2efd5/coverage-7.6.1-cp313-cp313t-win_amd64.whl", hash = "sha256:b9f222de8cded79c49bf184bdbc06630d4c58eec9459b939b4a690c82ed05657", size = 211453 },
    { url = "https://files.pythonhosted.org/packages/19/d3/d54c5aa83268779d54c86deb39c1c4566e5d45c155369ca152765f8db413/coverage-7.6.1-cp39-cp39-macosx_10_9_x86_64.whl", hash = "sha256:abd5fd0db5f4dc9289408aaf34908072f805ff7792632250dcb36dc591d24255", size = 206688 },
    { url = "https://files.pythonhosted.org/packages/a5/fe/137d5dca72e4a258b1bc17bb04f2e0196898fe495843402ce826a7419fe3/coverage-7.6.1-cp39-cp39-macosx_11_0_arm64.whl", hash = "sha256:547f45fa1a93154bd82050a7f3cddbc1a7a4dd2a9bf5cb7d06f4ae29fe94eaf8", size = 207120 },
    { url = "https://files.pythonhosted.org/packages/78/5b/a0a796983f3201ff5485323b225d7c8b74ce30c11f456017e23d8e8d1945/coverage-7.6.1-cp39-cp39-manylinux_2_17_aarch64.manylinux2014_aarch64.whl", hash = "sha256:645786266c8f18a931b65bfcefdbf6952dd0dea98feee39bd188607a9d307ed2", size = 235249 },
    { url = "https://files.pythonhosted.org/packages/4e/e1/76089d6a5ef9d68f018f65411fcdaaeb0141b504587b901d74e8587606ad/coverage-7.6.1-cp39-cp39-manylinux_2_5_i686.manylinux1_i686.manylinux_2_17_i686.manylinux2014_i686.whl", hash = "sha256:9e0b2df163b8ed01d515807af24f63de04bebcecbd6c3bfeff88385789fdf75a", size = 233237 },
    { url = "https://files.pythonhosted.org/packages/9a/6f/eef79b779a540326fee9520e5542a8b428cc3bfa8b7c8f1022c1ee4fc66c/coverage-7.6.1-cp39-cp39-manylinux_2_5_x86_64.manylinux1_x86_64.manylinux_2_17_x86_64.manylinux2014_x86_64.whl", hash = "sha256:609b06f178fe8e9f89ef676532760ec0b4deea15e9969bf754b37f7c40326dbc", size = 234311 },
    { url = "https://files.pythonhosted.org/packages/75/e1/656d65fb126c29a494ef964005702b012f3498db1a30dd562958e85a4049/coverage-7.6.1-cp39-cp39-musllinux_1_2_aarch64.whl", hash = "sha256:702855feff378050ae4f741045e19a32d57d19f3e0676d589df0575008ea5004", size = 233453 },
    { url = "https://files.pythonhosted.org/packages/68/6a/45f108f137941a4a1238c85f28fd9d048cc46b5466d6b8dda3aba1bb9d4f/coverage-7.6.1-cp39-cp39-musllinux_1_2_i686.whl", hash = "sha256:2bdb062ea438f22d99cba0d7829c2ef0af1d768d1e4a4f528087224c90b132cb", size = 231958 },
    { url = "https://files.pythonhosted.org/packages/9b/e7/47b809099168b8b8c72ae311efc3e88c8d8a1162b3ba4b8da3cfcdb85743/coverage-7.6.1-cp39-cp39-musllinux_1_2_x86_64.whl", hash = "sha256:9c56863d44bd1c4fe2abb8a4d6f5371d197f1ac0ebdee542f07f35895fc07f36", size = 232938 },
    { url = "https://files.pythonhosted.org/packages/52/80/052222ba7058071f905435bad0ba392cc12006380731c37afaf3fe749b88/coverage-7.6.1-cp39-cp39-win32.whl", hash = "sha256:6e2cd258d7d927d09493c8df1ce9174ad01b381d4729a9d8d4e38670ca24774c", size = 209352 },
    { url = "https://files.pythonhosted.org/packages/b8/d8/1b92e0b3adcf384e98770a00ca095da1b5f7b483e6563ae4eb5e935d24a1/coverage-7.6.1-cp39-cp39-win_amd64.whl", hash = "sha256:06a737c882bd26d0d6ee7269b20b12f14a8704807a01056c80bb881a4b2ce6ca", size = 210153 },
    { url = "https://files.pythonhosted.org/packages/a5/2b/0354ed096bca64dc8e32a7cbcae28b34cb5ad0b1fe2125d6d99583313ac0/coverage-7.6.1-pp38.pp39.pp310-none-any.whl", hash = "sha256:e9a6e0eb86070e8ccaedfbd9d38fec54864f3125ab95419970575b42af7541df", size = 198926 },
]

[package.optional-dependencies]
toml = [
    { name = "tomli", marker = "python_full_version <= '3.11'" },
]

[[package]]
name = "cryptography"
version = "43.0.1"
source = { registry = "https://pypi.org/simple" }
dependencies = [
    { name = "cffi", marker = "platform_python_implementation != 'PyPy'" },
]
sdist = { url = "https://files.pythonhosted.org/packages/de/ba/0664727028b37e249e73879348cc46d45c5c1a2a2e81e8166462953c5755/cryptography-43.0.1.tar.gz", hash = "sha256:203e92a75716d8cfb491dc47c79e17d0d9207ccffcbcb35f598fbe463ae3444d", size = 686927 }
wheels = [
    { url = "https://files.pythonhosted.org/packages/58/28/b92c98a04ba762f8cdeb54eba5c4c84e63cac037a7c5e70117d337b15ad6/cryptography-43.0.1-cp37-abi3-macosx_10_9_universal2.whl", hash = "sha256:8385d98f6a3bf8bb2d65a73e17ed87a3ba84f6991c155691c51112075f9ffc5d", size = 6223222 },
    { url = "https://files.pythonhosted.org/packages/33/13/1193774705783ba364121aa2a60132fa31a668b8ababd5edfa1662354ccd/cryptography-43.0.1-cp37-abi3-manylinux_2_17_aarch64.manylinux2014_aarch64.whl", hash = "sha256:27e613d7077ac613e399270253259d9d53872aaf657471473ebfc9a52935c062", size = 3794751 },
    { url = "https://files.pythonhosted.org/packages/5e/4b/39bb3c4c8cfb3e94e736b8d8859ce5c81536e91a1033b1d26770c4249000/cryptography-43.0.1-cp37-abi3-manylinux_2_17_x86_64.manylinux2014_x86_64.whl", hash = "sha256:68aaecc4178e90719e95298515979814bda0cbada1256a4485414860bd7ab962", size = 3981827 },
    { url = "https://files.pythonhosted.org/packages/ce/dc/1471d4d56608e1013237af334b8a4c35d53895694fbb73882d1c4fd3f55e/cryptography-43.0.1-cp37-abi3-manylinux_2_28_aarch64.whl", hash = "sha256:de41fd81a41e53267cb020bb3a7212861da53a7d39f863585d13ea11049cf277", size = 3780034 },
    { url = "https://files.pythonhosted.org/packages/ad/43/7a9920135b0d5437cc2f8f529fa757431eb6a7736ddfadfdee1cc5890800/cryptography-43.0.1-cp37-abi3-manylinux_2_28_x86_64.whl", hash = "sha256:f98bf604c82c416bc829e490c700ca1553eafdf2912a91e23a79d97d9801372a", size = 3993407 },
    { url = "https://files.pythonhosted.org/packages/cc/42/9ab8467af6c0b76f3d9b8f01d1cf25b9c9f3f2151f4acfab888d21c55a72/cryptography-43.0.1-cp37-abi3-musllinux_1_2_aarch64.whl", hash = "sha256:61ec41068b7b74268fa86e3e9e12b9f0c21fcf65434571dbb13d954bceb08042", size = 3886457 },
    { url = "https://files.pythonhosted.org/packages/a4/65/430509e31700286ec02868a2457d2111d03ccefc20349d24e58d171ae0a7/cryptography-43.0.1-cp37-abi3-musllinux_1_2_x86_64.whl", hash = "sha256:014f58110f53237ace6a408b5beb6c427b64e084eb451ef25a28308270086494", size = 4081499 },
    { url = "https://files.pythonhosted.org/packages/bb/18/a04b6467e6e09df8c73b91dcee8878f4a438a43a3603dc3cd6f8003b92d8/cryptography-43.0.1-cp37-abi3-win32.whl", hash = "sha256:2bd51274dcd59f09dd952afb696bf9c61a7a49dfc764c04dd33ef7a6b502a1e2", size = 2616504 },
    { url = "https://files.pythonhosted.org/packages/cc/73/0eacbdc437202edcbdc07f3576ed8fb8b0ab79d27bf2c5d822d758a72faa/cryptography-43.0.1-cp37-abi3-win_amd64.whl", hash = "sha256:666ae11966643886c2987b3b721899d250855718d6d9ce41b521252a17985f4d", size = 3067456 },
    { url = "https://files.pythonhosted.org/packages/8a/b6/bc54b371f02cffd35ff8dc6baba88304d7cf8e83632566b4b42e00383e03/cryptography-43.0.1-cp39-abi3-macosx_10_9_universal2.whl", hash = "sha256:ac119bb76b9faa00f48128b7f5679e1d8d437365c5d26f1c2c3f0da4ce1b553d", size = 6225263 },
    { url = "https://files.pythonhosted.org/packages/00/0e/8217e348a1fa417ec4c78cd3cdf24154f5e76fd7597343a35bd403650dfd/cryptography-43.0.1-cp39-abi3-manylinux_2_17_aarch64.manylinux2014_aarch64.whl", hash = "sha256:1bbcce1a551e262dfbafb6e6252f1ae36a248e615ca44ba302df077a846a8806", size = 3794368 },
    { url = "https://files.pythonhosted.org/packages/3d/ed/38b6be7254d8f7251fde8054af597ee8afa14f911da67a9410a45f602fc3/cryptography-43.0.1-cp39-abi3-manylinux_2_17_x86_64.manylinux2014_x86_64.whl", hash = "sha256:58d4e9129985185a06d849aa6df265bdd5a74ca6e1b736a77959b498e0505b85", size = 3981750 },
    { url = "https://files.pythonhosted.org/packages/64/f3/b7946c3887cf7436f002f4cbb1e6aec77b8d299b86be48eeadfefb937c4b/cryptography-43.0.1-cp39-abi3-manylinux_2_28_aarch64.whl", hash = "sha256:d03a475165f3134f773d1388aeb19c2d25ba88b6a9733c5c590b9ff7bbfa2e0c", size = 3778925 },
    { url = "https://files.pythonhosted.org/packages/ac/7e/ebda4dd4ae098a0990753efbb4b50954f1d03003846b943ea85070782da7/cryptography-43.0.1-cp39-abi3-manylinux_2_28_x86_64.whl", hash = "sha256:511f4273808ab590912a93ddb4e3914dfd8a388fed883361b02dea3791f292e1", size = 3993152 },
    { url = "https://files.pythonhosted.org/packages/43/f6/feebbd78a3e341e3913846a3bb2c29d0b09b1b3af1573c6baabc2533e147/cryptography-43.0.1-cp39-abi3-musllinux_1_2_aarch64.whl", hash = "sha256:80eda8b3e173f0f247f711eef62be51b599b5d425c429b5d4ca6a05e9e856baa", size = 3886392 },
    { url = "https://files.pythonhosted.org/packages/bd/4c/ab0b9407d5247576290b4fd8abd06b7f51bd414f04eef0f2800675512d61/cryptography-43.0.1-cp39-abi3-musllinux_1_2_x86_64.whl", hash = "sha256:38926c50cff6f533f8a2dae3d7f19541432610d114a70808f0926d5aaa7121e4", size = 4082606 },
    { url = "https://files.pythonhosted.org/packages/05/36/e532a671998d6fcfdb9122da16434347a58a6bae9465e527e450e0bc60a5/cryptography-43.0.1-cp39-abi3-win32.whl", hash = "sha256:a575913fb06e05e6b4b814d7f7468c2c660e8bb16d8d5a1faf9b33ccc569dd47", size = 2617948 },
    { url = "https://files.pythonhosted.org/packages/b3/c6/c09cee6968add5ff868525c3815e5dccc0e3c6e89eec58dc9135d3c40e88/cryptography-43.0.1-cp39-abi3-win_amd64.whl", hash = "sha256:d75601ad10b059ec832e78823b348bfa1a59f6b8d545db3a24fd44362a1564cb", size = 3070445 },
    { url = "https://files.pythonhosted.org/packages/18/23/4175dcd935e1649865e1af7bd0b827cc9d9769a586dcc84f7cbe96839086/cryptography-43.0.1-pp310-pypy310_pp73-macosx_10_9_x86_64.whl", hash = "sha256:ea25acb556320250756e53f9e20a4177515f012c9eaea17eb7587a8c4d8ae034", size = 3152694 },
    { url = "https://files.pythonhosted.org/packages/ea/45/967da50269954b993d4484bf85026c7377bd551651ebdabba94905972556/cryptography-43.0.1-pp310-pypy310_pp73-manylinux_2_28_aarch64.whl", hash = "sha256:c1332724be35d23a854994ff0b66530119500b6053d0bd3363265f7e5e77288d", size = 3713077 },
    { url = "https://files.pythonhosted.org/packages/df/e6/ccd29a1f9a6b71294e1e9f530c4d779d5dd37c8bb736c05d5fb6d98a971b/cryptography-43.0.1-pp310-pypy310_pp73-manylinux_2_28_x86_64.whl", hash = "sha256:fba1007b3ef89946dbbb515aeeb41e30203b004f0b4b00e5e16078b518563289", size = 3915597 },
    { url = "https://files.pythonhosted.org/packages/a2/80/fb7d668f1be5e4443b7ac191f68390be24f7c2ebd36011741f62c7645eb2/cryptography-43.0.1-pp310-pypy310_pp73-win_amd64.whl", hash = "sha256:5b43d1ea6b378b54a1dc99dd8a2b5be47658fe9a7ce0a58ff0b55f4b43ef2b84", size = 2989208 },
    { url = "https://files.pythonhosted.org/packages/b2/aa/782e42ccf854943dfce72fb94a8d62220f22084ff07076a638bc3f34f3cc/cryptography-43.0.1-pp39-pypy39_pp73-macosx_10_9_x86_64.whl", hash = "sha256:88cce104c36870d70c49c7c8fd22885875d950d9ee6ab54df2745f83ba0dc365", size = 3154685 },
    { url = "https://files.pythonhosted.org/packages/3e/fd/70f3e849ad4d6cca2118ee6938e0b52326d02406f10912356151dd4b6868/cryptography-43.0.1-pp39-pypy39_pp73-manylinux_2_28_aarch64.whl", hash = "sha256:9d3cdb25fa98afdd3d0892d132b8d7139e2c087da1712041f6b762e4f807cc96", size = 3713909 },
    { url = "https://files.pythonhosted.org/packages/21/b0/4ecefa99519eaa32af49a3ad002bb3e795f9e6eb32221fd87736247fa3cb/cryptography-43.0.1-pp39-pypy39_pp73-manylinux_2_28_x86_64.whl", hash = "sha256:e710bf40870f4db63c3d7d929aa9e09e4e7ee219e703f949ec4073b4294f6172", size = 3916544 },
    { url = "https://files.pythonhosted.org/packages/8c/42/2948dd87b237565c77b28b674d972c7f983ffa3977dc8b8ad0736f6a7d97/cryptography-43.0.1-pp39-pypy39_pp73-win_amd64.whl", hash = "sha256:7c05650fe8023c5ed0d46793d4b7d7e6cd9c04e68eabe5b0aeea836e37bdcec2", size = 2989774 },
]

[[package]]
name = "distlib"
version = "0.3.8"
source = { registry = "https://pypi.org/simple" }
sdist = { url = "https://files.pythonhosted.org/packages/c4/91/e2df406fb4efacdf46871c25cde65d3c6ee5e173b7e5a4547a47bae91920/distlib-0.3.8.tar.gz", hash = "sha256:1530ea13e350031b6312d8580ddb6b27a104275a31106523b8f123787f494f64", size = 609931 }
wheels = [
    { url = "https://files.pythonhosted.org/packages/8e/41/9307e4f5f9976bc8b7fea0b66367734e8faf3ec84bc0d412d8cfabbb66cd/distlib-0.3.8-py2.py3-none-any.whl", hash = "sha256:034db59a0b96f8ca18035f36290806a9a6e6bd9d1ff91e45a7f172eb17e51784", size = 468850 },
]

[[package]]
name = "exceptiongroup"
version = "1.2.2"
source = { registry = "https://pypi.org/simple" }
sdist = { url = "https://files.pythonhosted.org/packages/09/35/2495c4ac46b980e4ca1f6ad6db102322ef3ad2410b79fdde159a4b0f3b92/exceptiongroup-1.2.2.tar.gz", hash = "sha256:47c2edf7c6738fafb49fd34290706d1a1a2f4d1c6df275526b62cbb4aa5393cc", size = 28883 }
wheels = [
    { url = "https://files.pythonhosted.org/packages/02/cc/b7e31358aac6ed1ef2bb790a9746ac2c69bcb3c8588b41616914eb106eaf/exceptiongroup-1.2.2-py3-none-any.whl", hash = "sha256:3111b9d131c238bec2f8f516e123e14ba243563fb135d3fe885990585aa7795b", size = 16453 },
]

[[package]]
name = "execnet"
version = "2.1.1"
source = { registry = "https://pypi.org/simple" }
sdist = { url = "https://files.pythonhosted.org/packages/bb/ff/b4c0dc78fbe20c3e59c0c7334de0c27eb4001a2b2017999af398bf730817/execnet-2.1.1.tar.gz", hash = "sha256:5189b52c6121c24feae288166ab41b32549c7e2348652736540b9e6e7d4e72e3", size = 166524 }
wheels = [
    { url = "https://files.pythonhosted.org/packages/43/09/2aea36ff60d16dd8879bdb2f5b3ee0ba8d08cbbdcdfe870e695ce3784385/execnet-2.1.1-py3-none-any.whl", hash = "sha256:26dee51f1b80cebd6d0ca8e74dd8745419761d3bef34163928cbebbdc4749fdc", size = 40612 },
]

[[package]]
name = "fastapi"
version = "0.115.0"
source = { registry = "https://pypi.org/simple" }
dependencies = [
    { name = "pydantic" },
    { name = "starlette" },
    { name = "typing-extensions" },
]
sdist = { url = "https://files.pythonhosted.org/packages/7b/5e/bf0471f14bf6ebfbee8208148a3396d1a23298531a6cc10776c59f4c0f87/fastapi-0.115.0.tar.gz", hash = "sha256:f93b4ca3529a8ebc6fc3fcf710e5efa8de3df9b41570958abf1d97d843138004", size = 302295 }
wheels = [
    { url = "https://files.pythonhosted.org/packages/06/ab/a1f7eed031aeb1c406a6e9d45ca04bff401c8a25a30dd0e4fd2caae767c3/fastapi-0.115.0-py3-none-any.whl", hash = "sha256:17ea427674467486e997206a5ab25760f6b09e069f099b96f5b55a32fb6f1631", size = 94625 },
]

[[package]]
name = "filelock"
version = "3.16.1"
source = { registry = "https://pypi.org/simple" }
sdist = { url = "https://files.pythonhosted.org/packages/9d/db/3ef5bb276dae18d6ec2124224403d1d67bccdbefc17af4cc8f553e341ab1/filelock-3.16.1.tar.gz", hash = "sha256:c249fbfcd5db47e5e2d6d62198e565475ee65e4831e2561c8e313fa7eb961435", size = 18037 }
wheels = [
    { url = "https://files.pythonhosted.org/packages/b9/f8/feced7779d755758a52d1f6635d990b8d98dc0a29fa568bbe0625f18fdf3/filelock-3.16.1-py3-none-any.whl", hash = "sha256:2082e5703d51fbf98ea75855d9d5527e33d8ff23099bec374a134febee6946b0", size = 16163 },
]

[[package]]
name = "greenlet"
version = "3.1.1"
source = { registry = "https://pypi.org/simple" }
sdist = { url = "https://files.pythonhosted.org/packages/2f/ff/df5fede753cc10f6a5be0931204ea30c35fa2f2ea7a35b25bdaf4fe40e46/greenlet-3.1.1.tar.gz", hash = "sha256:4ce3ac6cdb6adf7946475d7ef31777c26d94bccc377e070a7986bd2d5c515467", size = 186022 }
wheels = [
    { url = "https://files.pythonhosted.org/packages/25/90/5234a78dc0ef6496a6eb97b67a42a8e96742a56f7dc808cb954a85390448/greenlet-3.1.1-cp310-cp310-macosx_11_0_universal2.whl", hash = "sha256:0bbae94a29c9e5c7e4a2b7f0aae5c17e8e90acbfd3bf6270eeba60c39fce3563", size = 271235 },
    { url = "https://files.pythonhosted.org/packages/7c/16/cd631fa0ab7d06ef06387135b7549fdcc77d8d859ed770a0d28e47b20972/greenlet-3.1.1-cp310-cp310-manylinux_2_17_aarch64.manylinux2014_aarch64.whl", hash = "sha256:0fde093fb93f35ca72a556cf72c92ea3ebfda3d79fc35bb19fbe685853869a83", size = 637168 },
    { url = "https://files.pythonhosted.org/packages/2f/b1/aed39043a6fec33c284a2c9abd63ce191f4f1a07319340ffc04d2ed3256f/greenlet-3.1.1-cp310-cp310-manylinux_2_17_ppc64le.manylinux2014_ppc64le.whl", hash = "sha256:36b89d13c49216cadb828db8dfa6ce86bbbc476a82d3a6c397f0efae0525bdd0", size = 648826 },
    { url = "https://files.pythonhosted.org/packages/76/25/40e0112f7f3ebe54e8e8ed91b2b9f970805143efef16d043dfc15e70f44b/greenlet-3.1.1-cp310-cp310-manylinux_2_17_s390x.manylinux2014_s390x.whl", hash = "sha256:94b6150a85e1b33b40b1464a3f9988dcc5251d6ed06842abff82e42632fac120", size = 644443 },
    { url = "https://files.pythonhosted.org/packages/fb/2f/3850b867a9af519794784a7eeed1dd5bc68ffbcc5b28cef703711025fd0a/greenlet-3.1.1-cp310-cp310-manylinux_2_17_x86_64.manylinux2014_x86_64.whl", hash = "sha256:93147c513fac16385d1036b7e5b102c7fbbdb163d556b791f0f11eada7ba65dc", size = 643295 },
    { url = "https://files.pythonhosted.org/packages/cf/69/79e4d63b9387b48939096e25115b8af7cd8a90397a304f92436bcb21f5b2/greenlet-3.1.1-cp310-cp310-manylinux_2_24_x86_64.manylinux_2_28_x86_64.whl", hash = "sha256:da7a9bff22ce038e19bf62c4dd1ec8391062878710ded0a845bcf47cc0200617", size = 599544 },
    { url = "https://files.pythonhosted.org/packages/46/1d/44dbcb0e6c323bd6f71b8c2f4233766a5faf4b8948873225d34a0b7efa71/greenlet-3.1.1-cp310-cp310-musllinux_1_1_aarch64.whl", hash = "sha256:b2795058c23988728eec1f36a4e5e4ebad22f8320c85f3587b539b9ac84128d7", size = 1125456 },
    { url = "https://files.pythonhosted.org/packages/e0/1d/a305dce121838d0278cee39d5bb268c657f10a5363ae4b726848f833f1bb/greenlet-3.1.1-cp310-cp310-musllinux_1_1_x86_64.whl", hash = "sha256:ed10eac5830befbdd0c32f83e8aa6288361597550ba669b04c48f0f9a2c843c6", size = 1149111 },
    { url = "https://files.pythonhosted.org/packages/96/28/d62835fb33fb5652f2e98d34c44ad1a0feacc8b1d3f1aecab035f51f267d/greenlet-3.1.1-cp310-cp310-win_amd64.whl", hash = "sha256:77c386de38a60d1dfb8e55b8c1101d68c79dfdd25c7095d51fec2dd800892b80", size = 298392 },
    { url = "https://files.pythonhosted.org/packages/28/62/1c2665558618553c42922ed47a4e6d6527e2fa3516a8256c2f431c5d0441/greenlet-3.1.1-cp311-cp311-macosx_11_0_universal2.whl", hash = "sha256:e4d333e558953648ca09d64f13e6d8f0523fa705f51cae3f03b5983489958c70", size = 272479 },
    { url = "https://files.pythonhosted.org/packages/76/9d/421e2d5f07285b6e4e3a676b016ca781f63cfe4a0cd8eaecf3fd6f7a71ae/greenlet-3.1.1-cp311-cp311-manylinux_2_17_aarch64.manylinux2014_aarch64.whl", hash = "sha256:09fc016b73c94e98e29af67ab7b9a879c307c6731a2c9da0db5a7d9b7edd1159", size = 640404 },
    { url = "https://files.pythonhosted.org/packages/e5/de/6e05f5c59262a584e502dd3d261bbdd2c97ab5416cc9c0b91ea38932a901/greenlet-3.1.1-cp311-cp311-manylinux_2_17_ppc64le.manylinux2014_ppc64le.whl", hash = "sha256:d5e975ca70269d66d17dd995dafc06f1b06e8cb1ec1e9ed54c1d1e4a7c4cf26e", size = 652813 },
    { url = "https://files.pythonhosted.org/packages/49/93/d5f93c84241acdea15a8fd329362c2c71c79e1a507c3f142a5d67ea435ae/greenlet-3.1.1-cp311-cp311-manylinux_2_17_s390x.manylinux2014_s390x.whl", hash = "sha256:3b2813dc3de8c1ee3f924e4d4227999285fd335d1bcc0d2be6dc3f1f6a318ec1", size = 648517 },
    { url = "https://files.pythonhosted.org/packages/15/85/72f77fc02d00470c86a5c982b8daafdf65d38aefbbe441cebff3bf7037fc/greenlet-3.1.1-cp311-cp311-manylinux_2_17_x86_64.manylinux2014_x86_64.whl", hash = "sha256:e347b3bfcf985a05e8c0b7d462ba6f15b1ee1c909e2dcad795e49e91b152c383", size = 647831 },
    { url = "https://files.pythonhosted.org/packages/f7/4b/1c9695aa24f808e156c8f4813f685d975ca73c000c2a5056c514c64980f6/greenlet-3.1.1-cp311-cp311-manylinux_2_24_x86_64.manylinux_2_28_x86_64.whl", hash = "sha256:9e8f8c9cb53cdac7ba9793c276acd90168f416b9ce36799b9b885790f8ad6c0a", size = 602413 },
    { url = "https://files.pythonhosted.org/packages/76/70/ad6e5b31ef330f03b12559d19fda2606a522d3849cde46b24f223d6d1619/greenlet-3.1.1-cp311-cp311-musllinux_1_1_aarch64.whl", hash = "sha256:62ee94988d6b4722ce0028644418d93a52429e977d742ca2ccbe1c4f4a792511", size = 1129619 },
    { url = "https://files.pythonhosted.org/packages/f4/fb/201e1b932e584066e0f0658b538e73c459b34d44b4bd4034f682423bc801/greenlet-3.1.1-cp311-cp311-musllinux_1_1_x86_64.whl", hash = "sha256:1776fd7f989fc6b8d8c8cb8da1f6b82c5814957264d1f6cf818d475ec2bf6395", size = 1155198 },
    { url = "https://files.pythonhosted.org/packages/12/da/b9ed5e310bb8b89661b80cbcd4db5a067903bbcd7fc854923f5ebb4144f0/greenlet-3.1.1-cp311-cp311-win_amd64.whl", hash = "sha256:48ca08c771c268a768087b408658e216133aecd835c0ded47ce955381105ba39", size = 298930 },
    { url = "https://files.pythonhosted.org/packages/7d/ec/bad1ac26764d26aa1353216fcbfa4670050f66d445448aafa227f8b16e80/greenlet-3.1.1-cp312-cp312-macosx_11_0_universal2.whl", hash = "sha256:4afe7ea89de619adc868e087b4d2359282058479d7cfb94970adf4b55284574d", size = 274260 },
    { url = "https://files.pythonhosted.org/packages/66/d4/c8c04958870f482459ab5956c2942c4ec35cac7fe245527f1039837c17a9/greenlet-3.1.1-cp312-cp312-manylinux_2_17_aarch64.manylinux2014_aarch64.whl", hash = "sha256:f406b22b7c9a9b4f8aa9d2ab13d6ae0ac3e85c9a809bd590ad53fed2bf70dc79", size = 649064 },
    { url = "https://files.pythonhosted.org/packages/51/41/467b12a8c7c1303d20abcca145db2be4e6cd50a951fa30af48b6ec607581/greenlet-3.1.1-cp312-cp312-manylinux_2_17_ppc64le.manylinux2014_ppc64le.whl", hash = "sha256:c3a701fe5a9695b238503ce5bbe8218e03c3bcccf7e204e455e7462d770268aa", size = 663420 },
    { url = "https://files.pythonhosted.org/packages/27/8f/2a93cd9b1e7107d5c7b3b7816eeadcac2ebcaf6d6513df9abaf0334777f6/greenlet-3.1.1-cp312-cp312-manylinux_2_17_s390x.manylinux2014_s390x.whl", hash = "sha256:2846930c65b47d70b9d178e89c7e1a69c95c1f68ea5aa0a58646b7a96df12441", size = 658035 },
    { url = "https://files.pythonhosted.org/packages/57/5c/7c6f50cb12be092e1dccb2599be5a942c3416dbcfb76efcf54b3f8be4d8d/greenlet-3.1.1-cp312-cp312-manylinux_2_17_x86_64.manylinux2014_x86_64.whl", hash = "sha256:99cfaa2110534e2cf3ba31a7abcac9d328d1d9f1b95beede58294a60348fba36", size = 660105 },
    { url = "https://files.pythonhosted.org/packages/f1/66/033e58a50fd9ec9df00a8671c74f1f3a320564c6415a4ed82a1c651654ba/greenlet-3.1.1-cp312-cp312-manylinux_2_24_x86_64.manylinux_2_28_x86_64.whl", hash = "sha256:1443279c19fca463fc33e65ef2a935a5b09bb90f978beab37729e1c3c6c25fe9", size = 613077 },
    { url = "https://files.pythonhosted.org/packages/19/c5/36384a06f748044d06bdd8776e231fadf92fc896bd12cb1c9f5a1bda9578/greenlet-3.1.1-cp312-cp312-musllinux_1_1_aarch64.whl", hash = "sha256:b7cede291382a78f7bb5f04a529cb18e068dd29e0fb27376074b6d0317bf4dd0", size = 1135975 },
    { url = "https://files.pythonhosted.org/packages/38/f9/c0a0eb61bdf808d23266ecf1d63309f0e1471f284300ce6dac0ae1231881/greenlet-3.1.1-cp312-cp312-musllinux_1_1_x86_64.whl", hash = "sha256:23f20bb60ae298d7d8656c6ec6db134bca379ecefadb0b19ce6f19d1f232a942", size = 1163955 },
    { url = "https://files.pythonhosted.org/packages/43/21/a5d9df1d21514883333fc86584c07c2b49ba7c602e670b174bd73cfc9c7f/greenlet-3.1.1-cp312-cp312-win_amd64.whl", hash = "sha256:7124e16b4c55d417577c2077be379514321916d5790fa287c9ed6f23bd2ffd01", size = 299655 },
    { url = "https://files.pythonhosted.org/packages/f3/57/0db4940cd7bb461365ca8d6fd53e68254c9dbbcc2b452e69d0d41f10a85e/greenlet-3.1.1-cp313-cp313-macosx_11_0_universal2.whl", hash = "sha256:05175c27cb459dcfc05d026c4232f9de8913ed006d42713cb8a5137bd49375f1", size = 272990 },
    { url = "https://files.pythonhosted.org/packages/1c/ec/423d113c9f74e5e402e175b157203e9102feeb7088cee844d735b28ef963/greenlet-3.1.1-cp313-cp313-manylinux_2_17_aarch64.manylinux2014_aarch64.whl", hash = "sha256:935e943ec47c4afab8965954bf49bfa639c05d4ccf9ef6e924188f762145c0ff", size = 649175 },
    { url = "https://files.pythonhosted.org/packages/a9/46/ddbd2db9ff209186b7b7c621d1432e2f21714adc988703dbdd0e65155c77/greenlet-3.1.1-cp313-cp313-manylinux_2_17_ppc64le.manylinux2014_ppc64le.whl", hash = "sha256:667a9706c970cb552ede35aee17339a18e8f2a87a51fba2ed39ceeeb1004798a", size = 663425 },
    { url = "https://files.pythonhosted.org/packages/bc/f9/9c82d6b2b04aa37e38e74f0c429aece5eeb02bab6e3b98e7db89b23d94c6/greenlet-3.1.1-cp313-cp313-manylinux_2_17_s390x.manylinux2014_s390x.whl", hash = "sha256:b8a678974d1f3aa55f6cc34dc480169d58f2e6d8958895d68845fa4ab566509e", size = 657736 },
    { url = "https://files.pythonhosted.org/packages/d9/42/b87bc2a81e3a62c3de2b0d550bf91a86939442b7ff85abb94eec3fc0e6aa/greenlet-3.1.1-cp313-cp313-manylinux_2_17_x86_64.manylinux2014_x86_64.whl", hash = "sha256:efc0f674aa41b92da8c49e0346318c6075d734994c3c4e4430b1c3f853e498e4", size = 660347 },
    { url = "https://files.pythonhosted.org/packages/37/fa/71599c3fd06336cdc3eac52e6871cfebab4d9d70674a9a9e7a482c318e99/greenlet-3.1.1-cp313-cp313-manylinux_2_24_x86_64.manylinux_2_28_x86_64.whl", hash = "sha256:0153404a4bb921f0ff1abeb5ce8a5131da56b953eda6e14b88dc6bbc04d2049e", size = 615583 },
    { url = "https://files.pythonhosted.org/packages/4e/96/e9ef85de031703ee7a4483489b40cf307f93c1824a02e903106f2ea315fe/greenlet-3.1.1-cp313-cp313-musllinux_1_1_aarch64.whl", hash = "sha256:275f72decf9932639c1c6dd1013a1bc266438eb32710016a1c742df5da6e60a1", size = 1133039 },
    { url = "https://files.pythonhosted.org/packages/87/76/b2b6362accd69f2d1889db61a18c94bc743e961e3cab344c2effaa4b4a25/greenlet-3.1.1-cp313-cp313-musllinux_1_1_x86_64.whl", hash = "sha256:c4aab7f6381f38a4b42f269057aee279ab0fc7bf2e929e3d4abfae97b682a12c", size = 1160716 },
    { url = "https://files.pythonhosted.org/packages/1f/1b/54336d876186920e185066d8c3024ad55f21d7cc3683c856127ddb7b13ce/greenlet-3.1.1-cp313-cp313-win_amd64.whl", hash = "sha256:b42703b1cf69f2aa1df7d1030b9d77d3e584a70755674d60e710f0af570f3761", size = 299490 },
    { url = "https://files.pythonhosted.org/packages/5f/17/bea55bf36990e1638a2af5ba10c1640273ef20f627962cf97107f1e5d637/greenlet-3.1.1-cp313-cp313t-manylinux_2_17_aarch64.manylinux2014_aarch64.whl", hash = "sha256:f1695e76146579f8c06c1509c7ce4dfe0706f49c6831a817ac04eebb2fd02011", size = 643731 },
    { url = "https://files.pythonhosted.org/packages/78/d2/aa3d2157f9ab742a08e0fd8f77d4699f37c22adfbfeb0c610a186b5f75e0/greenlet-3.1.1-cp313-cp313t-manylinux_2_17_ppc64le.manylinux2014_ppc64le.whl", hash = "sha256:7876452af029456b3f3549b696bb36a06db7c90747740c5302f74a9e9fa14b13", size = 649304 },
    { url = "https://files.pythonhosted.org/packages/f1/8e/d0aeffe69e53ccff5a28fa86f07ad1d2d2d6537a9506229431a2a02e2f15/greenlet-3.1.1-cp313-cp313t-manylinux_2_17_s390x.manylinux2014_s390x.whl", hash = "sha256:4ead44c85f8ab905852d3de8d86f6f8baf77109f9da589cb4fa142bd3b57b475", size = 646537 },
    { url = "https://files.pythonhosted.org/packages/05/79/e15408220bbb989469c8871062c97c6c9136770657ba779711b90870d867/greenlet-3.1.1-cp313-cp313t-manylinux_2_17_x86_64.manylinux2014_x86_64.whl", hash = "sha256:8320f64b777d00dd7ccdade271eaf0cad6636343293a25074cc5566160e4de7b", size = 642506 },
    { url = "https://files.pythonhosted.org/packages/18/87/470e01a940307796f1d25f8167b551a968540fbe0551c0ebb853cb527dd6/greenlet-3.1.1-cp313-cp313t-manylinux_2_24_x86_64.manylinux_2_28_x86_64.whl", hash = "sha256:6510bf84a6b643dabba74d3049ead221257603a253d0a9873f55f6a59a65f822", size = 602753 },
    { url = "https://files.pythonhosted.org/packages/e2/72/576815ba674eddc3c25028238f74d7b8068902b3968cbe456771b166455e/greenlet-3.1.1-cp313-cp313t-musllinux_1_1_aarch64.whl", hash = "sha256:04b013dc07c96f83134b1e99888e7a79979f1a247e2a9f59697fa14b5862ed01", size = 1122731 },
    { url = "https://files.pythonhosted.org/packages/ac/38/08cc303ddddc4b3d7c628c3039a61a3aae36c241ed01393d00c2fd663473/greenlet-3.1.1-cp313-cp313t-musllinux_1_1_x86_64.whl", hash = "sha256:411f015496fec93c1c8cd4e5238da364e1da7a124bcb293f085bf2860c32c6f6", size = 1142112 },
    { url = "https://files.pythonhosted.org/packages/8c/82/8051e82af6d6b5150aacb6789a657a8afd48f0a44d8e91cb72aaaf28553a/greenlet-3.1.1-cp39-cp39-macosx_11_0_universal2.whl", hash = "sha256:396979749bd95f018296af156201d6211240e7a23090f50a8d5d18c370084dc3", size = 270027 },
    { url = "https://files.pythonhosted.org/packages/f9/74/f66de2785880293780eebd18a2958aeea7cbe7814af1ccef634f4701f846/greenlet-3.1.1-cp39-cp39-manylinux_2_17_aarch64.manylinux2014_aarch64.whl", hash = "sha256:ca9d0ff5ad43e785350894d97e13633a66e2b50000e8a183a50a88d834752d42", size = 634822 },
    { url = "https://files.pythonhosted.org/packages/68/23/acd9ca6bc412b02b8aa755e47b16aafbe642dde0ad2f929f836e57a7949c/greenlet-3.1.1-cp39-cp39-manylinux_2_17_ppc64le.manylinux2014_ppc64le.whl", hash = "sha256:f6ff3b14f2df4c41660a7dec01045a045653998784bf8cfcb5a525bdffffbc8f", size = 646866 },
    { url = "https://files.pythonhosted.org/packages/a9/ab/562beaf8a53dc9f6b2459f200e7bc226bb07e51862a66351d8b7817e3efd/greenlet-3.1.1-cp39-cp39-manylinux_2_17_s390x.manylinux2014_s390x.whl", hash = "sha256:94ebba31df2aa506d7b14866fed00ac141a867e63143fe5bca82a8e503b36437", size = 641985 },
    { url = "https://files.pythonhosted.org/packages/03/d3/1006543621f16689f6dc75f6bcf06e3c23e044c26fe391c16c253623313e/greenlet-3.1.1-cp39-cp39-manylinux_2_17_x86_64.manylinux2014_x86_64.whl", hash = "sha256:73aaad12ac0ff500f62cebed98d8789198ea0e6f233421059fa68a5aa7220145", size = 641268 },
    { url = "https://files.pythonhosted.org/packages/2f/c1/ad71ce1b5f61f900593377b3f77b39408bce5dc96754790311b49869e146/greenlet-3.1.1-cp39-cp39-manylinux_2_24_x86_64.manylinux_2_28_x86_64.whl", hash = "sha256:63e4844797b975b9af3a3fb8f7866ff08775f5426925e1e0bbcfe7932059a12c", size = 597376 },
    { url = "https://files.pythonhosted.org/packages/f7/ff/183226685b478544d61d74804445589e069d00deb8ddef042699733950c7/greenlet-3.1.1-cp39-cp39-musllinux_1_1_aarch64.whl", hash = "sha256:7939aa3ca7d2a1593596e7ac6d59391ff30281ef280d8632fa03d81f7c5f955e", size = 1123359 },
    { url = "https://files.pythonhosted.org/packages/c0/8b/9b3b85a89c22f55f315908b94cd75ab5fed5973f7393bbef000ca8b2c5c1/greenlet-3.1.1-cp39-cp39-musllinux_1_1_x86_64.whl", hash = "sha256:d0028e725ee18175c6e422797c407874da24381ce0690d6b9396c204c7f7276e", size = 1147458 },
    { url = "https://files.pythonhosted.org/packages/b8/1c/248fadcecd1790b0ba793ff81fa2375c9ad6442f4c748bf2cc2e6563346a/greenlet-3.1.1-cp39-cp39-win32.whl", hash = "sha256:5e06afd14cbaf9e00899fae69b24a32f2196c19de08fcb9f4779dd4f004e5e7c", size = 281131 },
    { url = "https://files.pythonhosted.org/packages/ae/02/e7d0aef2354a38709b764df50b2b83608f0621493e47f47694eb80922822/greenlet-3.1.1-cp39-cp39-win_amd64.whl", hash = "sha256:3319aa75e0e0639bc15ff54ca327e8dc7a6fe404003496e3c6925cd3142e0e22", size = 298306 },
]

[[package]]
name = "h11"
version = "0.14.0"
source = { registry = "https://pypi.org/simple" }
sdist = { url = "https://files.pythonhosted.org/packages/f5/38/3af3d3633a34a3316095b39c8e8fb4853a28a536e55d347bd8d8e9a14b03/h11-0.14.0.tar.gz", hash = "sha256:8f19fbbe99e72420ff35c00b27a34cb9937e902a8b810e2c88300c6f0a3b699d", size = 100418 }
wheels = [
    { url = "https://files.pythonhosted.org/packages/95/04/ff642e65ad6b90db43e668d70ffb6736436c7ce41fcc549f4e9472234127/h11-0.14.0-py3-none-any.whl", hash = "sha256:e3fe4ac4b851c468cc8363d500db52c2ead036020723024a109d37346efaa761", size = 58259 },
]

[[package]]
<<<<<<< HEAD
name = "httpcore"
version = "1.0.6"
source = { registry = "https://pypi.org/simple" }
dependencies = [
    { name = "certifi" },
    { name = "h11" },
]
sdist = { url = "https://files.pythonhosted.org/packages/b6/44/ed0fa6a17845fb033bd885c03e842f08c1b9406c86a2e60ac1ae1b9206a6/httpcore-1.0.6.tar.gz", hash = "sha256:73f6dbd6eb8c21bbf7ef8efad555481853f5f6acdeaff1edb0694289269ee17f", size = 85180 }
wheels = [
    { url = "https://files.pythonhosted.org/packages/06/89/b161908e2f51be56568184aeb4a880fd287178d176fd1c860d2217f41106/httpcore-1.0.6-py3-none-any.whl", hash = "sha256:27b59625743b85577a8c0e10e55b50b5368a4f2cfe8cc7bcfa9cf00829c2682f", size = 78011 },
]

[[package]]
name = "httpx"
version = "0.27.2"
source = { registry = "https://pypi.org/simple" }
dependencies = [
    { name = "anyio" },
    { name = "certifi" },
    { name = "httpcore" },
    { name = "idna" },
    { name = "sniffio" },
]
sdist = { url = "https://files.pythonhosted.org/packages/78/82/08f8c936781f67d9e6b9eeb8a0c8b4e406136ea4c3d1f89a5db71d42e0e6/httpx-0.27.2.tar.gz", hash = "sha256:f7c2be1d2f3c3c3160d441802406b206c2b76f5947b11115e6df10c6c65e66c2", size = 144189 }
wheels = [
    { url = "https://files.pythonhosted.org/packages/56/95/9377bcb415797e44274b51d46e3249eba641711cf3348050f76ee7b15ffc/httpx-0.27.2-py3-none-any.whl", hash = "sha256:7bb2708e112d8fdd7829cd4243970f0c223274051cb35ee80c03301ee29a3df0", size = 76395 },
]

[[package]]
=======
>>>>>>> 83637882
name = "identify"
version = "2.6.1"
source = { registry = "https://pypi.org/simple" }
sdist = { url = "https://files.pythonhosted.org/packages/29/bb/25024dbcc93516c492b75919e76f389bac754a3e4248682fba32b250c880/identify-2.6.1.tar.gz", hash = "sha256:91478c5fb7c3aac5ff7bf9b4344f803843dc586832d5f110d672b19aa1984c98", size = 99097 }
wheels = [
    { url = "https://files.pythonhosted.org/packages/7d/0c/4ef72754c050979fdcc06c744715ae70ea37e734816bb6514f79df77a42f/identify-2.6.1-py2.py3-none-any.whl", hash = "sha256:53863bcac7caf8d2ed85bd20312ea5dcfc22226800f6d6881f232d861db5a8f0", size = 98972 },
]

[[package]]
name = "idna"
version = "3.10"
source = { registry = "https://pypi.org/simple" }
sdist = { url = "https://files.pythonhosted.org/packages/f1/70/7703c29685631f5a7590aa73f1f1d3fa9a380e654b86af429e0934a32f7d/idna-3.10.tar.gz", hash = "sha256:12f65c9b470abda6dc35cf8e63cc574b1c52b11df2c86030af0ac09b01b13ea9", size = 190490 }
wheels = [
    { url = "https://files.pythonhosted.org/packages/76/c6/c88e154df9c4e1a2a66ccf0005a88dfb2650c1dffb6f5ce603dfbd452ce3/idna-3.10-py3-none-any.whl", hash = "sha256:946d195a0d259cbba61165e88e65941f16e9b36ea6ddb97f00452bae8b1287d3", size = 70442 },
]

[[package]]
name = "importlib-metadata"
version = "8.5.0"
source = { registry = "https://pypi.org/simple" }
dependencies = [
    { name = "zipp", marker = "python_full_version < '3.11'" },
]
sdist = { url = "https://files.pythonhosted.org/packages/cd/12/33e59336dca5be0c398a7482335911a33aa0e20776128f038019f1a95f1b/importlib_metadata-8.5.0.tar.gz", hash = "sha256:71522656f0abace1d072b9e5481a48f07c138e00f079c38c8f883823f9c26bd7", size = 55304 }
wheels = [
    { url = "https://files.pythonhosted.org/packages/a0/d9/a1e041c5e7caa9a05c925f4bdbdfb7f006d1f74996af53467bc394c97be7/importlib_metadata-8.5.0-py3-none-any.whl", hash = "sha256:45e54197d28b7a7f1559e60b95e7c567032b602131fbd588f1497f47880aa68b", size = 26514 },
]

[[package]]
name = "iniconfig"
version = "2.0.0"
source = { registry = "https://pypi.org/simple" }
sdist = { url = "https://files.pythonhosted.org/packages/d7/4b/cbd8e699e64a6f16ca3a8220661b5f83792b3017d0f79807cb8708d33913/iniconfig-2.0.0.tar.gz", hash = "sha256:2d91e135bf72d31a410b17c16da610a82cb55f6b0477d1a902134b24a455b8b3", size = 4646 }
wheels = [
    { url = "https://files.pythonhosted.org/packages/ef/a6/62565a6e1cf69e10f5727360368e451d4b7f58beeac6173dc9db836a5b46/iniconfig-2.0.0-py3-none-any.whl", hash = "sha256:b6a85871a79d2e3b22d2d1b94ac2824226a63c6b741c88f7ae975f18b6778374", size = 5892 },
]

[[package]]
name = "jinja2"
version = "3.1.4"
source = { registry = "https://pypi.org/simple" }
dependencies = [
    { name = "markupsafe" },
]
sdist = { url = "https://files.pythonhosted.org/packages/ed/55/39036716d19cab0747a5020fc7e907f362fbf48c984b14e62127f7e68e5d/jinja2-3.1.4.tar.gz", hash = "sha256:4a3aee7acbbe7303aede8e9648d13b8bf88a429282aa6122a993f0ac800cb369", size = 240245 }
wheels = [
    { url = "https://files.pythonhosted.org/packages/31/80/3a54838c3fb461f6fec263ebf3a3a41771bd05190238de3486aae8540c36/jinja2-3.1.4-py3-none-any.whl", hash = "sha256:bc5dd2abb727a5319567b7a813e6a2e7318c39f4f487cfe6c89c6f9c7d25197d", size = 133271 },
]

[[package]]
name = "markdown"
version = "3.7"
source = { registry = "https://pypi.org/simple" }
dependencies = [
    { name = "importlib-metadata", marker = "python_full_version < '3.10'" },
]
sdist = { url = "https://files.pythonhosted.org/packages/54/28/3af612670f82f4c056911fbbbb42760255801b3068c48de792d354ff4472/markdown-3.7.tar.gz", hash = "sha256:2ae2471477cfd02dbbf038d5d9bc226d40def84b4fe2986e49b59b6b472bbed2", size = 357086 }
wheels = [
    { url = "https://files.pythonhosted.org/packages/3f/08/83871f3c50fc983b88547c196d11cf8c3340e37c32d2e9d6152abe2c61f7/Markdown-3.7-py3-none-any.whl", hash = "sha256:7eb6df5690b81a1d7942992c97fad2938e956e79df20cbc6186e9c3a77b1c803", size = 106349 },
]

[[package]]
name = "markupsafe"
version = "3.0.0"
source = { registry = "https://pypi.org/simple" }
sdist = { url = "https://files.pythonhosted.org/packages/5c/84/3f683b24fcffa08c5b7ef3fb8a845661057dd39c321c1ae16fa37a3eb35b/markupsafe-3.0.0.tar.gz", hash = "sha256:03ff62dea2fef3eadf2f1853bc6332bcb0458d9608b11dfb1cd5aeda1c178ea6", size = 20102 }
wheels = [
    { url = "https://files.pythonhosted.org/packages/66/a6/f705e503cdcd944f8bb50cf615f2d436f671a60f1d5cb1c5a1a9c7d57028/MarkupSafe-3.0.0-cp310-cp310-macosx_10_9_universal2.whl", hash = "sha256:380faf314c3c84c1682ca672e6280c6c59e92d0bc13dc71758ffa2de3cd4e252", size = 14337 },
    { url = "https://files.pythonhosted.org/packages/7c/cf/c78c4c5f33492290cddd2469389c86e6e2a7b5ef64dd014b021bf64a5e08/MarkupSafe-3.0.0-cp310-cp310-macosx_11_0_arm64.whl", hash = "sha256:1ee9790be6f62121c4c58bbced387b0965ab7bffeecb4e17cc42ef290784e363", size = 12362 },
    { url = "https://files.pythonhosted.org/packages/2a/0f/351109b1403c1061732e2bb76900e15e9387177ba4b8f5d60783c16c8225/MarkupSafe-3.0.0-cp310-cp310-manylinux_2_17_aarch64.manylinux2014_aarch64.whl", hash = "sha256:5ddf5cb8e9c00d9bf8b0c75949fb3ff9ea2096ba531693e2e87336d197fdb908", size = 21736 },
    { url = "https://files.pythonhosted.org/packages/10/9f/7984e6dc0f62ff8f18fb129954f393869571cfca95bf0e53030cf4bf6936/MarkupSafe-3.0.0-cp310-cp310-manylinux_2_17_x86_64.manylinux2014_x86_64.whl", hash = "sha256:9b36473a2d3e882d1873ea906ce54408b9588dc2c65989664e6e7f5a2de353d7", size = 20905 },
    { url = "https://files.pythonhosted.org/packages/30/3f/be451779aa18f4c5c5e290433fa35aec8474e88099017ece53b304391971/MarkupSafe-3.0.0-cp310-cp310-manylinux_2_5_i686.manylinux1_i686.manylinux_2_17_i686.manylinux2014_i686.whl", hash = "sha256:dba0f83119b9514bc37272ad012f0cc03f0805cc6a2bea7244e19250ac8ff29f", size = 21036 },
    { url = "https://files.pythonhosted.org/packages/b6/42/70e0c73827995ad731812cc018048d9e65bb5fc54c21ee8d693609c4b7fc/MarkupSafe-3.0.0-cp310-cp310-musllinux_1_2_aarch64.whl", hash = "sha256:409535e0521c4630d5b5a1bf284e9d3c76d2fc2f153ebb12cf3827797798cc99", size = 21636 },
    { url = "https://files.pythonhosted.org/packages/49/b4/667b4f33303b5c085a0cb3dc3764b0240b9a4f79321de1d9fc04301f30a0/MarkupSafe-3.0.0-cp310-cp310-musllinux_1_2_i686.whl", hash = "sha256:64a7c7856c3a409011139b17d137c2924df4318dab91ee0530800819617c4381", size = 21298 },
    { url = "https://files.pythonhosted.org/packages/f3/8f/8e3249fdd5bdd9344ace890f0fc7277882d75659449beb28635029cb5684/MarkupSafe-3.0.0-cp310-cp310-musllinux_1_2_x86_64.whl", hash = "sha256:4deea1d9169578917d1f35cdb581bc7bab56a7e8c5be2633bd1b9549c3c22a01", size = 21049 },
    { url = "https://files.pythonhosted.org/packages/c0/c5/dfb13194dcfdcd3e08e4fd29719bfb472d711cf66d86330542daa9e2565f/MarkupSafe-3.0.0-cp310-cp310-win32.whl", hash = "sha256:3cd0bba31d484fe9b9d77698ddb67c978704603dc10cdc905512af308cfcca6b", size = 15025 },
    { url = "https://files.pythonhosted.org/packages/07/8d/d0f52b26efb87733551f78a3a009eaa5fdb529a5af3712947fda1c93b82e/MarkupSafe-3.0.0-cp310-cp310-win_amd64.whl", hash = "sha256:4ca04c60006867610a06575b46941ae616b19da0adc85b9f8f3d9cbd7a3da385", size = 15485 },
    { url = "https://files.pythonhosted.org/packages/d2/af/5d89e9d6fbba5024a047aa004942578fee3396d9991119d4b9f73f027daf/MarkupSafe-3.0.0-cp311-cp311-macosx_10_9_universal2.whl", hash = "sha256:e64b390a306f9e849ee809f92af6a52cda41741c914358e0e9f8499d03741526", size = 14341 },
    { url = "https://files.pythonhosted.org/packages/60/0f/e33b03aeaecd8d90ba869e7c93b9f1aeeb0ab2820e338745200c9a2c8acb/MarkupSafe-3.0.0-cp311-cp311-macosx_11_0_arm64.whl", hash = "sha256:7c524203207f5b569df06c96dafdc337228921ee8c3cc5f6e891d024c6595352", size = 12364 },
    { url = "https://files.pythonhosted.org/packages/81/ec/8804186f64b9c15844fa0e5079264e22325ac93573eef9eb4ab41e3929fc/MarkupSafe-3.0.0-cp311-cp311-manylinux_2_17_aarch64.manylinux2014_aarch64.whl", hash = "sha256:c409691696bec2b5e5c9efd9593c99025bf2f317380bf0d993ee0213516d908a", size = 23956 },
    { url = "https://files.pythonhosted.org/packages/dd/4f/ddab3f0ab045ae34cf40e8ac1d8bf2933c50cda9c626441353c25d048556/MarkupSafe-3.0.0-cp311-cp311-manylinux_2_17_x86_64.manylinux2014_x86_64.whl", hash = "sha256:64f7d04410be600aa5ec0626d73d43e68a51c86500ce12917e10fd013e258df5", size = 23251 },
    { url = "https://files.pythonhosted.org/packages/59/a2/c68e6167a057d78e19b8e30338c33e3d917c8cd5d6ba574991202291b6b0/MarkupSafe-3.0.0-cp311-cp311-manylinux_2_5_i686.manylinux1_i686.manylinux_2_17_i686.manylinux2014_i686.whl", hash = "sha256:105ada43a61af22acb8774514c51900dc820c481cc5ba53f17c09d294d9c07ca", size = 23157 },
    { url = "https://files.pythonhosted.org/packages/24/fc/cea6e038c6f911aeeda66a41b96b8885153026867422e1f37f9b018b427f/MarkupSafe-3.0.0-cp311-cp311-musllinux_1_2_aarch64.whl", hash = "sha256:a5fd5500d4e4f7cc88d8c0f2e45126c4307ed31e08f8ec521474f2fd99d35ac3", size = 23635 },
    { url = "https://files.pythonhosted.org/packages/36/c7/2fca924654032c27055706ad6647cf5535be8cf641d2148fc693b0e04407/MarkupSafe-3.0.0-cp311-cp311-musllinux_1_2_i686.whl", hash = "sha256:25396abd52b16900932e05b7104bcdc640a4d96c914f39c3b984e5a17b01fba0", size = 23422 },
    { url = "https://files.pythonhosted.org/packages/e7/56/825d2218c93dbf5f0c8b3cb5e86a02a9b1bb95aaa850765026a7fed7aaa1/MarkupSafe-3.0.0-cp311-cp311-musllinux_1_2_x86_64.whl", hash = "sha256:3efde9a8c56c3b6e5f3fa4baea828f8184970c7c78480fedb620d804b1c31e5c", size = 23339 },
    { url = "https://files.pythonhosted.org/packages/0c/70/973f228b3017d9fffb11567a2a02f092be41cae8ca1a9c97ec571801ab50/MarkupSafe-3.0.0-cp311-cp311-win32.whl", hash = "sha256:12ddac720b8965332d36196f6f83477c6351ba6a25d4aff91e30708c729350d7", size = 15056 },
    { url = "https://files.pythonhosted.org/packages/96/4a/6ea3f7265e17226bc9b1896d16ed5b230fe06cf4530a40a4f47e7d311a62/MarkupSafe-3.0.0-cp311-cp311-win_amd64.whl", hash = "sha256:658fdf6022740896c403d45148bf0c36978c6b48c9ef8b1f8d0c7a11b6cdea86", size = 15493 },
    { url = "https://files.pythonhosted.org/packages/2a/d2/4cda4f2c9a21b426c5f5b80a70991dc26b78bcecd7b03a8e8a22cc1cddc1/MarkupSafe-3.0.0-cp312-cp312-macosx_10_13_universal2.whl", hash = "sha256:d261ec38b8a99a39b62e0119ed47fe3b62f7691c500bc1e815265adc016438c1", size = 14274 },
    { url = "https://files.pythonhosted.org/packages/6c/46/92fd7ef12daa1b1e5fe4e38cc251e01c51ea288ecda950a30b2e8d66a051/MarkupSafe-3.0.0-cp312-cp312-macosx_11_0_arm64.whl", hash = "sha256:e363440c8534bf2f2ef1b8fdc02037eb5fff8fce2a558519b22d6a3a38b3ec5e", size = 12332 },
    { url = "https://files.pythonhosted.org/packages/61/47/f972faff9134053fc083e591b7415ce7a2f4c51fb1dba17757822d0ebb5d/MarkupSafe-3.0.0-cp312-cp312-manylinux_2_17_aarch64.manylinux2014_aarch64.whl", hash = "sha256:7835de4c56066e096407a1852e5561f6033786dd987fa90dc384e45b9bd21295", size = 24049 },
    { url = "https://files.pythonhosted.org/packages/c0/c9/5c84edd744fe981c1c37e8303799e4d90bc2b146997b60dc158c20791b24/MarkupSafe-3.0.0-cp312-cp312-manylinux_2_17_x86_64.manylinux2014_x86_64.whl", hash = "sha256:b6cc46a27d904c9be5732029769acf4b0af69345172ed1ef6d4db0c023ff603b", size = 23199 },
    { url = "https://files.pythonhosted.org/packages/70/6f/70ca971e19d0cd905f58cd53358b0dfe30fa393bd9d5a1f372667f7b97b0/MarkupSafe-3.0.0-cp312-cp312-manylinux_2_5_i686.manylinux1_i686.manylinux_2_17_i686.manylinux2014_i686.whl", hash = "sha256:f0411641d31aa6f7f0cc13f0f18b63b8dc08da5f3a7505972a42ab059f479ba3", size = 23099 },
    { url = "https://files.pythonhosted.org/packages/7f/47/c15288e10d0f3c9ac0d997891f581d910a593a74c1e9789046b9cb4e4c53/MarkupSafe-3.0.0-cp312-cp312-musllinux_1_2_aarch64.whl", hash = "sha256:b2a7afd24d408b907672015555bc10be2382e6c5f62a488e2d452da670bbd389", size = 23812 },
    { url = "https://files.pythonhosted.org/packages/dd/f6/518225e5cd027828cb26bbe0b99c9b110512960e60718c66df9823ba5e8f/MarkupSafe-3.0.0-cp312-cp312-musllinux_1_2_i686.whl", hash = "sha256:c8ab7efeff1884c5da8e18f743b667215300e09043820d11723718de0b7db934", size = 23392 },
    { url = "https://files.pythonhosted.org/packages/55/a5/94b07a3fe33d52c93476b0970ab9ab011790c04d10d5c110ed3de01863f5/MarkupSafe-3.0.0-cp312-cp312-musllinux_1_2_x86_64.whl", hash = "sha256:8219e2207f6c188d15614ea043636c2b36d2d79bf853639c124a179412325a13", size = 23559 },
    { url = "https://files.pythonhosted.org/packages/b9/77/1e21ea23aeeaa0760d0ab03976b38f6551ad803cffccdec2db9dcb85ac7c/MarkupSafe-3.0.0-cp312-cp312-win32.whl", hash = "sha256:59420b5a9a5d3fee483a32adb56d7369ae0d630798da056001be1e9f674f3aa6", size = 15064 },
    { url = "https://files.pythonhosted.org/packages/55/e2/4e0c49629d1d8f0642ecc772577cdf870048401280d421321bbb55d8b251/MarkupSafe-3.0.0-cp312-cp312-win_amd64.whl", hash = "sha256:7ed789d0f7f11fcf118cf0acb378743dfdd4215d7f7d18837c88171405c9a452", size = 15564 },
    { url = "https://files.pythonhosted.org/packages/14/dd/7149242a730e218b6dd7ffa6817c951f51f4204e7afb8e8bbf688d8ae4c3/MarkupSafe-3.0.0-cp313-cp313-macosx_10_13_universal2.whl", hash = "sha256:27d6a73682b99568916c54a4bfced40e7d871ba685b580ea04bbd2e405dfd4c5", size = 14276 },
    { url = "https://files.pythonhosted.org/packages/8a/c5/b6cda6248f83c59148540b6d815b4c59b1222e059fe759eb3c446748b744/MarkupSafe-3.0.0-cp313-cp313-macosx_11_0_arm64.whl", hash = "sha256:494a64efc535e147fcc713dba58eecfce3a79f1e93ebe81995b387f5cd9bc2e1", size = 12325 },
    { url = "https://files.pythonhosted.org/packages/9c/84/9f82de5f77f61c64fec414f4ae7e1e7871b82da0d52414f8810410de752a/MarkupSafe-3.0.0-cp313-cp313-manylinux_2_17_aarch64.manylinux2014_aarch64.whl", hash = "sha256:c5243044a927e8a6bb28517838662a019cd7f73d7f106bbb37ab5e7fa8451a92", size = 24010 },
    { url = "https://files.pythonhosted.org/packages/45/14/80f6553deba7a6beeae455f2c1e450f55f0f17241f06ed065571445e2bf0/MarkupSafe-3.0.0-cp313-cp313-manylinux_2_17_x86_64.manylinux2014_x86_64.whl", hash = "sha256:63dae84964a9a3d2610808cee038f435d9a111620c37ccf872c2fcaeca6865b3", size = 23163 },
    { url = "https://files.pythonhosted.org/packages/34/03/e64f36452db4eabf3b89cfbbebf46736afa82eda0c95f3f4bf11c4cf3c85/MarkupSafe-3.0.0-cp313-cp313-manylinux_2_5_i686.manylinux1_i686.manylinux_2_17_i686.manylinux2014_i686.whl", hash = "sha256:dcbee57fedc9b2182c54ffc1c5eed316c3da8bbfeda8009e1b5d7220199d15da", size = 23044 },
    { url = "https://files.pythonhosted.org/packages/eb/89/9c47f58e3e75adbaa9387f3db84ca6a7d3a3abd93e7541cfaadad073e5d6/MarkupSafe-3.0.0-cp313-cp313-musllinux_1_2_aarch64.whl", hash = "sha256:f846fd7c241e5bd4161e2a483663eb66e4d8e12130fcdc052f310f388f1d61c6", size = 23849 },
    { url = "https://files.pythonhosted.org/packages/87/ae/fd72c59177ae148aee41eed67f5dcb73e96590f439fd0149c88deab207c0/MarkupSafe-3.0.0-cp313-cp313-musllinux_1_2_i686.whl", hash = "sha256:678fbceb202382aae42c1f0cd9f56b776bc20a58ae5b553ee1fe6b802983a1d6", size = 23414 },
    { url = "https://files.pythonhosted.org/packages/7a/8f/2e9a4653c78744b8a65cab56382148073c96893efc4c75eef2fa0a96f608/MarkupSafe-3.0.0-cp313-cp313-musllinux_1_2_x86_64.whl", hash = "sha256:bd9b8e458e2bab52f9ad3ab5dc8b689a3c84b12b2a2f64cd9a0dfe209fb6b42f", size = 23518 },
    { url = "https://files.pythonhosted.org/packages/81/ac/1ab4e1f47f1778bd2c407b7be543b3c08bff555c8444c742e3c53958d114/MarkupSafe-3.0.0-cp313-cp313-win32.whl", hash = "sha256:1fd02f47596e00a372f5b4af2b4c45f528bade65c66dfcbc6e1ea1bfda758e98", size = 15068 },
    { url = "https://files.pythonhosted.org/packages/53/c4/b3d9f84a093244602e6081e35cf1166cd2f6e3d65746da12d4c13511e2cb/MarkupSafe-3.0.0-cp313-cp313-win_amd64.whl", hash = "sha256:b94bec9eda10111ec7102ef909eca4f3c2df979643924bfe58375f560713a7d1", size = 15566 },
    { url = "https://files.pythonhosted.org/packages/47/2d/6ea2c34833582fb04447e2a91ae8f49540a57757add92cb5095e49d12c61/MarkupSafe-3.0.0-cp313-cp313t-macosx_10_13_universal2.whl", hash = "sha256:509c424069dd037d078925b6815fc56b7271f3aaec471e55e6fa513b0a80d2aa", size = 14513 },
    { url = "https://files.pythonhosted.org/packages/bf/bf/0ee8f270b82fab05b763cfbacc2c33a62f571f59968abc37d4793b3c1623/MarkupSafe-3.0.0-cp313-cp313t-macosx_11_0_arm64.whl", hash = "sha256:81be2c0084d8c69e97e3c5d73ce9e2a6e523556f2a19c4e195c09d499be2f808", size = 12460 },
    { url = "https://files.pythonhosted.org/packages/e4/63/90a907e327e640462ccc671fd55c140e609d09312fa6db62822b2066bf5b/MarkupSafe-3.0.0-cp313-cp313t-manylinux_2_17_aarch64.manylinux2014_aarch64.whl", hash = "sha256:b43ac1eb9f91e0c14aac1d2ef0f76bc7b9ceea51de47536f61268191adf52ad7", size = 25312 },
    { url = "https://files.pythonhosted.org/packages/7a/04/84e439fd573000d85c2394e690dfbf2f322bf09b010689bcac4bafee8834/MarkupSafe-3.0.0-cp313-cp313t-manylinux_2_17_x86_64.manylinux2014_x86_64.whl", hash = "sha256:3b231255770723f1e125d63c14269bcd8b8136ecfb620b9a18c0297e046d0736", size = 23746 },
    { url = "https://files.pythonhosted.org/packages/5f/7d/2bb2663db79eb702d168ab6728741f64e431cd78f55b22c868e95d9805ef/MarkupSafe-3.0.0-cp313-cp313t-manylinux_2_5_i686.manylinux1_i686.manylinux_2_17_i686.manylinux2014_i686.whl", hash = "sha256:c182d45600556917f811aa019d834a89fe4b6f6255da2fd0bdcf80e970f95918", size = 23696 },
    { url = "https://files.pythonhosted.org/packages/5c/66/3227765a7215b205847d71af5def5693027df2538bdd33775eef1ee8151f/MarkupSafe-3.0.0-cp313-cp313t-musllinux_1_2_aarch64.whl", hash = "sha256:9f91c90f8f3bf436f81c12eeb4d79f9ddd263c71125e6ad71341906832a34386", size = 25026 },
    { url = "https://files.pythonhosted.org/packages/f5/77/f3787b456331c94458aef7629c197a70b1c5279e0d04ad0646a13484a20c/MarkupSafe-3.0.0-cp313-cp313t-musllinux_1_2_i686.whl", hash = "sha256:a7171d2b869e9be238ea318c196baf58fbf272704e9c1cd4be8c380eea963342", size = 23988 },
    { url = "https://files.pythonhosted.org/packages/d8/27/bffd73c503bfe6f00fa3de64703e00768f65f74a37b6fb2342ef771cacfd/MarkupSafe-3.0.0-cp313-cp313t-musllinux_1_2_x86_64.whl", hash = "sha256:cb244adf2499aa37d5dc43431990c7f0b632d841af66a51d22bd89c437b60264", size = 23967 },
    { url = "https://files.pythonhosted.org/packages/31/b5/d4a9ecb9785d0d5cad3fac326488dc99eb85270dea989d460cbebd603626/MarkupSafe-3.0.0-cp313-cp313t-win32.whl", hash = "sha256:96e3ed550600185d34429477f1176cedea8293fa40e47fe37a05751bcb64c997", size = 15166 },
    { url = "https://files.pythonhosted.org/packages/8f/86/4b87d92b35f9818d52bfda94abec26ef1b50441982c57d20566ec6b46ada/MarkupSafe-3.0.0-cp313-cp313t-win_amd64.whl", hash = "sha256:1d151b9cf3307e259b749125a5a08c030ba15a8f1d567ca5bfb0e92f35e761f5", size = 15694 },
    { url = "https://files.pythonhosted.org/packages/99/51/ef4f8d801aff0e01bd80260dfa85cb64800866927aff6f834c3d6f7ebe7c/MarkupSafe-3.0.0-cp39-cp39-macosx_10_9_universal2.whl", hash = "sha256:23efb2be7221105c8eb0e905433414d2439cb0a8c5d5ca081c1c72acef0f5613", size = 14328 },
    { url = "https://files.pythonhosted.org/packages/9d/86/afe05136029d09541a7ef6daab922f01739f67e1f086634a1149109a5a78/MarkupSafe-3.0.0-cp39-cp39-macosx_11_0_arm64.whl", hash = "sha256:81ee9c967956b9ea39b3a5270b7cb1740928d205b0dc72629164ce621b4debf9", size = 12356 },
    { url = "https://files.pythonhosted.org/packages/ff/08/0a5cad23cad2dcd13aa68ad7d8c56b4b10f4c86484e24008aced445ab3e7/MarkupSafe-3.0.0-cp39-cp39-manylinux_2_17_aarch64.manylinux2014_aarch64.whl", hash = "sha256:5509a8373fed30b978557890a226c3d30569746c565b9daba69df80c160365a5", size = 21604 },
    { url = "https://files.pythonhosted.org/packages/6e/ac/a02e6dadef6f778ec98569721e8e71152f9ad1ac7438c99cb70684e0f453/MarkupSafe-3.0.0-cp39-cp39-manylinux_2_17_x86_64.manylinux2014_x86_64.whl", hash = "sha256:f1c13c6c908811f867a8e9e66efb2d6c03d1cdd83e92788fe97f693c457dc44f", size = 20769 },
    { url = "https://files.pythonhosted.org/packages/63/63/377ecc7aea0fae9b5aed793cc65b586a4ab4b52bc0f0198622f722f6e4aa/MarkupSafe-3.0.0-cp39-cp39-manylinux_2_5_i686.manylinux1_i686.manylinux_2_17_i686.manylinux2014_i686.whl", hash = "sha256:d7e63d1977d3806ce0a1a3e0099b089f61abdede5238ca6a3f3bf8877b46d095", size = 20905 },
    { url = "https://files.pythonhosted.org/packages/8e/13/7819a2261f0ca26474121512def4d8a354869f3f1d28c38fef4226a9936d/MarkupSafe-3.0.0-cp39-cp39-musllinux_1_2_aarch64.whl", hash = "sha256:d2c099be5274847d606574234e494f23a359e829ba337ea9037c3a72b0851942", size = 21498 },
    { url = "https://files.pythonhosted.org/packages/a7/f2/eea3125b43826fe88c9b1cb7d8fa007a283d7c4b79577a3712db6e61e3b1/MarkupSafe-3.0.0-cp39-cp39-musllinux_1_2_i686.whl", hash = "sha256:e042ccf8fe5bf8b6a4b38b3f7d618eb10ea20402b0c9f4add9293408de447974", size = 21171 },
    { url = "https://files.pythonhosted.org/packages/20/2d/474d27577ba12d5bb465133096424d037f7f272466f4e81e6c37c9cfe07a/MarkupSafe-3.0.0-cp39-cp39-musllinux_1_2_x86_64.whl", hash = "sha256:98fb3a2bf525ad66db96745707b93ba0f78928b7a1cb2f1cb4b143bc7e2ba3b3", size = 20905 },
    { url = "https://files.pythonhosted.org/packages/73/8c/7087be0d8e090ee424d59307da837f6401bf6465b03bf6dd0e36bfc40b9a/MarkupSafe-3.0.0-cp39-cp39-win32.whl", hash = "sha256:a80c6740e1bfbe50cea7cbf74f48823bb57bd59d914ee22ff8a81963b08e62d2", size = 15024 },
    { url = "https://files.pythonhosted.org/packages/a1/0d/39a8acf44dd8cfe60c93f589b1c553a4d5865f05e6b752481604147b72e5/MarkupSafe-3.0.0-cp39-cp39-win_amd64.whl", hash = "sha256:5d207ff5cceef77796f8aacd44263266248cf1fbc601441524d7835613f8abec", size = 15477 },
]

[[package]]
name = "nodeenv"
version = "1.9.1"
source = { registry = "https://pypi.org/simple" }
sdist = { url = "https://files.pythonhosted.org/packages/43/16/fc88b08840de0e0a72a2f9d8c6bae36be573e475a6326ae854bcc549fc45/nodeenv-1.9.1.tar.gz", hash = "sha256:6ec12890a2dab7946721edbfbcd91f3319c6ccc9aec47be7c7e6b7011ee6645f", size = 47437 }
wheels = [
    { url = "https://files.pythonhosted.org/packages/d2/1d/1b658dbd2b9fa9c4c9f32accbfc0205d532c8c6194dc0f2a4c0428e7128a/nodeenv-1.9.1-py2.py3-none-any.whl", hash = "sha256:ba11c9782d29c27c70ffbdda2d7415098754709be8a7056d79a737cd901155c9", size = 22314 },
]

[[package]]
name = "numpy"
version = "2.0.2"
source = { registry = "https://pypi.org/simple" }
sdist = { url = "https://files.pythonhosted.org/packages/a9/75/10dd1f8116a8b796cb2c737b674e02d02e80454bda953fa7e65d8c12b016/numpy-2.0.2.tar.gz", hash = "sha256:883c987dee1880e2a864ab0dc9892292582510604156762362d9326444636e78", size = 18902015 }
wheels = [
    { url = "https://files.pythonhosted.org/packages/21/91/3495b3237510f79f5d81f2508f9f13fea78ebfdf07538fc7444badda173d/numpy-2.0.2-cp310-cp310-macosx_10_9_x86_64.whl", hash = "sha256:51129a29dbe56f9ca83438b706e2e69a39892b5eda6cedcb6b0c9fdc9b0d3ece", size = 21165245 },
    { url = "https://files.pythonhosted.org/packages/05/33/26178c7d437a87082d11019292dce6d3fe6f0e9026b7b2309cbf3e489b1d/numpy-2.0.2-cp310-cp310-macosx_11_0_arm64.whl", hash = "sha256:f15975dfec0cf2239224d80e32c3170b1d168335eaedee69da84fbe9f1f9cd04", size = 13738540 },
    { url = "https://files.pythonhosted.org/packages/ec/31/cc46e13bf07644efc7a4bf68df2df5fb2a1a88d0cd0da9ddc84dc0033e51/numpy-2.0.2-cp310-cp310-macosx_14_0_arm64.whl", hash = "sha256:8c5713284ce4e282544c68d1c3b2c7161d38c256d2eefc93c1d683cf47683e66", size = 5300623 },
    { url = "https://files.pythonhosted.org/packages/6e/16/7bfcebf27bb4f9d7ec67332ffebee4d1bf085c84246552d52dbb548600e7/numpy-2.0.2-cp310-cp310-macosx_14_0_x86_64.whl", hash = "sha256:becfae3ddd30736fe1889a37f1f580e245ba79a5855bff5f2a29cb3ccc22dd7b", size = 6901774 },
    { url = "https://files.pythonhosted.org/packages/f9/a3/561c531c0e8bf082c5bef509d00d56f82e0ea7e1e3e3a7fc8fa78742a6e5/numpy-2.0.2-cp310-cp310-manylinux_2_17_aarch64.manylinux2014_aarch64.whl", hash = "sha256:2da5960c3cf0df7eafefd806d4e612c5e19358de82cb3c343631188991566ccd", size = 13907081 },
    { url = "https://files.pythonhosted.org/packages/fa/66/f7177ab331876200ac7563a580140643d1179c8b4b6a6b0fc9838de2a9b8/numpy-2.0.2-cp310-cp310-manylinux_2_17_x86_64.manylinux2014_x86_64.whl", hash = "sha256:496f71341824ed9f3d2fd36cf3ac57ae2e0165c143b55c3a035ee219413f3318", size = 19523451 },
    { url = "https://files.pythonhosted.org/packages/25/7f/0b209498009ad6453e4efc2c65bcdf0ae08a182b2b7877d7ab38a92dc542/numpy-2.0.2-cp310-cp310-musllinux_1_1_x86_64.whl", hash = "sha256:a61ec659f68ae254e4d237816e33171497e978140353c0c2038d46e63282d0c8", size = 19927572 },
    { url = "https://files.pythonhosted.org/packages/3e/df/2619393b1e1b565cd2d4c4403bdd979621e2c4dea1f8532754b2598ed63b/numpy-2.0.2-cp310-cp310-musllinux_1_2_aarch64.whl", hash = "sha256:d731a1c6116ba289c1e9ee714b08a8ff882944d4ad631fd411106a30f083c326", size = 14400722 },
    { url = "https://files.pythonhosted.org/packages/22/ad/77e921b9f256d5da36424ffb711ae79ca3f451ff8489eeca544d0701d74a/numpy-2.0.2-cp310-cp310-win32.whl", hash = "sha256:984d96121c9f9616cd33fbd0618b7f08e0cfc9600a7ee1d6fd9b239186d19d97", size = 6472170 },
    { url = "https://files.pythonhosted.org/packages/10/05/3442317535028bc29cf0c0dd4c191a4481e8376e9f0db6bcf29703cadae6/numpy-2.0.2-cp310-cp310-win_amd64.whl", hash = "sha256:c7b0be4ef08607dd04da4092faee0b86607f111d5ae68036f16cc787e250a131", size = 15905558 },
    { url = "https://files.pythonhosted.org/packages/8b/cf/034500fb83041aa0286e0fb16e7c76e5c8b67c0711bb6e9e9737a717d5fe/numpy-2.0.2-cp311-cp311-macosx_10_9_x86_64.whl", hash = "sha256:49ca4decb342d66018b01932139c0961a8f9ddc7589611158cb3c27cbcf76448", size = 21169137 },
    { url = "https://files.pythonhosted.org/packages/4a/d9/32de45561811a4b87fbdee23b5797394e3d1504b4a7cf40c10199848893e/numpy-2.0.2-cp311-cp311-macosx_11_0_arm64.whl", hash = "sha256:11a76c372d1d37437857280aa142086476136a8c0f373b2e648ab2c8f18fb195", size = 13703552 },
    { url = "https://files.pythonhosted.org/packages/c1/ca/2f384720020c7b244d22508cb7ab23d95f179fcfff33c31a6eeba8d6c512/numpy-2.0.2-cp311-cp311-macosx_14_0_arm64.whl", hash = "sha256:807ec44583fd708a21d4a11d94aedf2f4f3c3719035c76a2bbe1fe8e217bdc57", size = 5298957 },
    { url = "https://files.pythonhosted.org/packages/0e/78/a3e4f9fb6aa4e6fdca0c5428e8ba039408514388cf62d89651aade838269/numpy-2.0.2-cp311-cp311-macosx_14_0_x86_64.whl", hash = "sha256:8cafab480740e22f8d833acefed5cc87ce276f4ece12fdaa2e8903db2f82897a", size = 6905573 },
    { url = "https://files.pythonhosted.org/packages/a0/72/cfc3a1beb2caf4efc9d0b38a15fe34025230da27e1c08cc2eb9bfb1c7231/numpy-2.0.2-cp311-cp311-manylinux_2_17_aarch64.manylinux2014_aarch64.whl", hash = "sha256:a15f476a45e6e5a3a79d8a14e62161d27ad897381fecfa4a09ed5322f2085669", size = 13914330 },
    { url = "https://files.pythonhosted.org/packages/ba/a8/c17acf65a931ce551fee11b72e8de63bf7e8a6f0e21add4c937c83563538/numpy-2.0.2-cp311-cp311-manylinux_2_17_x86_64.manylinux2014_x86_64.whl", hash = "sha256:13e689d772146140a252c3a28501da66dfecd77490b498b168b501835041f951", size = 19534895 },
    { url = "https://files.pythonhosted.org/packages/ba/86/8767f3d54f6ae0165749f84648da9dcc8cd78ab65d415494962c86fac80f/numpy-2.0.2-cp311-cp311-musllinux_1_1_x86_64.whl", hash = "sha256:9ea91dfb7c3d1c56a0e55657c0afb38cf1eeae4544c208dc465c3c9f3a7c09f9", size = 19937253 },
    { url = "https://files.pythonhosted.org/packages/df/87/f76450e6e1c14e5bb1eae6836478b1028e096fd02e85c1c37674606ab752/numpy-2.0.2-cp311-cp311-musllinux_1_2_aarch64.whl", hash = "sha256:c1c9307701fec8f3f7a1e6711f9089c06e6284b3afbbcd259f7791282d660a15", size = 14414074 },
    { url = "https://files.pythonhosted.org/packages/5c/ca/0f0f328e1e59f73754f06e1adfb909de43726d4f24c6a3f8805f34f2b0fa/numpy-2.0.2-cp311-cp311-win32.whl", hash = "sha256:a392a68bd329eafac5817e5aefeb39038c48b671afd242710b451e76090e81f4", size = 6470640 },
    { url = "https://files.pythonhosted.org/packages/eb/57/3a3f14d3a759dcf9bf6e9eda905794726b758819df4663f217d658a58695/numpy-2.0.2-cp311-cp311-win_amd64.whl", hash = "sha256:286cd40ce2b7d652a6f22efdfc6d1edf879440e53e76a75955bc0c826c7e64dc", size = 15910230 },
    { url = "https://files.pythonhosted.org/packages/45/40/2e117be60ec50d98fa08c2f8c48e09b3edea93cfcabd5a9ff6925d54b1c2/numpy-2.0.2-cp312-cp312-macosx_10_9_x86_64.whl", hash = "sha256:df55d490dea7934f330006d0f81e8551ba6010a5bf035a249ef61a94f21c500b", size = 20895803 },
    { url = "https://files.pythonhosted.org/packages/46/92/1b8b8dee833f53cef3e0a3f69b2374467789e0bb7399689582314df02651/numpy-2.0.2-cp312-cp312-macosx_11_0_arm64.whl", hash = "sha256:8df823f570d9adf0978347d1f926b2a867d5608f434a7cff7f7908c6570dcf5e", size = 13471835 },
    { url = "https://files.pythonhosted.org/packages/7f/19/e2793bde475f1edaea6945be141aef6c8b4c669b90c90a300a8954d08f0a/numpy-2.0.2-cp312-cp312-macosx_14_0_arm64.whl", hash = "sha256:9a92ae5c14811e390f3767053ff54eaee3bf84576d99a2456391401323f4ec2c", size = 5038499 },
    { url = "https://files.pythonhosted.org/packages/e3/ff/ddf6dac2ff0dd50a7327bcdba45cb0264d0e96bb44d33324853f781a8f3c/numpy-2.0.2-cp312-cp312-macosx_14_0_x86_64.whl", hash = "sha256:a842d573724391493a97a62ebbb8e731f8a5dcc5d285dfc99141ca15a3302d0c", size = 6633497 },
    { url = "https://files.pythonhosted.org/packages/72/21/67f36eac8e2d2cd652a2e69595a54128297cdcb1ff3931cfc87838874bd4/numpy-2.0.2-cp312-cp312-manylinux_2_17_aarch64.manylinux2014_aarch64.whl", hash = "sha256:c05e238064fc0610c840d1cf6a13bf63d7e391717d247f1bf0318172e759e692", size = 13621158 },
    { url = "https://files.pythonhosted.org/packages/39/68/e9f1126d757653496dbc096cb429014347a36b228f5a991dae2c6b6cfd40/numpy-2.0.2-cp312-cp312-manylinux_2_17_x86_64.manylinux2014_x86_64.whl", hash = "sha256:0123ffdaa88fa4ab64835dcbde75dcdf89c453c922f18dced6e27c90d1d0ec5a", size = 19236173 },
    { url = "https://files.pythonhosted.org/packages/d1/e9/1f5333281e4ebf483ba1c888b1d61ba7e78d7e910fdd8e6499667041cc35/numpy-2.0.2-cp312-cp312-musllinux_1_1_x86_64.whl", hash = "sha256:96a55f64139912d61de9137f11bf39a55ec8faec288c75a54f93dfd39f7eb40c", size = 19634174 },
    { url = "https://files.pythonhosted.org/packages/71/af/a469674070c8d8408384e3012e064299f7a2de540738a8e414dcfd639996/numpy-2.0.2-cp312-cp312-musllinux_1_2_aarch64.whl", hash = "sha256:ec9852fb39354b5a45a80bdab5ac02dd02b15f44b3804e9f00c556bf24b4bded", size = 14099701 },
    { url = "https://files.pythonhosted.org/packages/d0/3d/08ea9f239d0e0e939b6ca52ad403c84a2bce1bde301a8eb4888c1c1543f1/numpy-2.0.2-cp312-cp312-win32.whl", hash = "sha256:671bec6496f83202ed2d3c8fdc486a8fc86942f2e69ff0e986140339a63bcbe5", size = 6174313 },
    { url = "https://files.pythonhosted.org/packages/b2/b5/4ac39baebf1fdb2e72585c8352c56d063b6126be9fc95bd2bb5ef5770c20/numpy-2.0.2-cp312-cp312-win_amd64.whl", hash = "sha256:cfd41e13fdc257aa5778496b8caa5e856dc4896d4ccf01841daee1d96465467a", size = 15606179 },
    { url = "https://files.pythonhosted.org/packages/43/c1/41c8f6df3162b0c6ffd4437d729115704bd43363de0090c7f913cfbc2d89/numpy-2.0.2-cp39-cp39-macosx_10_9_x86_64.whl", hash = "sha256:9059e10581ce4093f735ed23f3b9d283b9d517ff46009ddd485f1747eb22653c", size = 21169942 },
    { url = "https://files.pythonhosted.org/packages/39/bc/fd298f308dcd232b56a4031fd6ddf11c43f9917fbc937e53762f7b5a3bb1/numpy-2.0.2-cp39-cp39-macosx_11_0_arm64.whl", hash = "sha256:423e89b23490805d2a5a96fe40ec507407b8ee786d66f7328be214f9679df6dd", size = 13711512 },
    { url = "https://files.pythonhosted.org/packages/96/ff/06d1aa3eeb1c614eda245c1ba4fb88c483bee6520d361641331872ac4b82/numpy-2.0.2-cp39-cp39-macosx_14_0_arm64.whl", hash = "sha256:2b2955fa6f11907cf7a70dab0d0755159bca87755e831e47932367fc8f2f2d0b", size = 5306976 },
    { url = "https://files.pythonhosted.org/packages/2d/98/121996dcfb10a6087a05e54453e28e58694a7db62c5a5a29cee14c6e047b/numpy-2.0.2-cp39-cp39-macosx_14_0_x86_64.whl", hash = "sha256:97032a27bd9d8988b9a97a8c4d2c9f2c15a81f61e2f21404d7e8ef00cb5be729", size = 6906494 },
    { url = "https://files.pythonhosted.org/packages/15/31/9dffc70da6b9bbf7968f6551967fc21156207366272c2a40b4ed6008dc9b/numpy-2.0.2-cp39-cp39-manylinux_2_17_aarch64.manylinux2014_aarch64.whl", hash = "sha256:1e795a8be3ddbac43274f18588329c72939870a16cae810c2b73461c40718ab1", size = 13912596 },
    { url = "https://files.pythonhosted.org/packages/b9/14/78635daab4b07c0930c919d451b8bf8c164774e6a3413aed04a6d95758ce/numpy-2.0.2-cp39-cp39-manylinux_2_17_x86_64.manylinux2014_x86_64.whl", hash = "sha256:f26b258c385842546006213344c50655ff1555a9338e2e5e02a0756dc3e803dd", size = 19526099 },
    { url = "https://files.pythonhosted.org/packages/26/4c/0eeca4614003077f68bfe7aac8b7496f04221865b3a5e7cb230c9d055afd/numpy-2.0.2-cp39-cp39-musllinux_1_1_x86_64.whl", hash = "sha256:5fec9451a7789926bcf7c2b8d187292c9f93ea30284802a0ab3f5be8ab36865d", size = 19932823 },
    { url = "https://files.pythonhosted.org/packages/f1/46/ea25b98b13dccaebddf1a803f8c748680d972e00507cd9bc6dcdb5aa2ac1/numpy-2.0.2-cp39-cp39-musllinux_1_2_aarch64.whl", hash = "sha256:9189427407d88ff25ecf8f12469d4d39d35bee1db5d39fc5c168c6f088a6956d", size = 14404424 },
    { url = "https://files.pythonhosted.org/packages/c8/a6/177dd88d95ecf07e722d21008b1b40e681a929eb9e329684d449c36586b2/numpy-2.0.2-cp39-cp39-win32.whl", hash = "sha256:905d16e0c60200656500c95b6b8dca5d109e23cb24abc701d41c02d74c6b3afa", size = 6476809 },
    { url = "https://files.pythonhosted.org/packages/ea/2b/7fc9f4e7ae5b507c1a3a21f0f15ed03e794c1242ea8a242ac158beb56034/numpy-2.0.2-cp39-cp39-win_amd64.whl", hash = "sha256:a3f4ab0caa7f053f6797fcd4e1e25caee367db3112ef2b6ef82d749530768c73", size = 15911314 },
    { url = "https://files.pythonhosted.org/packages/8f/3b/df5a870ac6a3be3a86856ce195ef42eec7ae50d2a202be1f5a4b3b340e14/numpy-2.0.2-pp39-pypy39_pp73-macosx_10_9_x86_64.whl", hash = "sha256:7f0a0c6f12e07fa94133c8a67404322845220c06a9e80e85999afe727f7438b8", size = 21025288 },
    { url = "https://files.pythonhosted.org/packages/2c/97/51af92f18d6f6f2d9ad8b482a99fb74e142d71372da5d834b3a2747a446e/numpy-2.0.2-pp39-pypy39_pp73-macosx_14_0_x86_64.whl", hash = "sha256:312950fdd060354350ed123c0e25a71327d3711584beaef30cdaa93320c392d4", size = 6762793 },
    { url = "https://files.pythonhosted.org/packages/12/46/de1fbd0c1b5ccaa7f9a005b66761533e2f6a3e560096682683a223631fe9/numpy-2.0.2-pp39-pypy39_pp73-manylinux_2_17_x86_64.manylinux2014_x86_64.whl", hash = "sha256:26df23238872200f63518dd2aa984cfca675d82469535dc7162dc2ee52d9dd5c", size = 19334885 },
    { url = "https://files.pythonhosted.org/packages/cc/dc/d330a6faefd92b446ec0f0dfea4c3207bb1fef3c4771d19cf4543efd2c78/numpy-2.0.2-pp39-pypy39_pp73-win_amd64.whl", hash = "sha256:a46288ec55ebbd58947d31d72be2c63cbf839f0a63b49cb755022310792a3385", size = 15828784 },
]

[[package]]
name = "packaging"
version = "24.1"
source = { registry = "https://pypi.org/simple" }
sdist = { url = "https://files.pythonhosted.org/packages/51/65/50db4dda066951078f0a96cf12f4b9ada6e4b811516bf0262c0f4f7064d4/packaging-24.1.tar.gz", hash = "sha256:026ed72c8ed3fcce5bf8950572258698927fd1dbda10a5e981cdf0ac37f4f002", size = 148788 }
wheels = [
    { url = "https://files.pythonhosted.org/packages/08/aa/cc0199a5f0ad350994d660967a8efb233fe0416e4639146c089643407ce6/packaging-24.1-py3-none-any.whl", hash = "sha256:5b8f2217dbdbd2f7f384c41c628544e6d52f2d0f53c6d0c3ea61aa5d1d7ff124", size = 53985 },
]

[[package]]
name = "pandas"
version = "2.2.3"
source = { registry = "https://pypi.org/simple" }
dependencies = [
    { name = "numpy" },
    { name = "python-dateutil" },
    { name = "pytz" },
    { name = "tzdata" },
]
sdist = { url = "https://files.pythonhosted.org/packages/9c/d6/9f8431bacc2e19dca897724cd097b1bb224a6ad5433784a44b587c7c13af/pandas-2.2.3.tar.gz", hash = "sha256:4f18ba62b61d7e192368b84517265a99b4d7ee8912f8708660fb4a366cc82667", size = 4399213 }
wheels = [
    { url = "https://files.pythonhosted.org/packages/aa/70/c853aec59839bceed032d52010ff5f1b8d87dc3114b762e4ba2727661a3b/pandas-2.2.3-cp310-cp310-macosx_10_9_x86_64.whl", hash = "sha256:1948ddde24197a0f7add2bdc4ca83bf2b1ef84a1bc8ccffd95eda17fd836ecb5", size = 12580827 },
    { url = "https://files.pythonhosted.org/packages/99/f2/c4527768739ffa4469b2b4fff05aa3768a478aed89a2f271a79a40eee984/pandas-2.2.3-cp310-cp310-macosx_11_0_arm64.whl", hash = "sha256:381175499d3802cde0eabbaf6324cce0c4f5d52ca6f8c377c29ad442f50f6348", size = 11303897 },
    { url = "https://files.pythonhosted.org/packages/ed/12/86c1747ea27989d7a4064f806ce2bae2c6d575b950be087837bdfcabacc9/pandas-2.2.3-cp310-cp310-manylinux2014_aarch64.manylinux_2_17_aarch64.whl", hash = "sha256:d9c45366def9a3dd85a6454c0e7908f2b3b8e9c138f5dc38fed7ce720d8453ed", size = 66480908 },
    { url = "https://files.pythonhosted.org/packages/44/50/7db2cd5e6373ae796f0ddad3675268c8d59fb6076e66f0c339d61cea886b/pandas-2.2.3-cp310-cp310-manylinux_2_17_x86_64.manylinux2014_x86_64.whl", hash = "sha256:86976a1c5b25ae3f8ccae3a5306e443569ee3c3faf444dfd0f41cda24667ad57", size = 13064210 },
    { url = "https://files.pythonhosted.org/packages/61/61/a89015a6d5536cb0d6c3ba02cebed51a95538cf83472975275e28ebf7d0c/pandas-2.2.3-cp310-cp310-musllinux_1_2_aarch64.whl", hash = "sha256:b8661b0238a69d7aafe156b7fa86c44b881387509653fdf857bebc5e4008ad42", size = 16754292 },
    { url = "https://files.pythonhosted.org/packages/ce/0d/4cc7b69ce37fac07645a94e1d4b0880b15999494372c1523508511b09e40/pandas-2.2.3-cp310-cp310-musllinux_1_2_x86_64.whl", hash = "sha256:37e0aced3e8f539eccf2e099f65cdb9c8aa85109b0be6e93e2baff94264bdc6f", size = 14416379 },
    { url = "https://files.pythonhosted.org/packages/31/9e/6ebb433de864a6cd45716af52a4d7a8c3c9aaf3a98368e61db9e69e69a9c/pandas-2.2.3-cp310-cp310-win_amd64.whl", hash = "sha256:56534ce0746a58afaf7942ba4863e0ef81c9c50d3f0ae93e9497d6a41a057645", size = 11598471 },
    { url = "https://files.pythonhosted.org/packages/a8/44/d9502bf0ed197ba9bf1103c9867d5904ddcaf869e52329787fc54ed70cc8/pandas-2.2.3-cp311-cp311-macosx_10_9_x86_64.whl", hash = "sha256:66108071e1b935240e74525006034333f98bcdb87ea116de573a6a0dccb6c039", size = 12602222 },
    { url = "https://files.pythonhosted.org/packages/52/11/9eac327a38834f162b8250aab32a6781339c69afe7574368fffe46387edf/pandas-2.2.3-cp311-cp311-macosx_11_0_arm64.whl", hash = "sha256:7c2875855b0ff77b2a64a0365e24455d9990730d6431b9e0ee18ad8acee13dbd", size = 11321274 },
    { url = "https://files.pythonhosted.org/packages/45/fb/c4beeb084718598ba19aa9f5abbc8aed8b42f90930da861fcb1acdb54c3a/pandas-2.2.3-cp311-cp311-manylinux2014_aarch64.manylinux_2_17_aarch64.whl", hash = "sha256:cd8d0c3be0515c12fed0bdbae072551c8b54b7192c7b1fda0ba56059a0179698", size = 15579836 },
    { url = "https://files.pythonhosted.org/packages/cd/5f/4dba1d39bb9c38d574a9a22548c540177f78ea47b32f99c0ff2ec499fac5/pandas-2.2.3-cp311-cp311-manylinux_2_17_x86_64.manylinux2014_x86_64.whl", hash = "sha256:c124333816c3a9b03fbeef3a9f230ba9a737e9e5bb4060aa2107a86cc0a497fc", size = 13058505 },
    { url = "https://files.pythonhosted.org/packages/b9/57/708135b90391995361636634df1f1130d03ba456e95bcf576fada459115a/pandas-2.2.3-cp311-cp311-musllinux_1_2_aarch64.whl", hash = "sha256:63cc132e40a2e084cf01adf0775b15ac515ba905d7dcca47e9a251819c575ef3", size = 16744420 },
    { url = "https://files.pythonhosted.org/packages/86/4a/03ed6b7ee323cf30404265c284cee9c65c56a212e0a08d9ee06984ba2240/pandas-2.2.3-cp311-cp311-musllinux_1_2_x86_64.whl", hash = "sha256:29401dbfa9ad77319367d36940cd8a0b3a11aba16063e39632d98b0e931ddf32", size = 14440457 },
    { url = "https://files.pythonhosted.org/packages/ed/8c/87ddf1fcb55d11f9f847e3c69bb1c6f8e46e2f40ab1a2d2abadb2401b007/pandas-2.2.3-cp311-cp311-win_amd64.whl", hash = "sha256:3fc6873a41186404dad67245896a6e440baacc92f5b716ccd1bc9ed2995ab2c5", size = 11617166 },
    { url = "https://files.pythonhosted.org/packages/17/a3/fb2734118db0af37ea7433f57f722c0a56687e14b14690edff0cdb4b7e58/pandas-2.2.3-cp312-cp312-macosx_10_9_x86_64.whl", hash = "sha256:b1d432e8d08679a40e2a6d8b2f9770a5c21793a6f9f47fdd52c5ce1948a5a8a9", size = 12529893 },
    { url = "https://files.pythonhosted.org/packages/e1/0c/ad295fd74bfac85358fd579e271cded3ac969de81f62dd0142c426b9da91/pandas-2.2.3-cp312-cp312-macosx_11_0_arm64.whl", hash = "sha256:a5a1595fe639f5988ba6a8e5bc9649af3baf26df3998a0abe56c02609392e0a4", size = 11363475 },
    { url = "https://files.pythonhosted.org/packages/c6/2a/4bba3f03f7d07207481fed47f5b35f556c7441acddc368ec43d6643c5777/pandas-2.2.3-cp312-cp312-manylinux2014_aarch64.manylinux_2_17_aarch64.whl", hash = "sha256:5de54125a92bb4d1c051c0659e6fcb75256bf799a732a87184e5ea503965bce3", size = 15188645 },
    { url = "https://files.pythonhosted.org/packages/38/f8/d8fddee9ed0d0c0f4a2132c1dfcf0e3e53265055da8df952a53e7eaf178c/pandas-2.2.3-cp312-cp312-manylinux_2_17_x86_64.manylinux2014_x86_64.whl", hash = "sha256:fffb8ae78d8af97f849404f21411c95062db1496aeb3e56f146f0355c9989319", size = 12739445 },
    { url = "https://files.pythonhosted.org/packages/20/e8/45a05d9c39d2cea61ab175dbe6a2de1d05b679e8de2011da4ee190d7e748/pandas-2.2.3-cp312-cp312-musllinux_1_2_aarch64.whl", hash = "sha256:6dfcb5ee8d4d50c06a51c2fffa6cff6272098ad6540aed1a76d15fb9318194d8", size = 16359235 },
    { url = "https://files.pythonhosted.org/packages/1d/99/617d07a6a5e429ff90c90da64d428516605a1ec7d7bea494235e1c3882de/pandas-2.2.3-cp312-cp312-musllinux_1_2_x86_64.whl", hash = "sha256:062309c1b9ea12a50e8ce661145c6aab431b1e99530d3cd60640e255778bd43a", size = 14056756 },
    { url = "https://files.pythonhosted.org/packages/29/d4/1244ab8edf173a10fd601f7e13b9566c1b525c4f365d6bee918e68381889/pandas-2.2.3-cp312-cp312-win_amd64.whl", hash = "sha256:59ef3764d0fe818125a5097d2ae867ca3fa64df032331b7e0917cf5d7bf66b13", size = 11504248 },
    { url = "https://files.pythonhosted.org/packages/64/22/3b8f4e0ed70644e85cfdcd57454686b9057c6c38d2f74fe4b8bc2527214a/pandas-2.2.3-cp313-cp313-macosx_10_13_x86_64.whl", hash = "sha256:f00d1345d84d8c86a63e476bb4955e46458b304b9575dcf71102b5c705320015", size = 12477643 },
    { url = "https://files.pythonhosted.org/packages/e4/93/b3f5d1838500e22c8d793625da672f3eec046b1a99257666c94446969282/pandas-2.2.3-cp313-cp313-macosx_11_0_arm64.whl", hash = "sha256:3508d914817e153ad359d7e069d752cdd736a247c322d932eb89e6bc84217f28", size = 11281573 },
    { url = "https://files.pythonhosted.org/packages/f5/94/6c79b07f0e5aab1dcfa35a75f4817f5c4f677931d4234afcd75f0e6a66ca/pandas-2.2.3-cp313-cp313-manylinux2014_aarch64.manylinux_2_17_aarch64.whl", hash = "sha256:22a9d949bfc9a502d320aa04e5d02feab689d61da4e7764b62c30b991c42c5f0", size = 15196085 },
    { url = "https://files.pythonhosted.org/packages/e8/31/aa8da88ca0eadbabd0a639788a6da13bb2ff6edbbb9f29aa786450a30a91/pandas-2.2.3-cp313-cp313-manylinux_2_17_x86_64.manylinux2014_x86_64.whl", hash = "sha256:f3a255b2c19987fbbe62a9dfd6cff7ff2aa9ccab3fc75218fd4b7530f01efa24", size = 12711809 },
    { url = "https://files.pythonhosted.org/packages/ee/7c/c6dbdb0cb2a4344cacfb8de1c5808ca885b2e4dcfde8008266608f9372af/pandas-2.2.3-cp313-cp313-musllinux_1_2_aarch64.whl", hash = "sha256:800250ecdadb6d9c78eae4990da62743b857b470883fa27f652db8bdde7f6659", size = 16356316 },
    { url = "https://files.pythonhosted.org/packages/57/b7/8b757e7d92023b832869fa8881a992696a0bfe2e26f72c9ae9f255988d42/pandas-2.2.3-cp313-cp313-musllinux_1_2_x86_64.whl", hash = "sha256:6374c452ff3ec675a8f46fd9ab25c4ad0ba590b71cf0656f8b6daa5202bca3fb", size = 14022055 },
    { url = "https://files.pythonhosted.org/packages/3b/bc/4b18e2b8c002572c5a441a64826252ce5da2aa738855747247a971988043/pandas-2.2.3-cp313-cp313-win_amd64.whl", hash = "sha256:61c5ad4043f791b61dd4752191d9f07f0ae412515d59ba8f005832a532f8736d", size = 11481175 },
    { url = "https://files.pythonhosted.org/packages/76/a3/a5d88146815e972d40d19247b2c162e88213ef51c7c25993942c39dbf41d/pandas-2.2.3-cp313-cp313t-macosx_10_13_x86_64.whl", hash = "sha256:3b71f27954685ee685317063bf13c7709a7ba74fc996b84fc6821c59b0f06468", size = 12615650 },
    { url = "https://files.pythonhosted.org/packages/9c/8c/f0fd18f6140ddafc0c24122c8a964e48294acc579d47def376fef12bcb4a/pandas-2.2.3-cp313-cp313t-macosx_11_0_arm64.whl", hash = "sha256:38cf8125c40dae9d5acc10fa66af8ea6fdf760b2714ee482ca691fc66e6fcb18", size = 11290177 },
    { url = "https://files.pythonhosted.org/packages/ed/f9/e995754eab9c0f14c6777401f7eece0943840b7a9fc932221c19d1abee9f/pandas-2.2.3-cp313-cp313t-manylinux2014_aarch64.manylinux_2_17_aarch64.whl", hash = "sha256:ba96630bc17c875161df3818780af30e43be9b166ce51c9a18c1feae342906c2", size = 14651526 },
    { url = "https://files.pythonhosted.org/packages/25/b0/98d6ae2e1abac4f35230aa756005e8654649d305df9a28b16b9ae4353bff/pandas-2.2.3-cp313-cp313t-manylinux_2_17_x86_64.manylinux2014_x86_64.whl", hash = "sha256:1db71525a1538b30142094edb9adc10be3f3e176748cd7acc2240c2f2e5aa3a4", size = 11871013 },
    { url = "https://files.pythonhosted.org/packages/cc/57/0f72a10f9db6a4628744c8e8f0df4e6e21de01212c7c981d31e50ffc8328/pandas-2.2.3-cp313-cp313t-musllinux_1_2_aarch64.whl", hash = "sha256:15c0e1e02e93116177d29ff83e8b1619c93ddc9c49083f237d4312337a61165d", size = 15711620 },
    { url = "https://files.pythonhosted.org/packages/ab/5f/b38085618b950b79d2d9164a711c52b10aefc0ae6833b96f626b7021b2ed/pandas-2.2.3-cp313-cp313t-musllinux_1_2_x86_64.whl", hash = "sha256:ad5b65698ab28ed8d7f18790a0dc58005c7629f227be9ecc1072aa74c0c1d43a", size = 13098436 },
    { url = "https://files.pythonhosted.org/packages/ca/8c/8848a4c9b8fdf5a534fe2077af948bf53cd713d77ffbcd7bd15710348fd7/pandas-2.2.3-cp39-cp39-macosx_10_9_x86_64.whl", hash = "sha256:bc6b93f9b966093cb0fd62ff1a7e4c09e6d546ad7c1de191767baffc57628f39", size = 12595535 },
    { url = "https://files.pythonhosted.org/packages/9c/b9/5cead4f63b6d31bdefeb21a679bc5a7f4aaf262ca7e07e2bc1c341b68470/pandas-2.2.3-cp39-cp39-macosx_11_0_arm64.whl", hash = "sha256:5dbca4c1acd72e8eeef4753eeca07de9b1db4f398669d5994086f788a5d7cc30", size = 11319822 },
    { url = "https://files.pythonhosted.org/packages/31/af/89e35619fb573366fa68dc26dad6ad2c08c17b8004aad6d98f1a31ce4bb3/pandas-2.2.3-cp39-cp39-manylinux2014_aarch64.manylinux_2_17_aarch64.whl", hash = "sha256:8cd6d7cc958a3910f934ea8dbdf17b2364827bb4dafc38ce6eef6bb3d65ff09c", size = 15625439 },
    { url = "https://files.pythonhosted.org/packages/3d/dd/bed19c2974296661493d7acc4407b1d2db4e2a482197df100f8f965b6225/pandas-2.2.3-cp39-cp39-manylinux_2_17_x86_64.manylinux2014_x86_64.whl", hash = "sha256:99df71520d25fade9db7c1076ac94eb994f4d2673ef2aa2e86ee039b6746d20c", size = 13068928 },
    { url = "https://files.pythonhosted.org/packages/31/a3/18508e10a31ea108d746c848b5a05c0711e0278fa0d6f1c52a8ec52b80a5/pandas-2.2.3-cp39-cp39-musllinux_1_2_aarch64.whl", hash = "sha256:31d0ced62d4ea3e231a9f228366919a5ea0b07440d9d4dac345376fd8e1477ea", size = 16783266 },
    { url = "https://files.pythonhosted.org/packages/c4/a5/3429bd13d82bebc78f4d78c3945efedef63a7cd0c15c17b2eeb838d1121f/pandas-2.2.3-cp39-cp39-musllinux_1_2_x86_64.whl", hash = "sha256:7eee9e7cea6adf3e3d24e304ac6b8300646e2a5d1cd3a3c2abed9101b0846761", size = 14450871 },
    { url = "https://files.pythonhosted.org/packages/2f/49/5c30646e96c684570925b772eac4eb0a8cb0ca590fa978f56c5d3ae73ea1/pandas-2.2.3-cp39-cp39-win_amd64.whl", hash = "sha256:4850ba03528b6dd51d6c5d273c46f183f39a9baf3f0143e566b89450965b105e", size = 11618011 },
]

[[package]]
name = "platformdirs"
version = "4.3.6"
source = { registry = "https://pypi.org/simple" }
sdist = { url = "https://files.pythonhosted.org/packages/13/fc/128cc9cb8f03208bdbf93d3aa862e16d376844a14f9a0ce5cf4507372de4/platformdirs-4.3.6.tar.gz", hash = "sha256:357fb2acbc885b0419afd3ce3ed34564c13c9b95c89360cd9563f73aa5e2b907", size = 21302 }
wheels = [
    { url = "https://files.pythonhosted.org/packages/3c/a6/bc1012356d8ece4d66dd75c4b9fc6c1f6650ddd5991e421177d9f8f671be/platformdirs-4.3.6-py3-none-any.whl", hash = "sha256:73e575e1408ab8103900836b97580d5307456908a03e92031bab39e4554cc3fb", size = 18439 },
]

[[package]]
name = "pluggy"
version = "1.5.0"
source = { registry = "https://pypi.org/simple" }
sdist = { url = "https://files.pythonhosted.org/packages/96/2d/02d4312c973c6050a18b314a5ad0b3210edb65a906f868e31c111dede4a6/pluggy-1.5.0.tar.gz", hash = "sha256:2cffa88e94fdc978c4c574f15f9e59b7f4201d439195c3715ca9e2486f1d0cf1", size = 67955 }
wheels = [
    { url = "https://files.pythonhosted.org/packages/88/5f/e351af9a41f866ac3f1fac4ca0613908d9a41741cfcf2228f4ad853b697d/pluggy-1.5.0-py3-none-any.whl", hash = "sha256:44e1ad92c8ca002de6377e165f3e0f1be63266ab4d554740532335b9d75ea669", size = 20556 },
]

[[package]]
name = "postmarker"
version = "1.0"
source = { registry = "https://pypi.org/simple" }
dependencies = [
    { name = "requests" },
]
sdist = { url = "https://files.pythonhosted.org/packages/51/79/a527c6e91bc1c6980bc779b83249f59bf1cba8b259147c799934297cc7a8/postmarker-1.0.tar.gz", hash = "sha256:e735303fdf8ede667a1c6e64a95a96e97f0dabbeca726d0ae1f066bdd799fe34", size = 21627 }
wheels = [
    { url = "https://files.pythonhosted.org/packages/a1/4b/045369491569fda223d2e0bc821534de14278dd4facdb386405ea17b9d80/postmarker-1.0-py3-none-any.whl", hash = "sha256:0fa49f236c7193650896cbf31bbfac34043e352574c6c7e3e2ad2b954704f064", size = 24134 },
]

[[package]]
name = "pre-commit"
version = "4.0.1"
source = { registry = "https://pypi.org/simple" }
dependencies = [
    { name = "cfgv" },
    { name = "identify" },
    { name = "nodeenv" },
    { name = "pyyaml" },
    { name = "virtualenv" },
]
sdist = { url = "https://files.pythonhosted.org/packages/2e/c8/e22c292035f1bac8b9f5237a2622305bc0304e776080b246f3df57c4ff9f/pre_commit-4.0.1.tar.gz", hash = "sha256:80905ac375958c0444c65e9cebebd948b3cdb518f335a091a670a89d652139d2", size = 191678 }
wheels = [
    { url = "https://files.pythonhosted.org/packages/16/8f/496e10d51edd6671ebe0432e33ff800aa86775d2d147ce7d43389324a525/pre_commit-4.0.1-py2.py3-none-any.whl", hash = "sha256:efde913840816312445dc98787724647c65473daefe420785f885e8ed9a06878", size = 218713 },
]

[[package]]
name = "psutil"
version = "6.0.0"
source = { registry = "https://pypi.org/simple" }
sdist = { url = "https://files.pythonhosted.org/packages/18/c7/8c6872f7372eb6a6b2e4708b88419fb46b857f7a2e1892966b851cc79fc9/psutil-6.0.0.tar.gz", hash = "sha256:8faae4f310b6d969fa26ca0545338b21f73c6b15db7c4a8d934a5482faa818f2", size = 508067 }
wheels = [
    { url = "https://files.pythonhosted.org/packages/c5/66/78c9c3020f573c58101dc43a44f6855d01bbbd747e24da2f0c4491200ea3/psutil-6.0.0-cp27-none-win32.whl", hash = "sha256:02b69001f44cc73c1c5279d02b30a817e339ceb258ad75997325e0e6169d8b35", size = 249766 },
    { url = "https://files.pythonhosted.org/packages/e1/3f/2403aa9558bea4d3854b0e5e567bc3dd8e9fbc1fc4453c0aa9aafeb75467/psutil-6.0.0-cp27-none-win_amd64.whl", hash = "sha256:21f1fb635deccd510f69f485b87433460a603919b45e2a324ad65b0cc74f8fb1", size = 253024 },
    { url = "https://files.pythonhosted.org/packages/0b/37/f8da2fbd29690b3557cca414c1949f92162981920699cd62095a984983bf/psutil-6.0.0-cp36-abi3-macosx_10_9_x86_64.whl", hash = "sha256:c588a7e9b1173b6e866756dde596fd4cad94f9399daf99ad8c3258b3cb2b47a0", size = 250961 },
    { url = "https://files.pythonhosted.org/packages/35/56/72f86175e81c656a01c4401cd3b1c923f891b31fbcebe98985894176d7c9/psutil-6.0.0-cp36-abi3-manylinux_2_12_i686.manylinux2010_i686.manylinux_2_17_i686.manylinux2014_i686.whl", hash = "sha256:6ed2440ada7ef7d0d608f20ad89a04ec47d2d3ab7190896cd62ca5fc4fe08bf0", size = 287478 },
    { url = "https://files.pythonhosted.org/packages/19/74/f59e7e0d392bc1070e9a70e2f9190d652487ac115bb16e2eff6b22ad1d24/psutil-6.0.0-cp36-abi3-manylinux_2_12_x86_64.manylinux2010_x86_64.manylinux_2_17_x86_64.manylinux2014_x86_64.whl", hash = "sha256:5fd9a97c8e94059b0ef54a7d4baf13b405011176c3b6ff257c247cae0d560ecd", size = 290455 },
    { url = "https://files.pythonhosted.org/packages/cd/5f/60038e277ff0a9cc8f0c9ea3d0c5eb6ee1d2470ea3f9389d776432888e47/psutil-6.0.0-cp36-abi3-manylinux_2_17_aarch64.manylinux2014_aarch64.whl", hash = "sha256:e2e8d0054fc88153ca0544f5c4d554d42e33df2e009c4ff42284ac9ebdef4132", size = 292046 },
    { url = "https://files.pythonhosted.org/packages/8b/20/2ff69ad9c35c3df1858ac4e094f20bd2374d33c8643cf41da8fd7cdcb78b/psutil-6.0.0-cp37-abi3-win32.whl", hash = "sha256:a495580d6bae27291324fe60cea0b5a7c23fa36a7cd35035a16d93bdcf076b9d", size = 253560 },
    { url = "https://files.pythonhosted.org/packages/73/44/561092313ae925f3acfaace6f9ddc4f6a9c748704317bad9c8c8f8a36a79/psutil-6.0.0-cp37-abi3-win_amd64.whl", hash = "sha256:33ea5e1c975250a720b3a6609c490db40dae5d83a4eb315170c4fe0d8b1f34b3", size = 257399 },
    { url = "https://files.pythonhosted.org/packages/7c/06/63872a64c312a24fb9b4af123ee7007a306617da63ff13bcc1432386ead7/psutil-6.0.0-cp38-abi3-macosx_11_0_arm64.whl", hash = "sha256:ffe7fc9b6b36beadc8c322f84e1caff51e8703b88eee1da46d1e3a6ae11b4fd0", size = 251988 },
]

[[package]]
name = "pycparser"
version = "2.22"
source = { registry = "https://pypi.org/simple" }
sdist = { url = "https://files.pythonhosted.org/packages/1d/b2/31537cf4b1ca988837256c910a668b553fceb8f069bedc4b1c826024b52c/pycparser-2.22.tar.gz", hash = "sha256:491c8be9c040f5390f5bf44a5b07752bd07f56edf992381b05c701439eec10f6", size = 172736 }
wheels = [
    { url = "https://files.pythonhosted.org/packages/13/a3/a812df4e2dd5696d1f351d58b8fe16a405b234ad2886a0dab9183fb78109/pycparser-2.22-py3-none-any.whl", hash = "sha256:c3702b6d3dd8c7abc1afa565d7e63d53a1d0bd86cdc24edd75470f4de499cfcc", size = 117552 },
]

[[package]]
name = "pydantic"
version = "2.9.2"
source = { registry = "https://pypi.org/simple" }
dependencies = [
    { name = "annotated-types" },
    { name = "pydantic-core" },
    { name = "typing-extensions" },
]
sdist = { url = "https://files.pythonhosted.org/packages/a9/b7/d9e3f12af310e1120c21603644a1cd86f59060e040ec5c3a80b8f05fae30/pydantic-2.9.2.tar.gz", hash = "sha256:d155cef71265d1e9807ed1c32b4c8deec042a44a50a4188b25ac67ecd81a9c0f", size = 769917 }
wheels = [
    { url = "https://files.pythonhosted.org/packages/df/e4/ba44652d562cbf0bf320e0f3810206149c8a4e99cdbf66da82e97ab53a15/pydantic-2.9.2-py3-none-any.whl", hash = "sha256:f048cec7b26778210e28a0459867920654d48e5e62db0958433636cde4254f12", size = 434928 },
]

[[package]]
name = "pydantic-core"
version = "2.23.4"
source = { registry = "https://pypi.org/simple" }
dependencies = [
    { name = "typing-extensions" },
]
sdist = { url = "https://files.pythonhosted.org/packages/e2/aa/6b6a9b9f8537b872f552ddd46dd3da230367754b6f707b8e1e963f515ea3/pydantic_core-2.23.4.tar.gz", hash = "sha256:2584f7cf844ac4d970fba483a717dbe10c1c1c96a969bf65d61ffe94df1b2863", size = 402156 }
wheels = [
    { url = "https://files.pythonhosted.org/packages/5c/8b/d3ae387f66277bd8104096d6ec0a145f4baa2966ebb2cad746c0920c9526/pydantic_core-2.23.4-cp310-cp310-macosx_10_12_x86_64.whl", hash = "sha256:b10bd51f823d891193d4717448fab065733958bdb6a6b351967bd349d48d5c9b", size = 1867835 },
    { url = "https://files.pythonhosted.org/packages/46/76/f68272e4c3a7df8777798282c5e47d508274917f29992d84e1898f8908c7/pydantic_core-2.23.4-cp310-cp310-macosx_11_0_arm64.whl", hash = "sha256:4fc714bdbfb534f94034efaa6eadd74e5b93c8fa6315565a222f7b6f42ca1166", size = 1776689 },
    { url = "https://files.pythonhosted.org/packages/cc/69/5f945b4416f42ea3f3bc9d2aaec66c76084a6ff4ff27555bf9415ab43189/pydantic_core-2.23.4-cp310-cp310-manylinux_2_17_aarch64.manylinux2014_aarch64.whl", hash = "sha256:63e46b3169866bd62849936de036f901a9356e36376079b05efa83caeaa02ceb", size = 1800748 },
    { url = "https://files.pythonhosted.org/packages/50/ab/891a7b0054bcc297fb02d44d05c50e68154e31788f2d9d41d0b72c89fdf7/pydantic_core-2.23.4-cp310-cp310-manylinux_2_17_armv7l.manylinux2014_armv7l.whl", hash = "sha256:ed1a53de42fbe34853ba90513cea21673481cd81ed1be739f7f2efb931b24916", size = 1806469 },
    { url = "https://files.pythonhosted.org/packages/31/7c/6e3fa122075d78f277a8431c4c608f061881b76c2b7faca01d317ee39b5d/pydantic_core-2.23.4-cp310-cp310-manylinux_2_17_ppc64le.manylinux2014_ppc64le.whl", hash = "sha256:cfdd16ab5e59fc31b5e906d1a3f666571abc367598e3e02c83403acabc092e07", size = 2002246 },
    { url = "https://files.pythonhosted.org/packages/ad/6f/22d5692b7ab63fc4acbc74de6ff61d185804a83160adba5e6cc6068e1128/pydantic_core-2.23.4-cp310-cp310-manylinux_2_17_s390x.manylinux2014_s390x.whl", hash = "sha256:255a8ef062cbf6674450e668482456abac99a5583bbafb73f9ad469540a3a232", size = 2659404 },
    { url = "https://files.pythonhosted.org/packages/11/ac/1e647dc1121c028b691028fa61a4e7477e6aeb5132628fde41dd34c1671f/pydantic_core-2.23.4-cp310-cp310-manylinux_2_17_x86_64.manylinux2014_x86_64.whl", hash = "sha256:4a7cd62e831afe623fbb7aabbb4fe583212115b3ef38a9f6b71869ba644624a2", size = 2053940 },
    { url = "https://files.pythonhosted.org/packages/91/75/984740c17f12c3ce18b5a2fcc4bdceb785cce7df1511a4ce89bca17c7e2d/pydantic_core-2.23.4-cp310-cp310-manylinux_2_5_i686.manylinux1_i686.whl", hash = "sha256:f09e2ff1f17c2b51f2bc76d1cc33da96298f0a036a137f5440ab3ec5360b624f", size = 1921437 },
    { url = "https://files.pythonhosted.org/packages/a0/74/13c5f606b64d93f0721e7768cd3e8b2102164866c207b8cd6f90bb15d24f/pydantic_core-2.23.4-cp310-cp310-musllinux_1_1_aarch64.whl", hash = "sha256:e38e63e6f3d1cec5a27e0afe90a085af8b6806ee208b33030e65b6516353f1a3", size = 1966129 },
    { url = "https://files.pythonhosted.org/packages/18/03/9c4aa5919457c7b57a016c1ab513b1a926ed9b2bb7915bf8e506bf65c34b/pydantic_core-2.23.4-cp310-cp310-musllinux_1_1_x86_64.whl", hash = "sha256:0dbd8dbed2085ed23b5c04afa29d8fd2771674223135dc9bc937f3c09284d071", size = 2110908 },
    { url = "https://files.pythonhosted.org/packages/92/2c/053d33f029c5dc65e5cf44ff03ceeefb7cce908f8f3cca9265e7f9b540c8/pydantic_core-2.23.4-cp310-none-win32.whl", hash = "sha256:6531b7ca5f951d663c339002e91aaebda765ec7d61b7d1e3991051906ddde119", size = 1735278 },
    { url = "https://files.pythonhosted.org/packages/de/81/7dfe464eca78d76d31dd661b04b5f2036ec72ea8848dd87ab7375e185c23/pydantic_core-2.23.4-cp310-none-win_amd64.whl", hash = "sha256:7c9129eb40958b3d4500fa2467e6a83356b3b61bfff1b414c7361d9220f9ae8f", size = 1917453 },
    { url = "https://files.pythonhosted.org/packages/5d/30/890a583cd3f2be27ecf32b479d5d615710bb926d92da03e3f7838ff3e58b/pydantic_core-2.23.4-cp311-cp311-macosx_10_12_x86_64.whl", hash = "sha256:77733e3892bb0a7fa797826361ce8a9184d25c8dffaec60b7ffe928153680ba8", size = 1865160 },
    { url = "https://files.pythonhosted.org/packages/1d/9a/b634442e1253bc6889c87afe8bb59447f106ee042140bd57680b3b113ec7/pydantic_core-2.23.4-cp311-cp311-macosx_11_0_arm64.whl", hash = "sha256:1b84d168f6c48fabd1f2027a3d1bdfe62f92cade1fb273a5d68e621da0e44e6d", size = 1776777 },
    { url = "https://files.pythonhosted.org/packages/75/9a/7816295124a6b08c24c96f9ce73085032d8bcbaf7e5a781cd41aa910c891/pydantic_core-2.23.4-cp311-cp311-manylinux_2_17_aarch64.manylinux2014_aarch64.whl", hash = "sha256:df49e7a0861a8c36d089c1ed57d308623d60416dab2647a4a17fe050ba85de0e", size = 1799244 },
    { url = "https://files.pythonhosted.org/packages/a9/8f/89c1405176903e567c5f99ec53387449e62f1121894aa9fc2c4fdc51a59b/pydantic_core-2.23.4-cp311-cp311-manylinux_2_17_armv7l.manylinux2014_armv7l.whl", hash = "sha256:ff02b6d461a6de369f07ec15e465a88895f3223eb75073ffea56b84d9331f607", size = 1805307 },
    { url = "https://files.pythonhosted.org/packages/d5/a5/1a194447d0da1ef492e3470680c66048fef56fc1f1a25cafbea4bc1d1c48/pydantic_core-2.23.4-cp311-cp311-manylinux_2_17_ppc64le.manylinux2014_ppc64le.whl", hash = "sha256:996a38a83508c54c78a5f41456b0103c30508fed9abcad0a59b876d7398f25fd", size = 2000663 },
    { url = "https://files.pythonhosted.org/packages/13/a5/1df8541651de4455e7d587cf556201b4f7997191e110bca3b589218745a5/pydantic_core-2.23.4-cp311-cp311-manylinux_2_17_s390x.manylinux2014_s390x.whl", hash = "sha256:d97683ddee4723ae8c95d1eddac7c192e8c552da0c73a925a89fa8649bf13eea", size = 2655941 },
    { url = "https://files.pythonhosted.org/packages/44/31/a3899b5ce02c4316865e390107f145089876dff7e1dfc770a231d836aed8/pydantic_core-2.23.4-cp311-cp311-manylinux_2_17_x86_64.manylinux2014_x86_64.whl", hash = "sha256:216f9b2d7713eb98cb83c80b9c794de1f6b7e3145eef40400c62e86cee5f4e1e", size = 2052105 },
    { url = "https://files.pythonhosted.org/packages/1b/aa/98e190f8745d5ec831f6d5449344c48c0627ac5fed4e5340a44b74878f8e/pydantic_core-2.23.4-cp311-cp311-manylinux_2_5_i686.manylinux1_i686.whl", hash = "sha256:6f783e0ec4803c787bcea93e13e9932edab72068f68ecffdf86a99fd5918878b", size = 1919967 },
    { url = "https://files.pythonhosted.org/packages/ae/35/b6e00b6abb2acfee3e8f85558c02a0822e9a8b2f2d812ea8b9079b118ba0/pydantic_core-2.23.4-cp311-cp311-musllinux_1_1_aarch64.whl", hash = "sha256:d0776dea117cf5272382634bd2a5c1b6eb16767c223c6a5317cd3e2a757c61a0", size = 1964291 },
    { url = "https://files.pythonhosted.org/packages/13/46/7bee6d32b69191cd649bbbd2361af79c472d72cb29bb2024f0b6e350ba06/pydantic_core-2.23.4-cp311-cp311-musllinux_1_1_x86_64.whl", hash = "sha256:d5f7a395a8cf1621939692dba2a6b6a830efa6b3cee787d82c7de1ad2930de64", size = 2109666 },
    { url = "https://files.pythonhosted.org/packages/39/ef/7b34f1b122a81b68ed0a7d0e564da9ccdc9a2924c8d6c6b5b11fa3a56970/pydantic_core-2.23.4-cp311-none-win32.whl", hash = "sha256:74b9127ffea03643e998e0c5ad9bd3811d3dac8c676e47db17b0ee7c3c3bf35f", size = 1732940 },
    { url = "https://files.pythonhosted.org/packages/2f/76/37b7e76c645843ff46c1d73e046207311ef298d3f7b2f7d8f6ac60113071/pydantic_core-2.23.4-cp311-none-win_amd64.whl", hash = "sha256:98d134c954828488b153d88ba1f34e14259284f256180ce659e8d83e9c05eaa3", size = 1916804 },
    { url = "https://files.pythonhosted.org/packages/74/7b/8e315f80666194b354966ec84b7d567da77ad927ed6323db4006cf915f3f/pydantic_core-2.23.4-cp312-cp312-macosx_10_12_x86_64.whl", hash = "sha256:f3e0da4ebaef65158d4dfd7d3678aad692f7666877df0002b8a522cdf088f231", size = 1856459 },
    { url = "https://files.pythonhosted.org/packages/14/de/866bdce10ed808323d437612aca1ec9971b981e1c52e5e42ad9b8e17a6f6/pydantic_core-2.23.4-cp312-cp312-macosx_11_0_arm64.whl", hash = "sha256:f69a8e0b033b747bb3e36a44e7732f0c99f7edd5cea723d45bc0d6e95377ffee", size = 1770007 },
    { url = "https://files.pythonhosted.org/packages/dc/69/8edd5c3cd48bb833a3f7ef9b81d7666ccddd3c9a635225214e044b6e8281/pydantic_core-2.23.4-cp312-cp312-manylinux_2_17_aarch64.manylinux2014_aarch64.whl", hash = "sha256:723314c1d51722ab28bfcd5240d858512ffd3116449c557a1336cbe3919beb87", size = 1790245 },
    { url = "https://files.pythonhosted.org/packages/80/33/9c24334e3af796ce80d2274940aae38dd4e5676298b4398eff103a79e02d/pydantic_core-2.23.4-cp312-cp312-manylinux_2_17_armv7l.manylinux2014_armv7l.whl", hash = "sha256:bb2802e667b7051a1bebbfe93684841cc9351004e2badbd6411bf357ab8d5ac8", size = 1801260 },
    { url = "https://files.pythonhosted.org/packages/a5/6f/e9567fd90104b79b101ca9d120219644d3314962caa7948dd8b965e9f83e/pydantic_core-2.23.4-cp312-cp312-manylinux_2_17_ppc64le.manylinux2014_ppc64le.whl", hash = "sha256:d18ca8148bebe1b0a382a27a8ee60350091a6ddaf475fa05ef50dc35b5df6327", size = 1996872 },
    { url = "https://files.pythonhosted.org/packages/2d/ad/b5f0fe9e6cfee915dd144edbd10b6e9c9c9c9d7a56b69256d124b8ac682e/pydantic_core-2.23.4-cp312-cp312-manylinux_2_17_s390x.manylinux2014_s390x.whl", hash = "sha256:33e3d65a85a2a4a0dc3b092b938a4062b1a05f3a9abde65ea93b233bca0e03f2", size = 2661617 },
    { url = "https://files.pythonhosted.org/packages/06/c8/7d4b708f8d05a5cbfda3243aad468052c6e99de7d0937c9146c24d9f12e9/pydantic_core-2.23.4-cp312-cp312-manylinux_2_17_x86_64.manylinux2014_x86_64.whl", hash = "sha256:128585782e5bfa515c590ccee4b727fb76925dd04a98864182b22e89a4e6ed36", size = 2071831 },
    { url = "https://files.pythonhosted.org/packages/89/4d/3079d00c47f22c9a9a8220db088b309ad6e600a73d7a69473e3a8e5e3ea3/pydantic_core-2.23.4-cp312-cp312-manylinux_2_5_i686.manylinux1_i686.whl", hash = "sha256:68665f4c17edcceecc112dfed5dbe6f92261fb9d6054b47d01bf6371a6196126", size = 1917453 },
    { url = "https://files.pythonhosted.org/packages/e9/88/9df5b7ce880a4703fcc2d76c8c2d8eb9f861f79d0c56f4b8f5f2607ccec8/pydantic_core-2.23.4-cp312-cp312-musllinux_1_1_aarch64.whl", hash = "sha256:20152074317d9bed6b7a95ade3b7d6054845d70584216160860425f4fbd5ee9e", size = 1968793 },
    { url = "https://files.pythonhosted.org/packages/e3/b9/41f7efe80f6ce2ed3ee3c2dcfe10ab7adc1172f778cc9659509a79518c43/pydantic_core-2.23.4-cp312-cp312-musllinux_1_1_x86_64.whl", hash = "sha256:9261d3ce84fa1d38ed649c3638feefeae23d32ba9182963e465d58d62203bd24", size = 2116872 },
    { url = "https://files.pythonhosted.org/packages/63/08/b59b7a92e03dd25554b0436554bf23e7c29abae7cce4b1c459cd92746811/pydantic_core-2.23.4-cp312-none-win32.whl", hash = "sha256:4ba762ed58e8d68657fc1281e9bb72e1c3e79cc5d464be146e260c541ec12d84", size = 1738535 },
    { url = "https://files.pythonhosted.org/packages/88/8d/479293e4d39ab409747926eec4329de5b7129beaedc3786eca070605d07f/pydantic_core-2.23.4-cp312-none-win_amd64.whl", hash = "sha256:97df63000f4fea395b2824da80e169731088656d1818a11b95f3b173747b6cd9", size = 1917992 },
    { url = "https://files.pythonhosted.org/packages/ad/ef/16ee2df472bf0e419b6bc68c05bf0145c49247a1095e85cee1463c6a44a1/pydantic_core-2.23.4-cp313-cp313-macosx_10_12_x86_64.whl", hash = "sha256:7530e201d10d7d14abce4fb54cfe5b94a0aefc87da539d0346a484ead376c3cc", size = 1856143 },
    { url = "https://files.pythonhosted.org/packages/da/fa/bc3dbb83605669a34a93308e297ab22be82dfb9dcf88c6cf4b4f264e0a42/pydantic_core-2.23.4-cp313-cp313-macosx_11_0_arm64.whl", hash = "sha256:df933278128ea1cd77772673c73954e53a1c95a4fdf41eef97c2b779271bd0bd", size = 1770063 },
    { url = "https://files.pythonhosted.org/packages/4e/48/e813f3bbd257a712303ebdf55c8dc46f9589ec74b384c9f652597df3288d/pydantic_core-2.23.4-cp313-cp313-manylinux_2_17_aarch64.manylinux2014_aarch64.whl", hash = "sha256:0cb3da3fd1b6a5d0279a01877713dbda118a2a4fc6f0d821a57da2e464793f05", size = 1790013 },
    { url = "https://files.pythonhosted.org/packages/b4/e0/56eda3a37929a1d297fcab1966db8c339023bcca0b64c5a84896db3fcc5c/pydantic_core-2.23.4-cp313-cp313-manylinux_2_17_armv7l.manylinux2014_armv7l.whl", hash = "sha256:42c6dcb030aefb668a2b7009c85b27f90e51e6a3b4d5c9bc4c57631292015b0d", size = 1801077 },
    { url = "https://files.pythonhosted.org/packages/04/be/5e49376769bfbf82486da6c5c1683b891809365c20d7c7e52792ce4c71f3/pydantic_core-2.23.4-cp313-cp313-manylinux_2_17_ppc64le.manylinux2014_ppc64le.whl", hash = "sha256:696dd8d674d6ce621ab9d45b205df149399e4bb9aa34102c970b721554828510", size = 1996782 },
    { url = "https://files.pythonhosted.org/packages/bc/24/e3ee6c04f1d58cc15f37bcc62f32c7478ff55142b7b3e6d42ea374ea427c/pydantic_core-2.23.4-cp313-cp313-manylinux_2_17_s390x.manylinux2014_s390x.whl", hash = "sha256:2971bb5ffe72cc0f555c13e19b23c85b654dd2a8f7ab493c262071377bfce9f6", size = 2661375 },
    { url = "https://files.pythonhosted.org/packages/c1/f8/11a9006de4e89d016b8de74ebb1db727dc100608bb1e6bbe9d56a3cbbcce/pydantic_core-2.23.4-cp313-cp313-manylinux_2_17_x86_64.manylinux2014_x86_64.whl", hash = "sha256:8394d940e5d400d04cad4f75c0598665cbb81aecefaca82ca85bd28264af7f9b", size = 2071635 },
    { url = "https://files.pythonhosted.org/packages/7c/45/bdce5779b59f468bdf262a5bc9eecbae87f271c51aef628d8c073b4b4b4c/pydantic_core-2.23.4-cp313-cp313-manylinux_2_5_i686.manylinux1_i686.whl", hash = "sha256:0dff76e0602ca7d4cdaacc1ac4c005e0ce0dcfe095d5b5259163a80d3a10d327", size = 1916994 },
    { url = "https://files.pythonhosted.org/packages/d8/fa/c648308fe711ee1f88192cad6026ab4f925396d1293e8356de7e55be89b5/pydantic_core-2.23.4-cp313-cp313-musllinux_1_1_aarch64.whl", hash = "sha256:7d32706badfe136888bdea71c0def994644e09fff0bfe47441deaed8e96fdbc6", size = 1968877 },
    { url = "https://files.pythonhosted.org/packages/16/16/b805c74b35607d24d37103007f899abc4880923b04929547ae68d478b7f4/pydantic_core-2.23.4-cp313-cp313-musllinux_1_1_x86_64.whl", hash = "sha256:ed541d70698978a20eb63d8c5d72f2cc6d7079d9d90f6b50bad07826f1320f5f", size = 2116814 },
    { url = "https://files.pythonhosted.org/packages/d1/58/5305e723d9fcdf1c5a655e6a4cc2a07128bf644ff4b1d98daf7a9dbf57da/pydantic_core-2.23.4-cp313-none-win32.whl", hash = "sha256:3d5639516376dce1940ea36edf408c554475369f5da2abd45d44621cb616f769", size = 1738360 },
    { url = "https://files.pythonhosted.org/packages/a5/ae/e14b0ff8b3f48e02394d8acd911376b7b66e164535687ef7dc24ea03072f/pydantic_core-2.23.4-cp313-none-win_amd64.whl", hash = "sha256:5a1504ad17ba4210df3a045132a7baeeba5a200e930f57512ee02909fc5c4cb5", size = 1919411 },
    { url = "https://files.pythonhosted.org/packages/7a/04/2580b2deaae37b3e30fc30c54298be938b973990b23612d6b61c7bdd01c7/pydantic_core-2.23.4-cp39-cp39-macosx_10_12_x86_64.whl", hash = "sha256:a4fa4fc04dff799089689f4fd502ce7d59de529fc2f40a2c8836886c03e0175a", size = 1868200 },
    { url = "https://files.pythonhosted.org/packages/39/6e/e311bd0751505350f0cdcee3077841eb1f9253c5a1ddbad048cd9fbf7c6e/pydantic_core-2.23.4-cp39-cp39-macosx_11_0_arm64.whl", hash = "sha256:0a7df63886be5e270da67e0966cf4afbae86069501d35c8c1b3b6c168f42cb36", size = 1749316 },
    { url = "https://files.pythonhosted.org/packages/d0/b4/95b5eb47c6dc8692508c3ca04a1f8d6f0884c9dacb34cf3357595cbe73be/pydantic_core-2.23.4-cp39-cp39-manylinux_2_17_aarch64.manylinux2014_aarch64.whl", hash = "sha256:dcedcd19a557e182628afa1d553c3895a9f825b936415d0dbd3cd0bbcfd29b4b", size = 1800880 },
    { url = "https://files.pythonhosted.org/packages/da/79/41c4f817acd7f42d94cd1e16526c062a7b089f66faed4bd30852314d9a66/pydantic_core-2.23.4-cp39-cp39-manylinux_2_17_armv7l.manylinux2014_armv7l.whl", hash = "sha256:5f54b118ce5de9ac21c363d9b3caa6c800341e8c47a508787e5868c6b79c9323", size = 1807077 },
    { url = "https://files.pythonhosted.org/packages/fb/53/d13d1eb0a97d5c06cf7a225935d471e9c241afd389a333f40c703f214973/pydantic_core-2.23.4-cp39-cp39-manylinux_2_17_ppc64le.manylinux2014_ppc64le.whl", hash = "sha256:86d2f57d3e1379a9525c5ab067b27dbb8a0642fb5d454e17a9ac434f9ce523e3", size = 2002859 },
    { url = "https://files.pythonhosted.org/packages/53/7d/6b8a1eff453774b46cac8c849e99455b27167971a003212f668e94bc4c9c/pydantic_core-2.23.4-cp39-cp39-manylinux_2_17_s390x.manylinux2014_s390x.whl", hash = "sha256:de6d1d1b9e5101508cb37ab0d972357cac5235f5c6533d1071964c47139257df", size = 2661437 },
    { url = "https://files.pythonhosted.org/packages/6c/ea/8820f57f0b46e6148ee42d8216b15e8fe3b360944284bbc705bf34fac888/pydantic_core-2.23.4-cp39-cp39-manylinux_2_17_x86_64.manylinux2014_x86_64.whl", hash = "sha256:1278e0d324f6908e872730c9102b0112477a7f7cf88b308e4fc36ce1bdb6d58c", size = 2054404 },
    { url = "https://files.pythonhosted.org/packages/0f/36/d4ae869e473c3c7868e1cd1e2a1b9e13bce5cd1a7d287f6ac755a0b1575e/pydantic_core-2.23.4-cp39-cp39-manylinux_2_5_i686.manylinux1_i686.whl", hash = "sha256:9a6b5099eeec78827553827f4c6b8615978bb4b6a88e5d9b93eddf8bb6790f55", size = 1921680 },
    { url = "https://files.pythonhosted.org/packages/0d/f8/eed5c65b80c4ac4494117e2101973b45fc655774ef647d17dde40a70f7d2/pydantic_core-2.23.4-cp39-cp39-musllinux_1_1_aarch64.whl", hash = "sha256:e55541f756f9b3ee346b840103f32779c695a19826a4c442b7954550a0972040", size = 1966093 },
    { url = "https://files.pythonhosted.org/packages/e8/c8/1d42ce51d65e571ab53d466cae83434325a126811df7ce4861d9d97bee4b/pydantic_core-2.23.4-cp39-cp39-musllinux_1_1_x86_64.whl", hash = "sha256:a5c7ba8ffb6d6f8f2ab08743be203654bb1aaa8c9dcb09f82ddd34eadb695605", size = 2111437 },
    { url = "https://files.pythonhosted.org/packages/aa/c9/7fea9d13383c2ec6865919e09cffe44ab77e911eb281b53a4deaafd4c8e8/pydantic_core-2.23.4-cp39-none-win32.whl", hash = "sha256:37b0fe330e4a58d3c58b24d91d1eb102aeec675a3db4c292ec3928ecd892a9a6", size = 1735049 },
    { url = "https://files.pythonhosted.org/packages/98/95/dd7045c4caa2b73d0bf3b989d66b23cfbb7a0ef14ce99db15677a000a953/pydantic_core-2.23.4-cp39-none-win_amd64.whl", hash = "sha256:1498bec4c05c9c787bde9125cfdcc63a41004ff167f495063191b863399b1a29", size = 1920180 },
    { url = "https://files.pythonhosted.org/packages/13/a9/5d582eb3204464284611f636b55c0a7410d748ff338756323cb1ce721b96/pydantic_core-2.23.4-pp310-pypy310_pp73-macosx_10_12_x86_64.whl", hash = "sha256:f455ee30a9d61d3e1a15abd5068827773d6e4dc513e795f380cdd59932c782d5", size = 1857135 },
    { url = "https://files.pythonhosted.org/packages/2c/57/faf36290933fe16717f97829eabfb1868182ac495f99cf0eda9f59687c9d/pydantic_core-2.23.4-pp310-pypy310_pp73-macosx_11_0_arm64.whl", hash = "sha256:1e90d2e3bd2c3863d48525d297cd143fe541be8bbf6f579504b9712cb6b643ec", size = 1740583 },
    { url = "https://files.pythonhosted.org/packages/91/7c/d99e3513dc191c4fec363aef1bf4c8af9125d8fa53af7cb97e8babef4e40/pydantic_core-2.23.4-pp310-pypy310_pp73-manylinux_2_17_aarch64.manylinux2014_aarch64.whl", hash = "sha256:2e203fdf807ac7e12ab59ca2bfcabb38c7cf0b33c41efeb00f8e5da1d86af480", size = 1793637 },
    { url = "https://files.pythonhosted.org/packages/29/18/812222b6d18c2d13eebbb0f7cdc170a408d9ced65794fdb86147c77e1982/pydantic_core-2.23.4-pp310-pypy310_pp73-manylinux_2_17_x86_64.manylinux2014_x86_64.whl", hash = "sha256:e08277a400de01bc72436a0ccd02bdf596631411f592ad985dcee21445bd0068", size = 1941963 },
    { url = "https://files.pythonhosted.org/packages/0f/36/c1f3642ac3f05e6bb4aec3ffc399fa3f84895d259cf5f0ce3054b7735c29/pydantic_core-2.23.4-pp310-pypy310_pp73-manylinux_2_5_i686.manylinux1_i686.whl", hash = "sha256:f220b0eea5965dec25480b6333c788fb72ce5f9129e8759ef876a1d805d00801", size = 1915332 },
    { url = "https://files.pythonhosted.org/packages/f7/ca/9c0854829311fb446020ebb540ee22509731abad886d2859c855dd29b904/pydantic_core-2.23.4-pp310-pypy310_pp73-musllinux_1_1_aarch64.whl", hash = "sha256:d06b0c8da4f16d1d1e352134427cb194a0a6e19ad5db9161bf32b2113409e728", size = 1957926 },
    { url = "https://files.pythonhosted.org/packages/c0/1c/7836b67c42d0cd4441fcd9fafbf6a027ad4b79b6559f80cf11f89fd83648/pydantic_core-2.23.4-pp310-pypy310_pp73-musllinux_1_1_x86_64.whl", hash = "sha256:ba1a0996f6c2773bd83e63f18914c1de3c9dd26d55f4ac302a7efe93fb8e7433", size = 2100342 },
    { url = "https://files.pythonhosted.org/packages/a9/f9/b6bcaf874f410564a78908739c80861a171788ef4d4f76f5009656672dfe/pydantic_core-2.23.4-pp310-pypy310_pp73-win_amd64.whl", hash = "sha256:9a5bce9d23aac8f0cf0836ecfc033896aa8443b501c58d0602dbfd5bd5b37753", size = 1920344 },
    { url = "https://files.pythonhosted.org/packages/32/fd/ac9cdfaaa7cf2d32590b807d900612b39acb25e5527c3c7e482f0553025b/pydantic_core-2.23.4-pp39-pypy39_pp73-macosx_10_12_x86_64.whl", hash = "sha256:78ddaaa81421a29574a682b3179d4cf9e6d405a09b99d93ddcf7e5239c742e21", size = 1857850 },
    { url = "https://files.pythonhosted.org/packages/08/fe/038f4b2bcae325ea643c8ad353191187a4c92a9c3b913b139289a6f2ef04/pydantic_core-2.23.4-pp39-pypy39_pp73-macosx_11_0_arm64.whl", hash = "sha256:883a91b5dd7d26492ff2f04f40fbb652de40fcc0afe07e8129e8ae779c2110eb", size = 1740265 },
    { url = "https://files.pythonhosted.org/packages/51/14/b215c9c3cbd1edaaea23014d4b3304260823f712d3fdee52549b19b25d62/pydantic_core-2.23.4-pp39-pypy39_pp73-manylinux_2_17_aarch64.manylinux2014_aarch64.whl", hash = "sha256:88ad334a15b32a791ea935af224b9de1bf99bcd62fabf745d5f3442199d86d59", size = 1793912 },
    { url = "https://files.pythonhosted.org/packages/62/de/2c3ad79b63ba564878cbce325be725929ba50089cd5156f89ea5155cb9b3/pydantic_core-2.23.4-pp39-pypy39_pp73-manylinux_2_17_x86_64.manylinux2014_x86_64.whl", hash = "sha256:233710f069d251feb12a56da21e14cca67994eab08362207785cf8c598e74577", size = 1942870 },
    { url = "https://files.pythonhosted.org/packages/cb/55/c222af19e4644c741b3f3fe4fd8bbb6b4cdca87d8a49258b61cf7826b19e/pydantic_core-2.23.4-pp39-pypy39_pp73-manylinux_2_5_i686.manylinux1_i686.whl", hash = "sha256:19442362866a753485ba5e4be408964644dd6a09123d9416c54cd49171f50744", size = 1915610 },
    { url = "https://files.pythonhosted.org/packages/c4/7a/9a8760692a6f76bb54bcd43f245ff3d8b603db695899bbc624099c00af80/pydantic_core-2.23.4-pp39-pypy39_pp73-musllinux_1_1_aarch64.whl", hash = "sha256:624e278a7d29b6445e4e813af92af37820fafb6dcc55c012c834f9e26f9aaaef", size = 1958403 },
    { url = "https://files.pythonhosted.org/packages/4c/91/9b03166feb914bb5698e2f6499e07c2617e2eebf69f9374d0358d7eb2009/pydantic_core-2.23.4-pp39-pypy39_pp73-musllinux_1_1_x86_64.whl", hash = "sha256:f5ef8f42bec47f21d07668a043f077d507e5bf4e668d5c6dfe6aaba89de1a5b8", size = 2101154 },
    { url = "https://files.pythonhosted.org/packages/1d/d9/1d7ecb98318da4cb96986daaf0e20d66f1651d0aeb9e2d4435b916ce031d/pydantic_core-2.23.4-pp39-pypy39_pp73-win_amd64.whl", hash = "sha256:aea443fffa9fbe3af1a9ba721a87f926fe548d32cab71d188a6ede77d0ff244e", size = 1920855 },
]

[[package]]
name = "pydantic-settings"
version = "2.5.2"
source = { registry = "https://pypi.org/simple" }
dependencies = [
    { name = "pydantic" },
    { name = "python-dotenv" },
]
sdist = { url = "https://files.pythonhosted.org/packages/68/27/0bed9dd26b93328b60a1402febc780e7be72b42847fa8b5c94b7d0aeb6d1/pydantic_settings-2.5.2.tar.gz", hash = "sha256:f90b139682bee4d2065273d5185d71d37ea46cfe57e1b5ae184fc6a0b2484ca0", size = 70938 }
wheels = [
    { url = "https://files.pythonhosted.org/packages/29/8d/29e82e333f32d9e2051c10764b906c2a6cd140992910b5f49762790911ba/pydantic_settings-2.5.2-py3-none-any.whl", hash = "sha256:2c912e55fd5794a59bf8c832b9de832dcfdf4778d79ff79b708744eed499a907", size = 26864 },
]

[[package]]
name = "pytest"
version = "8.3.3"
source = { registry = "https://pypi.org/simple" }
dependencies = [
    { name = "colorama", marker = "sys_platform == 'win32'" },
    { name = "exceptiongroup", marker = "python_full_version < '3.11'" },
    { name = "iniconfig" },
    { name = "packaging" },
    { name = "pluggy" },
    { name = "tomli", marker = "python_full_version < '3.11'" },
]
sdist = { url = "https://files.pythonhosted.org/packages/8b/6c/62bbd536103af674e227c41a8f3dcd022d591f6eed5facb5a0f31ee33bbc/pytest-8.3.3.tar.gz", hash = "sha256:70b98107bd648308a7952b06e6ca9a50bc660be218d53c257cc1fc94fda10181", size = 1442487 }
wheels = [
    { url = "https://files.pythonhosted.org/packages/6b/77/7440a06a8ead44c7757a64362dd22df5760f9b12dc5f11b6188cd2fc27a0/pytest-8.3.3-py3-none-any.whl", hash = "sha256:a6853c7375b2663155079443d2e45de913a911a11d669df02a50814944db57b2", size = 342341 },
]

[[package]]
name = "pytest-cov"
version = "5.0.0"
source = { registry = "https://pypi.org/simple" }
dependencies = [
    { name = "coverage", extra = ["toml"] },
    { name = "pytest" },
]
sdist = { url = "https://files.pythonhosted.org/packages/74/67/00efc8d11b630c56f15f4ad9c7f9223f1e5ec275aaae3fa9118c6a223ad2/pytest-cov-5.0.0.tar.gz", hash = "sha256:5837b58e9f6ebd335b0f8060eecce69b662415b16dc503883a02f45dfeb14857", size = 63042 }
wheels = [
    { url = "https://files.pythonhosted.org/packages/78/3a/af5b4fa5961d9a1e6237b530eb87dd04aea6eb83da09d2a4073d81b54ccf/pytest_cov-5.0.0-py3-none-any.whl", hash = "sha256:4f0764a1219df53214206bf1feea4633c3b558a2925c8b59f144f682861ce652", size = 21990 },
]

[[package]]
name = "pytest-xdist"
version = "3.6.1"
source = { registry = "https://pypi.org/simple" }
dependencies = [
    { name = "execnet" },
    { name = "pytest" },
]
sdist = { url = "https://files.pythonhosted.org/packages/41/c4/3c310a19bc1f1e9ef50075582652673ef2bfc8cd62afef9585683821902f/pytest_xdist-3.6.1.tar.gz", hash = "sha256:ead156a4db231eec769737f57668ef58a2084a34b2e55c4a8fa20d861107300d", size = 84060 }
wheels = [
    { url = "https://files.pythonhosted.org/packages/6d/82/1d96bf03ee4c0fdc3c0cbe61470070e659ca78dc0086fb88b66c185e2449/pytest_xdist-3.6.1-py3-none-any.whl", hash = "sha256:9ed4adfb68a016610848639bb7e02c9352d5d9f03d04809919e2dafc3be4cca7", size = 46108 },
]

[package.optional-dependencies]
psutil = [
    { name = "psutil" },
]

[[package]]
name = "python-dateutil"
version = "2.9.0.post0"
source = { registry = "https://pypi.org/simple" }
dependencies = [
    { name = "six" },
]
sdist = { url = "https://files.pythonhosted.org/packages/66/c0/0c8b6ad9f17a802ee498c46e004a0eb49bc148f2fd230864601a86dcf6db/python-dateutil-2.9.0.post0.tar.gz", hash = "sha256:37dd54208da7e1cd875388217d5e00ebd4179249f90fb72437e91a35459a0ad3", size = 342432 }
wheels = [
    { url = "https://files.pythonhosted.org/packages/ec/57/56b9bcc3c9c6a792fcbaf139543cee77261f3651ca9da0c93f5c1221264b/python_dateutil-2.9.0.post0-py2.py3-none-any.whl", hash = "sha256:a8b2bc7bffae282281c8140a97d3aa9c14da0b136dfe83f850eea9a5f7470427", size = 229892 },
]

[[package]]
name = "python-dotenv"
version = "1.0.1"
source = { registry = "https://pypi.org/simple" }
sdist = { url = "https://files.pythonhosted.org/packages/bc/57/e84d88dfe0aec03b7a2d4327012c1627ab5f03652216c63d49846d7a6c58/python-dotenv-1.0.1.tar.gz", hash = "sha256:e324ee90a023d808f1959c46bcbc04446a10ced277783dc6ee09987c37ec10ca", size = 39115 }
wheels = [
    { url = "https://files.pythonhosted.org/packages/6a/3e/b68c118422ec867fa7ab88444e1274aa40681c606d59ac27de5a5588f082/python_dotenv-1.0.1-py3-none-any.whl", hash = "sha256:f7b63ef50f1b690dddf550d03497b66d609393b40b564ed0d674909a68ebf16a", size = 19863 },
]

[[package]]
name = "pytz"
version = "2024.2"
source = { registry = "https://pypi.org/simple" }
sdist = { url = "https://files.pythonhosted.org/packages/3a/31/3c70bf7603cc2dca0f19bdc53b4537a797747a58875b552c8c413d963a3f/pytz-2024.2.tar.gz", hash = "sha256:2aa355083c50a0f93fa581709deac0c9ad65cca8a9e9beac660adcbd493c798a", size = 319692 }
wheels = [
    { url = "https://files.pythonhosted.org/packages/11/c3/005fcca25ce078d2cc29fd559379817424e94885510568bc1bc53d7d5846/pytz-2024.2-py2.py3-none-any.whl", hash = "sha256:31c7c1817eb7fae7ca4b8c7ee50c72f93aa2dd863de768e1ef4245d426aa0725", size = 508002 },
]

[[package]]
name = "pyyaml"
version = "6.0.2"
source = { registry = "https://pypi.org/simple" }
sdist = { url = "https://files.pythonhosted.org/packages/54/ed/79a089b6be93607fa5cdaedf301d7dfb23af5f25c398d5ead2525b063e17/pyyaml-6.0.2.tar.gz", hash = "sha256:d584d9ec91ad65861cc08d42e834324ef890a082e591037abe114850ff7bbc3e", size = 130631 }
wheels = [
    { url = "https://files.pythonhosted.org/packages/9b/95/a3fac87cb7158e231b5a6012e438c647e1a87f09f8e0d123acec8ab8bf71/PyYAML-6.0.2-cp310-cp310-macosx_10_9_x86_64.whl", hash = "sha256:0a9a2848a5b7feac301353437eb7d5957887edbf81d56e903999a75a3d743086", size = 184199 },
    { url = "https://files.pythonhosted.org/packages/c7/7a/68bd47624dab8fd4afbfd3c48e3b79efe09098ae941de5b58abcbadff5cb/PyYAML-6.0.2-cp310-cp310-macosx_11_0_arm64.whl", hash = "sha256:29717114e51c84ddfba879543fb232a6ed60086602313ca38cce623c1d62cfbf", size = 171758 },
    { url = "https://files.pythonhosted.org/packages/49/ee/14c54df452143b9ee9f0f29074d7ca5516a36edb0b4cc40c3f280131656f/PyYAML-6.0.2-cp310-cp310-manylinux_2_17_aarch64.manylinux2014_aarch64.whl", hash = "sha256:8824b5a04a04a047e72eea5cec3bc266db09e35de6bdfe34c9436ac5ee27d237", size = 718463 },
    { url = "https://files.pythonhosted.org/packages/4d/61/de363a97476e766574650d742205be468921a7b532aa2499fcd886b62530/PyYAML-6.0.2-cp310-cp310-manylinux_2_17_s390x.manylinux2014_s390x.whl", hash = "sha256:7c36280e6fb8385e520936c3cb3b8042851904eba0e58d277dca80a5cfed590b", size = 719280 },
    { url = "https://files.pythonhosted.org/packages/6b/4e/1523cb902fd98355e2e9ea5e5eb237cbc5f3ad5f3075fa65087aa0ecb669/PyYAML-6.0.2-cp310-cp310-manylinux_2_17_x86_64.manylinux2014_x86_64.whl", hash = "sha256:ec031d5d2feb36d1d1a24380e4db6d43695f3748343d99434e6f5f9156aaa2ed", size = 751239 },
    { url = "https://files.pythonhosted.org/packages/b7/33/5504b3a9a4464893c32f118a9cc045190a91637b119a9c881da1cf6b7a72/PyYAML-6.0.2-cp310-cp310-musllinux_1_1_aarch64.whl", hash = "sha256:936d68689298c36b53b29f23c6dbb74de12b4ac12ca6cfe0e047bedceea56180", size = 695802 },
    { url = "https://files.pythonhosted.org/packages/5c/20/8347dcabd41ef3a3cdc4f7b7a2aff3d06598c8779faa189cdbf878b626a4/PyYAML-6.0.2-cp310-cp310-musllinux_1_1_x86_64.whl", hash = "sha256:23502f431948090f597378482b4812b0caae32c22213aecf3b55325e049a6c68", size = 720527 },
    { url = "https://files.pythonhosted.org/packages/be/aa/5afe99233fb360d0ff37377145a949ae258aaab831bde4792b32650a4378/PyYAML-6.0.2-cp310-cp310-win32.whl", hash = "sha256:2e99c6826ffa974fe6e27cdb5ed0021786b03fc98e5ee3c5bfe1fd5015f42b99", size = 144052 },
    { url = "https://files.pythonhosted.org/packages/b5/84/0fa4b06f6d6c958d207620fc60005e241ecedceee58931bb20138e1e5776/PyYAML-6.0.2-cp310-cp310-win_amd64.whl", hash = "sha256:a4d3091415f010369ae4ed1fc6b79def9416358877534caf6a0fdd2146c87a3e", size = 161774 },
    { url = "https://files.pythonhosted.org/packages/f8/aa/7af4e81f7acba21a4c6be026da38fd2b872ca46226673c89a758ebdc4fd2/PyYAML-6.0.2-cp311-cp311-macosx_10_9_x86_64.whl", hash = "sha256:cc1c1159b3d456576af7a3e4d1ba7e6924cb39de8f67111c735f6fc832082774", size = 184612 },
    { url = "https://files.pythonhosted.org/packages/8b/62/b9faa998fd185f65c1371643678e4d58254add437edb764a08c5a98fb986/PyYAML-6.0.2-cp311-cp311-macosx_11_0_arm64.whl", hash = "sha256:1e2120ef853f59c7419231f3bf4e7021f1b936f6ebd222406c3b60212205d2ee", size = 172040 },
    { url = "https://files.pythonhosted.org/packages/ad/0c/c804f5f922a9a6563bab712d8dcc70251e8af811fce4524d57c2c0fd49a4/PyYAML-6.0.2-cp311-cp311-manylinux_2_17_aarch64.manylinux2014_aarch64.whl", hash = "sha256:5d225db5a45f21e78dd9358e58a98702a0302f2659a3c6cd320564b75b86f47c", size = 736829 },
    { url = "https://files.pythonhosted.org/packages/51/16/6af8d6a6b210c8e54f1406a6b9481febf9c64a3109c541567e35a49aa2e7/PyYAML-6.0.2-cp311-cp311-manylinux_2_17_s390x.manylinux2014_s390x.whl", hash = "sha256:5ac9328ec4831237bec75defaf839f7d4564be1e6b25ac710bd1a96321cc8317", size = 764167 },
    { url = "https://files.pythonhosted.org/packages/75/e4/2c27590dfc9992f73aabbeb9241ae20220bd9452df27483b6e56d3975cc5/PyYAML-6.0.2-cp311-cp311-manylinux_2_17_x86_64.manylinux2014_x86_64.whl", hash = "sha256:3ad2a3decf9aaba3d29c8f537ac4b243e36bef957511b4766cb0057d32b0be85", size = 762952 },
    { url = "https://files.pythonhosted.org/packages/9b/97/ecc1abf4a823f5ac61941a9c00fe501b02ac3ab0e373c3857f7d4b83e2b6/PyYAML-6.0.2-cp311-cp311-musllinux_1_1_aarch64.whl", hash = "sha256:ff3824dc5261f50c9b0dfb3be22b4567a6f938ccce4587b38952d85fd9e9afe4", size = 735301 },
    { url = "https://files.pythonhosted.org/packages/45/73/0f49dacd6e82c9430e46f4a027baa4ca205e8b0a9dce1397f44edc23559d/PyYAML-6.0.2-cp311-cp311-musllinux_1_1_x86_64.whl", hash = "sha256:797b4f722ffa07cc8d62053e4cff1486fa6dc094105d13fea7b1de7d8bf71c9e", size = 756638 },
    { url = "https://files.pythonhosted.org/packages/22/5f/956f0f9fc65223a58fbc14459bf34b4cc48dec52e00535c79b8db361aabd/PyYAML-6.0.2-cp311-cp311-win32.whl", hash = "sha256:11d8f3dd2b9c1207dcaf2ee0bbbfd5991f571186ec9cc78427ba5bd32afae4b5", size = 143850 },
    { url = "https://files.pythonhosted.org/packages/ed/23/8da0bbe2ab9dcdd11f4f4557ccaf95c10b9811b13ecced089d43ce59c3c8/PyYAML-6.0.2-cp311-cp311-win_amd64.whl", hash = "sha256:e10ce637b18caea04431ce14fabcf5c64a1c61ec9c56b071a4b7ca131ca52d44", size = 161980 },
    { url = "https://files.pythonhosted.org/packages/86/0c/c581167fc46d6d6d7ddcfb8c843a4de25bdd27e4466938109ca68492292c/PyYAML-6.0.2-cp312-cp312-macosx_10_9_x86_64.whl", hash = "sha256:c70c95198c015b85feafc136515252a261a84561b7b1d51e3384e0655ddf25ab", size = 183873 },
    { url = "https://files.pythonhosted.org/packages/a8/0c/38374f5bb272c051e2a69281d71cba6fdb983413e6758b84482905e29a5d/PyYAML-6.0.2-cp312-cp312-macosx_11_0_arm64.whl", hash = "sha256:ce826d6ef20b1bc864f0a68340c8b3287705cae2f8b4b1d932177dcc76721725", size = 173302 },
    { url = "https://files.pythonhosted.org/packages/c3/93/9916574aa8c00aa06bbac729972eb1071d002b8e158bd0e83a3b9a20a1f7/PyYAML-6.0.2-cp312-cp312-manylinux_2_17_aarch64.manylinux2014_aarch64.whl", hash = "sha256:1f71ea527786de97d1a0cc0eacd1defc0985dcf6b3f17bb77dcfc8c34bec4dc5", size = 739154 },
    { url = "https://files.pythonhosted.org/packages/95/0f/b8938f1cbd09739c6da569d172531567dbcc9789e0029aa070856f123984/PyYAML-6.0.2-cp312-cp312-manylinux_2_17_s390x.manylinux2014_s390x.whl", hash = "sha256:9b22676e8097e9e22e36d6b7bda33190d0d400f345f23d4065d48f4ca7ae0425", size = 766223 },
    { url = "https://files.pythonhosted.org/packages/b9/2b/614b4752f2e127db5cc206abc23a8c19678e92b23c3db30fc86ab731d3bd/PyYAML-6.0.2-cp312-cp312-manylinux_2_17_x86_64.manylinux2014_x86_64.whl", hash = "sha256:80bab7bfc629882493af4aa31a4cfa43a4c57c83813253626916b8c7ada83476", size = 767542 },
    { url = "https://files.pythonhosted.org/packages/d4/00/dd137d5bcc7efea1836d6264f049359861cf548469d18da90cd8216cf05f/PyYAML-6.0.2-cp312-cp312-musllinux_1_1_aarch64.whl", hash = "sha256:0833f8694549e586547b576dcfaba4a6b55b9e96098b36cdc7ebefe667dfed48", size = 731164 },
    { url = "https://files.pythonhosted.org/packages/c9/1f/4f998c900485e5c0ef43838363ba4a9723ac0ad73a9dc42068b12aaba4e4/PyYAML-6.0.2-cp312-cp312-musllinux_1_1_x86_64.whl", hash = "sha256:8b9c7197f7cb2738065c481a0461e50ad02f18c78cd75775628afb4d7137fb3b", size = 756611 },
    { url = "https://files.pythonhosted.org/packages/df/d1/f5a275fdb252768b7a11ec63585bc38d0e87c9e05668a139fea92b80634c/PyYAML-6.0.2-cp312-cp312-win32.whl", hash = "sha256:ef6107725bd54b262d6dedcc2af448a266975032bc85ef0172c5f059da6325b4", size = 140591 },
    { url = "https://files.pythonhosted.org/packages/0c/e8/4f648c598b17c3d06e8753d7d13d57542b30d56e6c2dedf9c331ae56312e/PyYAML-6.0.2-cp312-cp312-win_amd64.whl", hash = "sha256:7e7401d0de89a9a855c839bc697c079a4af81cf878373abd7dc625847d25cbd8", size = 156338 },
    { url = "https://files.pythonhosted.org/packages/ef/e3/3af305b830494fa85d95f6d95ef7fa73f2ee1cc8ef5b495c7c3269fb835f/PyYAML-6.0.2-cp313-cp313-macosx_10_13_x86_64.whl", hash = "sha256:efdca5630322a10774e8e98e1af481aad470dd62c3170801852d752aa7a783ba", size = 181309 },
    { url = "https://files.pythonhosted.org/packages/45/9f/3b1c20a0b7a3200524eb0076cc027a970d320bd3a6592873c85c92a08731/PyYAML-6.0.2-cp313-cp313-macosx_11_0_arm64.whl", hash = "sha256:50187695423ffe49e2deacb8cd10510bc361faac997de9efef88badc3bb9e2d1", size = 171679 },
    { url = "https://files.pythonhosted.org/packages/7c/9a/337322f27005c33bcb656c655fa78325b730324c78620e8328ae28b64d0c/PyYAML-6.0.2-cp313-cp313-manylinux_2_17_aarch64.manylinux2014_aarch64.whl", hash = "sha256:0ffe8360bab4910ef1b9e87fb812d8bc0a308b0d0eef8c8f44e0254ab3b07133", size = 733428 },
    { url = "https://files.pythonhosted.org/packages/a3/69/864fbe19e6c18ea3cc196cbe5d392175b4cf3d5d0ac1403ec3f2d237ebb5/PyYAML-6.0.2-cp313-cp313-manylinux_2_17_s390x.manylinux2014_s390x.whl", hash = "sha256:17e311b6c678207928d649faa7cb0d7b4c26a0ba73d41e99c4fff6b6c3276484", size = 763361 },
    { url = "https://files.pythonhosted.org/packages/04/24/b7721e4845c2f162d26f50521b825fb061bc0a5afcf9a386840f23ea19fa/PyYAML-6.0.2-cp313-cp313-manylinux_2_17_x86_64.manylinux2014_x86_64.whl", hash = "sha256:70b189594dbe54f75ab3a1acec5f1e3faa7e8cf2f1e08d9b561cb41b845f69d5", size = 759523 },
    { url = "https://files.pythonhosted.org/packages/2b/b2/e3234f59ba06559c6ff63c4e10baea10e5e7df868092bf9ab40e5b9c56b6/PyYAML-6.0.2-cp313-cp313-musllinux_1_1_aarch64.whl", hash = "sha256:41e4e3953a79407c794916fa277a82531dd93aad34e29c2a514c2c0c5fe971cc", size = 726660 },
    { url = "https://files.pythonhosted.org/packages/fe/0f/25911a9f080464c59fab9027482f822b86bf0608957a5fcc6eaac85aa515/PyYAML-6.0.2-cp313-cp313-musllinux_1_1_x86_64.whl", hash = "sha256:68ccc6023a3400877818152ad9a1033e3db8625d899c72eacb5a668902e4d652", size = 751597 },
    { url = "https://files.pythonhosted.org/packages/14/0d/e2c3b43bbce3cf6bd97c840b46088a3031085179e596d4929729d8d68270/PyYAML-6.0.2-cp313-cp313-win32.whl", hash = "sha256:bc2fa7c6b47d6bc618dd7fb02ef6fdedb1090ec036abab80d4681424b84c1183", size = 140527 },
    { url = "https://files.pythonhosted.org/packages/fa/de/02b54f42487e3d3c6efb3f89428677074ca7bf43aae402517bc7cca949f3/PyYAML-6.0.2-cp313-cp313-win_amd64.whl", hash = "sha256:8388ee1976c416731879ac16da0aff3f63b286ffdd57cdeb95f3f2e085687563", size = 156446 },
    { url = "https://files.pythonhosted.org/packages/65/d8/b7a1db13636d7fb7d4ff431593c510c8b8fca920ade06ca8ef20015493c5/PyYAML-6.0.2-cp39-cp39-macosx_10_9_x86_64.whl", hash = "sha256:688ba32a1cffef67fd2e9398a2efebaea461578b0923624778664cc1c914db5d", size = 184777 },
    { url = "https://files.pythonhosted.org/packages/0a/02/6ec546cd45143fdf9840b2c6be8d875116a64076218b61d68e12548e5839/PyYAML-6.0.2-cp39-cp39-macosx_11_0_arm64.whl", hash = "sha256:a8786accb172bd8afb8be14490a16625cbc387036876ab6ba70912730faf8e1f", size = 172318 },
    { url = "https://files.pythonhosted.org/packages/0e/9a/8cc68be846c972bda34f6c2a93abb644fb2476f4dcc924d52175786932c9/PyYAML-6.0.2-cp39-cp39-manylinux_2_17_aarch64.manylinux2014_aarch64.whl", hash = "sha256:d8e03406cac8513435335dbab54c0d385e4a49e4945d2909a581c83647ca0290", size = 720891 },
    { url = "https://files.pythonhosted.org/packages/e9/6c/6e1b7f40181bc4805e2e07f4abc10a88ce4648e7e95ff1abe4ae4014a9b2/PyYAML-6.0.2-cp39-cp39-manylinux_2_17_s390x.manylinux2014_s390x.whl", hash = "sha256:f753120cb8181e736c57ef7636e83f31b9c0d1722c516f7e86cf15b7aa57ff12", size = 722614 },
    { url = "https://files.pythonhosted.org/packages/3d/32/e7bd8535d22ea2874cef6a81021ba019474ace0d13a4819c2a4bce79bd6a/PyYAML-6.0.2-cp39-cp39-manylinux_2_17_x86_64.manylinux2014_x86_64.whl", hash = "sha256:3b1fdb9dc17f5a7677423d508ab4f243a726dea51fa5e70992e59a7411c89d19", size = 737360 },
    { url = "https://files.pythonhosted.org/packages/d7/12/7322c1e30b9be969670b672573d45479edef72c9a0deac3bb2868f5d7469/PyYAML-6.0.2-cp39-cp39-musllinux_1_1_aarch64.whl", hash = "sha256:0b69e4ce7a131fe56b7e4d770c67429700908fc0752af059838b1cfb41960e4e", size = 699006 },
    { url = "https://files.pythonhosted.org/packages/82/72/04fcad41ca56491995076630c3ec1e834be241664c0c09a64c9a2589b507/PyYAML-6.0.2-cp39-cp39-musllinux_1_1_x86_64.whl", hash = "sha256:a9f8c2e67970f13b16084e04f134610fd1d374bf477b17ec1599185cf611d725", size = 723577 },
    { url = "https://files.pythonhosted.org/packages/ed/5e/46168b1f2757f1fcd442bc3029cd8767d88a98c9c05770d8b420948743bb/PyYAML-6.0.2-cp39-cp39-win32.whl", hash = "sha256:6395c297d42274772abc367baaa79683958044e5d3835486c16da75d2a694631", size = 144593 },
    { url = "https://files.pythonhosted.org/packages/19/87/5124b1c1f2412bb95c59ec481eaf936cd32f0fe2a7b16b97b81c4c017a6a/PyYAML-6.0.2-cp39-cp39-win_amd64.whl", hash = "sha256:39693e1f8320ae4f43943590b49779ffb98acb81f788220ea932a6b6c51004d8", size = 162312 },
]

[[package]]
name = "requests"
version = "2.32.3"
source = { registry = "https://pypi.org/simple" }
dependencies = [
    { name = "certifi" },
    { name = "charset-normalizer" },
    { name = "idna" },
    { name = "urllib3" },
]
sdist = { url = "https://files.pythonhosted.org/packages/63/70/2bf7780ad2d390a8d301ad0b550f1581eadbd9a20f896afe06353c2a2913/requests-2.32.3.tar.gz", hash = "sha256:55365417734eb18255590a9ff9eb97e9e1da868d4ccd6402399eaf68af20a760", size = 131218 }
wheels = [
    { url = "https://files.pythonhosted.org/packages/f9/9b/335f9764261e915ed497fcdeb11df5dfd6f7bf257d4a6a2a686d80da4d54/requests-2.32.3-py3-none-any.whl", hash = "sha256:70761cfe03c773ceb22aa2f671b4757976145175cdfca038c02654d061d6dcc6", size = 64928 },
]

[[package]]
name = "setuptools"
version = "75.1.0"
source = { registry = "https://pypi.org/simple" }
sdist = { url = "https://files.pythonhosted.org/packages/27/b8/f21073fde99492b33ca357876430822e4800cdf522011f18041351dfa74b/setuptools-75.1.0.tar.gz", hash = "sha256:d59a21b17a275fb872a9c3dae73963160ae079f1049ed956880cd7c09b120538", size = 1348057 }
wheels = [
    { url = "https://files.pythonhosted.org/packages/ff/ae/f19306b5a221f6a436d8f2238d5b80925004093fa3edea59835b514d9057/setuptools-75.1.0-py3-none-any.whl", hash = "sha256:35ab7fd3bcd95e6b7fd704e4a1539513edad446c097797f2985e0e4b960772f2", size = 1248506 },
]

[[package]]
name = "six"
version = "1.16.0"
source = { registry = "https://pypi.org/simple" }
sdist = { url = "https://files.pythonhosted.org/packages/71/39/171f1c67cd00715f190ba0b100d606d440a28c93c7714febeca8b79af85e/six-1.16.0.tar.gz", hash = "sha256:1e61c37477a1626458e36f7b1d82aa5c9b094fa4802892072e49de9c60c4c926", size = 34041 }
wheels = [
    { url = "https://files.pythonhosted.org/packages/d9/5a/e7c31adbe875f2abbb91bd84cf2dc52d792b5a01506781dbcf25c91daf11/six-1.16.0-py2.py3-none-any.whl", hash = "sha256:8abb2f1d86890a2dfb989f9a77cfcfd3e47c2a354b01111771326f8aa26e0254", size = 11053 },
]

[[package]]
name = "sniffio"
version = "1.3.1"
source = { registry = "https://pypi.org/simple" }
sdist = { url = "https://files.pythonhosted.org/packages/a2/87/a6771e1546d97e7e041b6ae58d80074f81b7d5121207425c964ddf5cfdbd/sniffio-1.3.1.tar.gz", hash = "sha256:f4324edc670a0f49750a81b895f35c3adb843cca46f0530f79fc1babb23789dc", size = 20372 }
wheels = [
    { url = "https://files.pythonhosted.org/packages/e9/44/75a9c9421471a6c4805dbf2356f7c181a29c1879239abab1ea2cc8f38b40/sniffio-1.3.1-py3-none-any.whl", hash = "sha256:2f6da418d1f1e0fddd844478f41680e794e6051915791a034ff65e5f100525a2", size = 10235 },
]

[[package]]
name = "sqlalchemy"
version = "2.0.35"
source = { registry = "https://pypi.org/simple" }
dependencies = [
    { name = "greenlet", marker = "(python_full_version < '3.13' and platform_machine == 'AMD64') or (python_full_version < '3.13' and platform_machine == 'WIN32') or (python_full_version < '3.13' and platform_machine == 'aarch64') or (python_full_version < '3.13' and platform_machine == 'amd64') or (python_full_version < '3.13' and platform_machine == 'ppc64le') or (python_full_version < '3.13' and platform_machine == 'win32') or (python_full_version < '3.13' and platform_machine == 'x86_64')" },
    { name = "typing-extensions" },
]
sdist = { url = "https://files.pythonhosted.org/packages/36/48/4f190a83525f5cefefa44f6adc9e6386c4de5218d686c27eda92eb1f5424/sqlalchemy-2.0.35.tar.gz", hash = "sha256:e11d7ea4d24f0a262bccf9a7cd6284c976c5369dac21db237cff59586045ab9f", size = 9562798 }
wheels = [
    { url = "https://files.pythonhosted.org/packages/1a/61/19395d0ae78c94f6f80c8adf39a142f3fe56cfb2235d8f2317d6dae1bf0e/SQLAlchemy-2.0.35-cp310-cp310-macosx_10_9_x86_64.whl", hash = "sha256:67219632be22f14750f0d1c70e62f204ba69d28f62fd6432ba05ab295853de9b", size = 2090086 },
    { url = "https://files.pythonhosted.org/packages/e6/82/06b5fcbe5d49043e40cf4e01e3b33c471c8d9292d478420b08538cae8928/SQLAlchemy-2.0.35-cp310-cp310-macosx_11_0_arm64.whl", hash = "sha256:4668bd8faf7e5b71c0319407b608f278f279668f358857dbfd10ef1954ac9f90", size = 2081278 },
    { url = "https://files.pythonhosted.org/packages/68/d1/7fb7ee46949a5fb34005795b1fc06a8fef67587a66da731c14e545f7eb5b/SQLAlchemy-2.0.35-cp310-cp310-manylinux_2_17_aarch64.manylinux2014_aarch64.whl", hash = "sha256:cb8bea573863762bbf45d1e13f87c2d2fd32cee2dbd50d050f83f87429c9e1ea", size = 3063763 },
    { url = "https://files.pythonhosted.org/packages/7e/ff/a1eacd78b31e52a5073e9924fb4722ecc2a72f093ca8181ed81fc61aed2e/SQLAlchemy-2.0.35-cp310-cp310-manylinux_2_17_x86_64.manylinux2014_x86_64.whl", hash = "sha256:f552023710d4b93d8fb29a91fadf97de89c5926c6bd758897875435f2a939f33", size = 3072032 },
    { url = "https://files.pythonhosted.org/packages/21/ae/ddfecf149a6d16af87408bca7bd108eef7ef23d376cc8464317efb3cea3f/SQLAlchemy-2.0.35-cp310-cp310-musllinux_1_2_aarch64.whl", hash = "sha256:016b2e665f778f13d3c438651dd4de244214b527a275e0acf1d44c05bc6026a9", size = 3028092 },
    { url = "https://files.pythonhosted.org/packages/cc/51/3e84d42121662a160bacd311cfacb29c1e6a229d59dd8edb09caa8ab283b/SQLAlchemy-2.0.35-cp310-cp310-musllinux_1_2_x86_64.whl", hash = "sha256:7befc148de64b6060937231cbff8d01ccf0bfd75aa26383ffdf8d82b12ec04ff", size = 3053543 },
    { url = "https://files.pythonhosted.org/packages/3e/7a/039c78105958da3fc361887f0a82c974cb6fa5bba965c1689ec778be1c01/SQLAlchemy-2.0.35-cp310-cp310-win32.whl", hash = "sha256:22b83aed390e3099584b839b93f80a0f4a95ee7f48270c97c90acd40ee646f0b", size = 2062372 },
    { url = "https://files.pythonhosted.org/packages/a2/50/f31e927d32f9729f69d150ffe47e7cf51e3e0bb2148fc400b3e93a92ca4c/SQLAlchemy-2.0.35-cp310-cp310-win_amd64.whl", hash = "sha256:a29762cd3d116585278ffb2e5b8cc311fb095ea278b96feef28d0b423154858e", size = 2086485 },
    { url = "https://files.pythonhosted.org/packages/c3/46/9215a35bf98c3a2528e987791e6180eb51624d2c7d5cb8e2d96a6450b657/SQLAlchemy-2.0.35-cp311-cp311-macosx_10_9_x86_64.whl", hash = "sha256:e21f66748ab725ade40fa7af8ec8b5019c68ab00b929f6643e1b1af461eddb60", size = 2091274 },
    { url = "https://files.pythonhosted.org/packages/1e/69/919673c5101a0c633658d58b11b454b251ca82300941fba801201434755d/SQLAlchemy-2.0.35-cp311-cp311-macosx_11_0_arm64.whl", hash = "sha256:8a6219108a15fc6d24de499d0d515c7235c617b2540d97116b663dade1a54d62", size = 2081672 },
    { url = "https://files.pythonhosted.org/packages/67/ea/a6b0597cbda12796be2302153369dbbe90573fdab3bc4885f8efac499247/SQLAlchemy-2.0.35-cp311-cp311-manylinux_2_17_aarch64.manylinux2014_aarch64.whl", hash = "sha256:042622a5306c23b972192283f4e22372da3b8ddf5f7aac1cc5d9c9b222ab3ff6", size = 3200083 },
    { url = "https://files.pythonhosted.org/packages/8c/d6/97bdc8d714fb21762f2092511f380f18cdb2d985d516071fa925bb433a90/SQLAlchemy-2.0.35-cp311-cp311-manylinux_2_17_x86_64.manylinux2014_x86_64.whl", hash = "sha256:627dee0c280eea91aed87b20a1f849e9ae2fe719d52cbf847c0e0ea34464b3f7", size = 3200080 },
    { url = "https://files.pythonhosted.org/packages/87/d2/8c2adaf2ade4f6f1b725acd0b0be9210bb6a2df41024729a8eec6a86fe5a/SQLAlchemy-2.0.35-cp311-cp311-musllinux_1_2_aarch64.whl", hash = "sha256:4fdcd72a789c1c31ed242fd8c1bcd9ea186a98ee8e5408a50e610edfef980d71", size = 3137108 },
    { url = "https://files.pythonhosted.org/packages/7e/ae/ea05d0bfa8f2b25ae34591895147152854fc950f491c4ce362ae06035db8/SQLAlchemy-2.0.35-cp311-cp311-musllinux_1_2_x86_64.whl", hash = "sha256:89b64cd8898a3a6f642db4eb7b26d1b28a497d4022eccd7717ca066823e9fb01", size = 3157437 },
    { url = "https://files.pythonhosted.org/packages/fe/5d/8ad6df01398388a766163d27960b3365f1bbd8bb7b05b5cad321a8b69b25/SQLAlchemy-2.0.35-cp311-cp311-win32.whl", hash = "sha256:6a93c5a0dfe8d34951e8a6f499a9479ffb9258123551fa007fc708ae2ac2bc5e", size = 2061935 },
    { url = "https://files.pythonhosted.org/packages/ff/68/8557efc0c32c8e2c147cb6512237448b8ed594a57cd015fda67f8e56bb3f/SQLAlchemy-2.0.35-cp311-cp311-win_amd64.whl", hash = "sha256:c68fe3fcde03920c46697585620135b4ecfdfc1ed23e75cc2c2ae9f8502c10b8", size = 2087281 },
    { url = "https://files.pythonhosted.org/packages/2f/2b/fff87e6db0da31212c98bbc445f83fb608ea92b96bda3f3f10e373bac76c/SQLAlchemy-2.0.35-cp312-cp312-macosx_10_9_x86_64.whl", hash = "sha256:eb60b026d8ad0c97917cb81d3662d0b39b8ff1335e3fabb24984c6acd0c900a2", size = 2089790 },
    { url = "https://files.pythonhosted.org/packages/68/92/4bb761bd82764d5827bf6b6095168c40fb5dbbd23670203aef2f96ba6bc6/SQLAlchemy-2.0.35-cp312-cp312-macosx_11_0_arm64.whl", hash = "sha256:6921ee01caf375363be5e9ae70d08ce7ca9d7e0e8983183080211a062d299468", size = 2080266 },
    { url = "https://files.pythonhosted.org/packages/22/46/068a65db6dc253c6f25a7598d99e0a1d60b14f661f9d09ef6c73c718fa4e/SQLAlchemy-2.0.35-cp312-cp312-manylinux_2_17_aarch64.manylinux2014_aarch64.whl", hash = "sha256:8cdf1a0dbe5ced887a9b127da4ffd7354e9c1a3b9bb330dce84df6b70ccb3a8d", size = 3229760 },
    { url = "https://files.pythonhosted.org/packages/6e/36/59830dafe40dda592304debd4cd86e583f63472f3a62c9e2695a5795e786/SQLAlchemy-2.0.35-cp312-cp312-manylinux_2_17_x86_64.manylinux2014_x86_64.whl", hash = "sha256:93a71c8601e823236ac0e5d087e4f397874a421017b3318fd92c0b14acf2b6db", size = 3240649 },
    { url = "https://files.pythonhosted.org/packages/00/50/844c50c6996f9c7f000c959dd1a7436a6c94e449ee113046a1d19e470089/SQLAlchemy-2.0.35-cp312-cp312-musllinux_1_2_aarch64.whl", hash = "sha256:e04b622bb8a88f10e439084486f2f6349bf4d50605ac3e445869c7ea5cf0fa8c", size = 3176138 },
    { url = "https://files.pythonhosted.org/packages/df/d2/336b18cac68eecb67de474fc15c85f13be4e615c6f5bae87ea38c6734ce0/SQLAlchemy-2.0.35-cp312-cp312-musllinux_1_2_x86_64.whl", hash = "sha256:1b56961e2d31389aaadf4906d453859f35302b4eb818d34a26fab72596076bb8", size = 3202753 },
    { url = "https://files.pythonhosted.org/packages/f0/f3/ee1e62fabdc10910b5ef720ae08e59bc785f26652876af3a50b89b97b412/SQLAlchemy-2.0.35-cp312-cp312-win32.whl", hash = "sha256:0f9f3f9a3763b9c4deb8c5d09c4cc52ffe49f9876af41cc1b2ad0138878453cf", size = 2060113 },
    { url = "https://files.pythonhosted.org/packages/60/63/a3cef44a52979169d884f3583d0640e64b3c28122c096474a1d7cfcaf1f3/SQLAlchemy-2.0.35-cp312-cp312-win_amd64.whl", hash = "sha256:25b0f63e7fcc2a6290cb5f7f5b4fc4047843504983a28856ce9b35d8f7de03cc", size = 2085839 },
    { url = "https://files.pythonhosted.org/packages/d1/4c/3a538c077057a449441b3e10a62ff1608eaa6e0910e681b2664ce0bcf961/SQLAlchemy-2.0.35-cp39-cp39-macosx_10_9_x86_64.whl", hash = "sha256:ccae5de2a0140d8be6838c331604f91d6fafd0735dbdcee1ac78fc8fbaba76b4", size = 2092966 },
    { url = "https://files.pythonhosted.org/packages/4e/f0/ac290c05f9118cff70e48abd598bcb0dfb725a7ad0aeebaaa0d781d75367/SQLAlchemy-2.0.35-cp39-cp39-macosx_11_0_arm64.whl", hash = "sha256:2a275a806f73e849e1c309ac11108ea1a14cd7058577aba962cd7190e27c9e3c", size = 2084203 },
    { url = "https://files.pythonhosted.org/packages/8f/a7/6ddbcefb0ada3dbc9bc9260de32f9cd85b1eb5ea35c12344472a028a606e/SQLAlchemy-2.0.35-cp39-cp39-manylinux_2_17_aarch64.manylinux2014_aarch64.whl", hash = "sha256:732e026240cdd1c1b2e3ac515c7a23820430ed94292ce33806a95869c46bd139", size = 3078233 },
    { url = "https://files.pythonhosted.org/packages/08/7b/6fae14cf33ebc54423f0e9c7de793dd2debe3ffd44b399a4905adb4b1225/SQLAlchemy-2.0.35-cp39-cp39-manylinux_2_17_x86_64.manylinux2014_x86_64.whl", hash = "sha256:890da8cd1941fa3dab28c5bac3b9da8502e7e366f895b3b8e500896f12f94d11", size = 3086017 },
    { url = "https://files.pythonhosted.org/packages/d7/0c/fa68271e608bf4a86c131044966a9f63bc7c6f44e93535be70c7562ff19e/SQLAlchemy-2.0.35-cp39-cp39-musllinux_1_2_aarch64.whl", hash = "sha256:c0d8326269dbf944b9201911b0d9f3dc524d64779a07518199a58384c3d37a44", size = 3045236 },
    { url = "https://files.pythonhosted.org/packages/f1/29/65d6441a2875c9e960703fb730c651f0a62505a16e968e6f99f5dd5bb925/SQLAlchemy-2.0.35-cp39-cp39-musllinux_1_2_x86_64.whl", hash = "sha256:b76d63495b0508ab9fc23f8152bac63205d2a704cd009a2b0722f4c8e0cba8e0", size = 3071708 },
    { url = "https://files.pythonhosted.org/packages/13/cb/c354d16eb4b9af27a8ef16ef476118497f61f99bf21cf177ec85d9a23d3f/SQLAlchemy-2.0.35-cp39-cp39-win32.whl", hash = "sha256:69683e02e8a9de37f17985905a5eca18ad651bf592314b4d3d799029797d0eb3", size = 2064708 },
    { url = "https://files.pythonhosted.org/packages/56/0a/3025867277836c325a0f69d3e43cfd35e72f877f472d4c4791d32c264d13/SQLAlchemy-2.0.35-cp39-cp39-win_amd64.whl", hash = "sha256:aee110e4ef3c528f3abbc3c2018c121e708938adeeff9006428dd7c8555e9b3f", size = 2088933 },
    { url = "https://files.pythonhosted.org/packages/0e/c6/33c706449cdd92b1b6d756b247761e27d32230fd6b2de5f44c4c3e5632b2/SQLAlchemy-2.0.35-py3-none-any.whl", hash = "sha256:2ab3f0336c0387662ce6221ad30ab3a5e6499aab01b9790879b6578fd9b8faa1", size = 1881276 },
]

[[package]]
name = "starlette"
version = "0.38.6"
source = { registry = "https://pypi.org/simple" }
dependencies = [
    { name = "anyio" },
    { name = "typing-extensions", marker = "python_full_version < '3.10'" },
]
sdist = { url = "https://files.pythonhosted.org/packages/42/b4/e25c3b688ef703d85e55017c6edd0cbf38e5770ab748234363d54ff0251a/starlette-0.38.6.tar.gz", hash = "sha256:863a1588f5574e70a821dadefb41e4881ea451a47a3cd1b4df359d4ffefe5ead", size = 2569491 }
wheels = [
    { url = "https://files.pythonhosted.org/packages/b7/9c/93f7bc03ff03199074e81974cc148908ead60dcf189f68ba1761a0ee35cf/starlette-0.38.6-py3-none-any.whl", hash = "sha256:4517a1409e2e73ee4951214ba012052b9e16f60e90d73cfb06192c19203bbb05", size = 71451 },
]

[[package]]
name = "syftbox"
version = "0.1.3"
source = { editable = "." }
dependencies = [
    { name = "apscheduler" },
    { name = "cryptography" },
    { name = "fastapi" },
    { name = "jinja2" },
    { name = "markdown" },
    { name = "pandas" },
    { name = "postmarker" },
    { name = "pydantic-settings" },
    { name = "requests" },
    { name = "setuptools" },
    { name = "sqlalchemy" },
    { name = "typing-extensions" },
    { name = "uvicorn" },
    { name = "watchdog" },
]

[package.dev-dependencies]
dev = [
    { name = "bump2version" },
<<<<<<< HEAD
    { name = "httpx" },
=======
>>>>>>> 83637882
    { name = "pre-commit" },
    { name = "pytest" },
    { name = "pytest-cov" },
    { name = "pytest-xdist", extra = ["psutil"] },
]

[package.metadata]
requires-dist = [
    { name = "apscheduler", specifier = ">=3.10.4" },
    { name = "cryptography", specifier = ">=43.0.1" },
    { name = "fastapi", specifier = ">=0.114.0" },
    { name = "jinja2", specifier = ">=3.1.4" },
    { name = "markdown", specifier = ">=3.7" },
    { name = "pandas", specifier = ">=2.2.2" },
    { name = "postmarker", specifier = ">=1.0" },
    { name = "pydantic-settings", specifier = ">=2.5.2" },
    { name = "requests", specifier = ">=2.32.3" },
    { name = "setuptools", specifier = ">=75.1.0" },
    { name = "sqlalchemy", specifier = ">=2.0.34" },
    { name = "typing-extensions", specifier = ">=4.12.2" },
    { name = "uvicorn", specifier = ">=0.30.6" },
    { name = "watchdog", specifier = ">=5.0.2" },
]

[package.metadata.requires-dev]
dev = [
    { name = "bump2version", specifier = ">=1.0.1" },
<<<<<<< HEAD
    { name = "httpx", specifier = ">=0.27.2" },
    { name = "pre-commit", specifier = ">=4.0.0" },
=======
    { name = "pre-commit", specifier = ">=4.0.1" },
>>>>>>> 83637882
    { name = "pytest", specifier = ">=8.3.3" },
    { name = "pytest-cov", specifier = ">=5.0.0" },
    { name = "pytest-xdist", extras = ["psutil"], specifier = ">=3.6.1" },
]

[[package]]
name = "tomli"
version = "2.0.2"
source = { registry = "https://pypi.org/simple" }
sdist = { url = "https://files.pythonhosted.org/packages/35/b9/de2a5c0144d7d75a57ff355c0c24054f965b2dc3036456ae03a51ea6264b/tomli-2.0.2.tar.gz", hash = "sha256:d46d457a85337051c36524bc5349dd91b1877838e2979ac5ced3e710ed8a60ed", size = 16096 }
wheels = [
    { url = "https://files.pythonhosted.org/packages/cf/db/ce8eda256fa131af12e0a76d481711abe4681b6923c27efb9a255c9e4594/tomli-2.0.2-py3-none-any.whl", hash = "sha256:2ebe24485c53d303f690b0ec092806a085f07af5a5aa1464f3931eec36caaa38", size = 13237 },
]

[[package]]
name = "typing-extensions"
version = "4.12.2"
source = { registry = "https://pypi.org/simple" }
sdist = { url = "https://files.pythonhosted.org/packages/df/db/f35a00659bc03fec321ba8bce9420de607a1d37f8342eee1863174c69557/typing_extensions-4.12.2.tar.gz", hash = "sha256:1a7ead55c7e559dd4dee8856e3a88b41225abfe1ce8df57b7c13915fe121ffb8", size = 85321 }
wheels = [
    { url = "https://files.pythonhosted.org/packages/26/9f/ad63fc0248c5379346306f8668cda6e2e2e9c95e01216d2b8ffd9ff037d0/typing_extensions-4.12.2-py3-none-any.whl", hash = "sha256:04e5ca0351e0f3f85c6853954072df659d0d13fac324d0072316b67d7794700d", size = 37438 },
]

[[package]]
name = "tzdata"
version = "2024.2"
source = { registry = "https://pypi.org/simple" }
sdist = { url = "https://files.pythonhosted.org/packages/e1/34/943888654477a574a86a98e9896bae89c7aa15078ec29f490fef2f1e5384/tzdata-2024.2.tar.gz", hash = "sha256:7d85cc416e9382e69095b7bdf4afd9e3880418a2413feec7069d533d6b4e31cc", size = 193282 }
wheels = [
    { url = "https://files.pythonhosted.org/packages/a6/ab/7e5f53c3b9d14972843a647d8d7a853969a58aecc7559cb3267302c94774/tzdata-2024.2-py2.py3-none-any.whl", hash = "sha256:a48093786cdcde33cad18c2555e8532f34422074448fbc874186f0abd79565cd", size = 346586 },
]

[[package]]
name = "tzlocal"
version = "5.2"
source = { registry = "https://pypi.org/simple" }
dependencies = [
    { name = "tzdata", marker = "platform_system == 'Windows'" },
]
sdist = { url = "https://files.pythonhosted.org/packages/04/d3/c19d65ae67636fe63953b20c2e4a8ced4497ea232c43ff8d01db16de8dc0/tzlocal-5.2.tar.gz", hash = "sha256:8d399205578f1a9342816409cc1e46a93ebd5755e39ea2d85334bea911bf0e6e", size = 30201 }
wheels = [
    { url = "https://files.pythonhosted.org/packages/97/3f/c4c51c55ff8487f2e6d0e618dba917e3c3ee2caae6cf0fbb59c9b1876f2e/tzlocal-5.2-py3-none-any.whl", hash = "sha256:49816ef2fe65ea8ac19d19aa7a1ae0551c834303d5014c6d5a62e4cbda8047b8", size = 17859 },
]

[[package]]
name = "urllib3"
version = "2.2.3"
source = { registry = "https://pypi.org/simple" }
sdist = { url = "https://files.pythonhosted.org/packages/ed/63/22ba4ebfe7430b76388e7cd448d5478814d3032121827c12a2cc287e2260/urllib3-2.2.3.tar.gz", hash = "sha256:e7d814a81dad81e6caf2ec9fdedb284ecc9c73076b62654547cc64ccdcae26e9", size = 300677 }
wheels = [
    { url = "https://files.pythonhosted.org/packages/ce/d9/5f4c13cecde62396b0d3fe530a50ccea91e7dfc1ccf0e09c228841bb5ba8/urllib3-2.2.3-py3-none-any.whl", hash = "sha256:ca899ca043dcb1bafa3e262d73aa25c465bfb49e0bd9dd5d59f1d0acba2f8fac", size = 126338 },
]

[[package]]
name = "uvicorn"
version = "0.31.0"
source = { registry = "https://pypi.org/simple" }
dependencies = [
    { name = "click" },
    { name = "h11" },
    { name = "typing-extensions", marker = "python_full_version < '3.11'" },
]
sdist = { url = "https://files.pythonhosted.org/packages/0a/96/ee52d900f8e41cc35eaebfda76f3619c2e45b741f3ee957d6fe32be1b2aa/uvicorn-0.31.0.tar.gz", hash = "sha256:13bc21373d103859f68fe739608e2eb054a816dea79189bc3ca08ea89a275906", size = 77140 }
wheels = [
    { url = "https://files.pythonhosted.org/packages/05/12/206aca5442524d16be7702d08b453d7c274c86fd759266b1f709d4ef43ba/uvicorn-0.31.0-py3-none-any.whl", hash = "sha256:cac7be4dd4d891c363cd942160a7b02e69150dcbc7a36be04d5f4af4b17c8ced", size = 63656 },
]

[[package]]
name = "virtualenv"
version = "20.26.6"
source = { registry = "https://pypi.org/simple" }
dependencies = [
    { name = "distlib" },
    { name = "filelock" },
    { name = "platformdirs" },
]
sdist = { url = "https://files.pythonhosted.org/packages/3f/40/abc5a766da6b0b2457f819feab8e9203cbeae29327bd241359f866a3da9d/virtualenv-20.26.6.tar.gz", hash = "sha256:280aede09a2a5c317e409a00102e7077c6432c5a38f0ef938e643805a7ad2c48", size = 9372482 }
wheels = [
    { url = "https://files.pythonhosted.org/packages/59/90/57b8ac0c8a231545adc7698c64c5a36fa7cd8e376c691b9bde877269f2eb/virtualenv-20.26.6-py3-none-any.whl", hash = "sha256:7345cc5b25405607a624d8418154577459c3e0277f5466dd79c49d5e492995f2", size = 5999862 },
]

[[package]]
name = "watchdog"
version = "5.0.3"
source = { registry = "https://pypi.org/simple" }
sdist = { url = "https://files.pythonhosted.org/packages/a2/48/a86139aaeab2db0a2482676f64798d8ac4d2dbb457523f50ab37bf02ce2c/watchdog-5.0.3.tar.gz", hash = "sha256:108f42a7f0345042a854d4d0ad0834b741d421330d5f575b81cb27b883500176", size = 129556 }
wheels = [
    { url = "https://files.pythonhosted.org/packages/05/2b/dd2081aab6fc9e785c2eee7146d3c6de58e607f4e70049d715cd170cbf77/watchdog-5.0.3-cp310-cp310-macosx_10_9_universal2.whl", hash = "sha256:85527b882f3facda0579bce9d743ff7f10c3e1e0db0a0d0e28170a7d0e5ce2ea", size = 96652 },
    { url = "https://files.pythonhosted.org/packages/9e/4f/f643c0a720d16ef7316aea06a79b96e229e59df4e0d83bec5e12713c1f29/watchdog-5.0.3-cp310-cp310-macosx_10_9_x86_64.whl", hash = "sha256:53adf73dcdc0ef04f7735066b4a57a4cd3e49ef135daae41d77395f0b5b692cb", size = 88651 },
    { url = "https://files.pythonhosted.org/packages/2b/72/acb22067d1f18161914c9b1087c703d63638131a9fde78090da290663407/watchdog-5.0.3-cp310-cp310-macosx_11_0_arm64.whl", hash = "sha256:e25adddab85f674acac303cf1f5835951345a56c5f7f582987d266679979c75b", size = 89289 },
    { url = "https://files.pythonhosted.org/packages/70/34/946f08602f8b8e6af45bc725e4a8013975a34883ab5570bd0d827a4c9829/watchdog-5.0.3-cp311-cp311-macosx_10_9_universal2.whl", hash = "sha256:f01f4a3565a387080dc49bdd1fefe4ecc77f894991b88ef927edbfa45eb10818", size = 96650 },
    { url = "https://files.pythonhosted.org/packages/96/2b/b84e35d49e8b0bad77e5d086fc1e2c6c833bbfe74d53144cfe8b26117eff/watchdog-5.0.3-cp311-cp311-macosx_10_9_x86_64.whl", hash = "sha256:91b522adc25614cdeaf91f7897800b82c13b4b8ac68a42ca959f992f6990c490", size = 88653 },
    { url = "https://files.pythonhosted.org/packages/d5/3f/41b5d77c10f450b79921c17b7d0b416616048867bfe63acaa072a619a0cb/watchdog-5.0.3-cp311-cp311-macosx_11_0_arm64.whl", hash = "sha256:d52db5beb5e476e6853da2e2d24dbbbed6797b449c8bf7ea118a4ee0d2c9040e", size = 89286 },
    { url = "https://files.pythonhosted.org/packages/1c/9b/8b206a928c188fdeb7b12e1c795199534cd44bdef223b8470129016009dd/watchdog-5.0.3-cp312-cp312-macosx_10_13_universal2.whl", hash = "sha256:94d11b07c64f63f49876e0ab8042ae034674c8653bfcdaa8c4b32e71cfff87e8", size = 96739 },
    { url = "https://files.pythonhosted.org/packages/e1/26/129ca9cd0f8016672f37000010c2fedc0b86816e894ebdc0af9bb04a6439/watchdog-5.0.3-cp312-cp312-macosx_10_13_x86_64.whl", hash = "sha256:349c9488e1d85d0a58e8cb14222d2c51cbc801ce11ac3936ab4c3af986536926", size = 88708 },
    { url = "https://files.pythonhosted.org/packages/8f/b3/5e10ec32f0c429cdb55b1369066d6e83faf9985b3a53a4e37bb5c5e29aa0/watchdog-5.0.3-cp312-cp312-macosx_11_0_arm64.whl", hash = "sha256:53a3f10b62c2d569e260f96e8d966463dec1a50fa4f1b22aec69e3f91025060e", size = 89309 },
    { url = "https://files.pythonhosted.org/packages/54/c4/49af4ab00bcfb688e9962eace2edda07a2cf89b9699ea536da48e8585cff/watchdog-5.0.3-cp313-cp313-macosx_10_13_universal2.whl", hash = "sha256:950f531ec6e03696a2414b6308f5c6ff9dab7821a768c9d5788b1314e9a46ca7", size = 96740 },
    { url = "https://files.pythonhosted.org/packages/96/a4/b24de77cc9ae424c1687c9d4fb15aa560d7d7b28ba559aca72f781d0202b/watchdog-5.0.3-cp313-cp313-macosx_10_13_x86_64.whl", hash = "sha256:ae6deb336cba5d71476caa029ceb6e88047fc1dc74b62b7c4012639c0b563906", size = 88711 },
    { url = "https://files.pythonhosted.org/packages/a4/71/3f2e9fe8403386b99d788868955b3a790f7a09721501a7e1eb58f514ffaa/watchdog-5.0.3-cp313-cp313-macosx_11_0_arm64.whl", hash = "sha256:1021223c08ba8d2d38d71ec1704496471ffd7be42cfb26b87cd5059323a389a1", size = 89319 },
    { url = "https://files.pythonhosted.org/packages/51/84/fc0b390012be6c4884d02bbef28d599afc6eeec4b560820bec98ff156fd1/watchdog-5.0.3-cp39-cp39-macosx_10_9_universal2.whl", hash = "sha256:752fb40efc7cc8d88ebc332b8f4bcbe2b5cc7e881bccfeb8e25054c00c994ee3", size = 96649 },
    { url = "https://files.pythonhosted.org/packages/e7/c5/5393fd01610a92bb7b291b742daae8d1b89f8e11bfb2c37361e17e1be1b8/watchdog-5.0.3-cp39-cp39-macosx_10_9_x86_64.whl", hash = "sha256:a2e8f3f955d68471fa37b0e3add18500790d129cc7efe89971b8a4cc6fdeb0b2", size = 88647 },
    { url = "https://files.pythonhosted.org/packages/95/27/1eef63ba7015132a971e0304675497783faaf1ccb4f8223b06b9dfd90ba0/watchdog-5.0.3-cp39-cp39-macosx_11_0_arm64.whl", hash = "sha256:b8ca4d854adcf480bdfd80f46fdd6fb49f91dd020ae11c89b3a79e19454ec627", size = 89285 },
    { url = "https://files.pythonhosted.org/packages/a2/d6/1d1ca81c75d903eca3fdb7061d93845485b58a5ba182d146843b88fc51c2/watchdog-5.0.3-pp310-pypy310_pp73-macosx_10_15_x86_64.whl", hash = "sha256:90a67d7857adb1d985aca232cc9905dd5bc4803ed85cfcdcfcf707e52049eda7", size = 88172 },
    { url = "https://files.pythonhosted.org/packages/47/bb/d5e0abcfd6d729029a24766682e062526db8b59e9ae0c94aff509e0fd2b9/watchdog-5.0.3-pp310-pypy310_pp73-macosx_11_0_arm64.whl", hash = "sha256:720ef9d3a4f9ca575a780af283c8fd3a0674b307651c1976714745090da5a9e8", size = 88644 },
    { url = "https://files.pythonhosted.org/packages/8e/f6/0b9daa3398c3e2918fe79666540eedcbdc07614e77b2154cb35928d0c757/watchdog-5.0.3-pp39-pypy39_pp73-macosx_10_15_x86_64.whl", hash = "sha256:223160bb359281bb8e31c8f1068bf71a6b16a8ad3d9524ca6f523ac666bb6a1e", size = 88173 },
    { url = "https://files.pythonhosted.org/packages/27/c5/ce5bb0ce5587ce0899693be9fe20041e301fec143aae54066ac616a925b4/watchdog-5.0.3-pp39-pypy39_pp73-macosx_11_0_arm64.whl", hash = "sha256:560135542c91eaa74247a2e8430cf83c4342b29e8ad4f520ae14f0c8a19cfb5b", size = 88647 },
    { url = "https://files.pythonhosted.org/packages/60/33/7cb71c9df9a77b6927ee5f48d25e1de5562ce0fa7e0c56dcf2b0472e64a2/watchdog-5.0.3-py3-none-manylinux2014_aarch64.whl", hash = "sha256:dd021efa85970bd4824acacbb922066159d0f9e546389a4743d56919b6758b91", size = 79335 },
    { url = "https://files.pythonhosted.org/packages/f6/91/320bc1496cf951a3cf93a7ffd18a581f0792c304be963d943e0e608c2919/watchdog-5.0.3-py3-none-manylinux2014_armv7l.whl", hash = "sha256:78864cc8f23dbee55be34cc1494632a7ba30263951b5b2e8fc8286b95845f82c", size = 79334 },
    { url = "https://files.pythonhosted.org/packages/8b/2c/567c5e042ed667d3544c43d48a65cf853450a2d2a9089d9523a65f195e94/watchdog-5.0.3-py3-none-manylinux2014_i686.whl", hash = "sha256:1e9679245e3ea6498494b3028b90c7b25dbb2abe65c7d07423ecfc2d6218ff7c", size = 79333 },
    { url = "https://files.pythonhosted.org/packages/c3/f0/64059fe162ef3274662e67bbdea6c45b3cd53e846d5bd1365fcdc3dc1d15/watchdog-5.0.3-py3-none-manylinux2014_ppc64.whl", hash = "sha256:9413384f26b5d050b6978e6fcd0c1e7f0539be7a4f1a885061473c5deaa57221", size = 79334 },
    { url = "https://files.pythonhosted.org/packages/f6/d9/19b7d02965be2801e2d0f6f4bde23e4ae172620071b65430fa0c2f8441ac/watchdog-5.0.3-py3-none-manylinux2014_ppc64le.whl", hash = "sha256:294b7a598974b8e2c6123d19ef15de9abcd282b0fbbdbc4d23dfa812959a9e05", size = 79333 },
    { url = "https://files.pythonhosted.org/packages/cb/a1/5393ac6d0b095d3a44946b09258e9b5f22cb2fb67bcfa419dd868478826c/watchdog-5.0.3-py3-none-manylinux2014_s390x.whl", hash = "sha256:26dd201857d702bdf9d78c273cafcab5871dd29343748524695cecffa44a8d97", size = 79332 },
    { url = "https://files.pythonhosted.org/packages/a0/58/edec25190b6403caf4426dd418234f2358a106634b7d6aa4aec6939b104f/watchdog-5.0.3-py3-none-manylinux2014_x86_64.whl", hash = "sha256:0f9332243355643d567697c3e3fa07330a1d1abf981611654a1f2bf2175612b7", size = 79334 },
    { url = "https://files.pythonhosted.org/packages/97/69/cfb2d17ba8aabc73be2e2d03c8c319b1f32053a02c4b571852983aa24ff2/watchdog-5.0.3-py3-none-win32.whl", hash = "sha256:c66f80ee5b602a9c7ab66e3c9f36026590a0902db3aea414d59a2f55188c1f49", size = 79320 },
    { url = "https://files.pythonhosted.org/packages/91/b4/2b5b59358dadfa2c8676322f955b6c22cde4937602f40490e2f7403e548e/watchdog-5.0.3-py3-none-win_amd64.whl", hash = "sha256:f00b4cf737f568be9665563347a910f8bdc76f88c2970121c86243c8cfdf90e9", size = 79325 },
    { url = "https://files.pythonhosted.org/packages/38/b8/0aa69337651b3005f161f7f494e59188a1d8d94171666900d26d29d10f69/watchdog-5.0.3-py3-none-win_ia64.whl", hash = "sha256:49f4d36cb315c25ea0d946e018c01bb028048023b9e103d3d3943f58e109dd45", size = 79324 },
]

[[package]]
name = "zipp"
version = "3.20.2"
source = { registry = "https://pypi.org/simple" }
sdist = { url = "https://files.pythonhosted.org/packages/54/bf/5c0000c44ebc80123ecbdddba1f5dcd94a5ada602a9c225d84b5aaa55e86/zipp-3.20.2.tar.gz", hash = "sha256:bc9eb26f4506fda01b81bcde0ca78103b6e62f991b381fec825435c836edbc29", size = 24199 }
wheels = [
    { url = "https://files.pythonhosted.org/packages/62/8b/5ba542fa83c90e09eac972fc9baca7a88e7e7ca4b221a89251954019308b/zipp-3.20.2-py3-none-any.whl", hash = "sha256:a817ac80d6cf4b23bf7f2828b7cabf326f15a001bea8b1f9b49631780ba28350", size = 9200 },
]<|MERGE_RESOLUTION|>--- conflicted
+++ resolved
@@ -463,38 +463,6 @@
 ]
 
 [[package]]
-<<<<<<< HEAD
-name = "httpcore"
-version = "1.0.6"
-source = { registry = "https://pypi.org/simple" }
-dependencies = [
-    { name = "certifi" },
-    { name = "h11" },
-]
-sdist = { url = "https://files.pythonhosted.org/packages/b6/44/ed0fa6a17845fb033bd885c03e842f08c1b9406c86a2e60ac1ae1b9206a6/httpcore-1.0.6.tar.gz", hash = "sha256:73f6dbd6eb8c21bbf7ef8efad555481853f5f6acdeaff1edb0694289269ee17f", size = 85180 }
-wheels = [
-    { url = "https://files.pythonhosted.org/packages/06/89/b161908e2f51be56568184aeb4a880fd287178d176fd1c860d2217f41106/httpcore-1.0.6-py3-none-any.whl", hash = "sha256:27b59625743b85577a8c0e10e55b50b5368a4f2cfe8cc7bcfa9cf00829c2682f", size = 78011 },
-]
-
-[[package]]
-name = "httpx"
-version = "0.27.2"
-source = { registry = "https://pypi.org/simple" }
-dependencies = [
-    { name = "anyio" },
-    { name = "certifi" },
-    { name = "httpcore" },
-    { name = "idna" },
-    { name = "sniffio" },
-]
-sdist = { url = "https://files.pythonhosted.org/packages/78/82/08f8c936781f67d9e6b9eeb8a0c8b4e406136ea4c3d1f89a5db71d42e0e6/httpx-0.27.2.tar.gz", hash = "sha256:f7c2be1d2f3c3c3160d441802406b206c2b76f5947b11115e6df10c6c65e66c2", size = 144189 }
-wheels = [
-    { url = "https://files.pythonhosted.org/packages/56/95/9377bcb415797e44274b51d46e3249eba641711cf3348050f76ee7b15ffc/httpx-0.27.2-py3-none-any.whl", hash = "sha256:7bb2708e112d8fdd7829cd4243970f0c223274051cb35ee80c03301ee29a3df0", size = 76395 },
-]
-
-[[package]]
-=======
->>>>>>> 83637882
 name = "identify"
 version = "2.6.1"
 source = { registry = "https://pypi.org/simple" }
@@ -1191,10 +1159,6 @@
 [package.dev-dependencies]
 dev = [
     { name = "bump2version" },
-<<<<<<< HEAD
-    { name = "httpx" },
-=======
->>>>>>> 83637882
     { name = "pre-commit" },
     { name = "pytest" },
     { name = "pytest-cov" },
@@ -1222,12 +1186,7 @@
 [package.metadata.requires-dev]
 dev = [
     { name = "bump2version", specifier = ">=1.0.1" },
-<<<<<<< HEAD
-    { name = "httpx", specifier = ">=0.27.2" },
-    { name = "pre-commit", specifier = ">=4.0.0" },
-=======
     { name = "pre-commit", specifier = ">=4.0.1" },
->>>>>>> 83637882
     { name = "pytest", specifier = ">=8.3.3" },
     { name = "pytest-cov", specifier = ">=5.0.0" },
     { name = "pytest-xdist", extras = ["psutil"], specifier = ">=3.6.1" },
