[project]
name = "syftbox"
version = "0.1.3"
description = "Add your description here"
readme = "README.md"
requires-python = ">=3.9"
dependencies = [
    "cryptography>=43.0.1",
    "requests>=2.32.3",
    "fastapi>=0.114.0",
    "uvicorn>=0.30.6",
    "apscheduler>=3.10.4",
    "jinja2>=3.1.4",
    "typing-extensions>=4.12.2",
    "sqlalchemy>=2.0.34",
    "markdown>=3.7",
    "pandas>=2.2.2",
    "setuptools>=75.1.0",
    "postmarker>=1.0",
    "watchdog>=5.0.2",
]

[project.optional-dependencies]
# add using `uv add --optional <group> <pip package>`
# will be referenced in the built wheel


[project.scripts]
syftbox = "syftbox.main:main"

[build-system]
requires = ["setuptools >= 61.0"]
build-backend = "setuptools.build_meta"

[tool.uv]
# add using `uv add --dev <group> <pip package>`
# this will be completely ignored in the built wheel
dev-dependencies = [
    "bump2version>=1.0.1",
    "pytest-cov>=5.0.0",
    "pytest-xdist[psutil]>=3.6.1",
    "pytest>=8.3.3",
]

[tool.setuptools]
packages = { find = {} }    # Use the find directive as a table
include-package-data = true # Include package data

[tool.setuptools.package-data]
syftbox = ["*.css", ".js", ".html", ".zip", ".sh"]

[tool.pytest.ini_options]
pythonpath = ["."]

<<<<<<< HEAD
[project.optional-dependencies]
dev = [
    "pytest",
    "pytest-xdist[psutil]",
    "pytest-cov",
    "mypy",
    "uv",
    "ruff",
    "httpx",
]


=======
>>>>>>> 4c5ba8b6
[tool.ruff]
line-length = 120
exclude = ["./data", "./users", "build", "dist", ".venv"]

[tool.ruff.lint]
select = ["E", "F", "B", "I"]
ignore = [
    "B904", # check for raise statements in exception handlers that lack a from clause
    "B905", # zip() without an explicit strict= parameter
]

[tool.ruff.lint.flake8-bugbear]
extend-immutable-calls = ["fastapi.Depends", "fastapi.Query"]<|MERGE_RESOLUTION|>--- conflicted
+++ resolved
@@ -40,6 +40,7 @@
     "pytest-cov>=5.0.0",
     "pytest-xdist[psutil]>=3.6.1",
     "pytest>=8.3.3",
+    "httpx>=0.27.2",
 ]
 
 [tool.setuptools]
@@ -52,21 +53,6 @@
 [tool.pytest.ini_options]
 pythonpath = ["."]
 
-<<<<<<< HEAD
-[project.optional-dependencies]
-dev = [
-    "pytest",
-    "pytest-xdist[psutil]",
-    "pytest-cov",
-    "mypy",
-    "uv",
-    "ruff",
-    "httpx",
-]
-
-
-=======
->>>>>>> 4c5ba8b6
 [tool.ruff]
 line-length = 120
 exclude = ["./data", "./users", "build", "dist", ".venv"]
