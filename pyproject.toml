--- conflicted
+++ resolved
@@ -24,14 +24,7 @@
     "pyyaml>=6.0.2",
     "psutil>=6.0.0",
     "loguru>=0.7.2",
-<<<<<<< HEAD
-    "py-fast-rsync",
-    "pathspec>=0.12.1",
-    "python-multipart>=0.0.12",
-    "rich>=13.9.2",
-=======
     "croniter>=3.0.0",
->>>>>>> 61757f8a
 ]
 
 [project.optional-dependencies]
@@ -79,5 +72,5 @@
 [tool.ruff.lint]
 extend-select = ["I"]
 
-[tool.ruff.per-file-ignores]
+[tool.ruff.lint.per-file-ignores]
 "**/__init__.py" = ["F401"]