--- conflicted
+++ resolved
@@ -29,11 +29,8 @@
     "python-multipart>=0.0.12",
     "rich>=13.9.2",
     "croniter>=3.0.0",
-<<<<<<< HEAD
+    "typer>=0.12.5",
     "pid>=3.0.4",
-=======
-    "typer>=0.12.5",
->>>>>>> 83090e20
 ]
 
 [project.optional-dependencies]
